--- conflicted
+++ resolved
@@ -857,10 +857,6 @@
 
 endif # NETFILTER_XTABLES
 
-<<<<<<< HEAD
 endmenu
-=======
-endmenu
-
-source "net/netfilter/ipvs/Kconfig"
->>>>>>> a5e8546a
+
+source "net/netfilter/ipvs/Kconfig"