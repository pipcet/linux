--- conflicted
+++ resolved
@@ -394,8 +394,6 @@
 	return -EMSGSIZE;
 }
 
-<<<<<<< HEAD
-=======
 static bool smc_nl_handle_pci_values(const struct smc_pci_dev *smc_pci_dev,
 				     struct sk_buff *skb)
 {
@@ -412,7 +410,6 @@
 	return true;
 }
 
->>>>>>> 8a8109f3
 static int smc_nl_handle_smcr_dev(struct smc_ib_device *smcibdev,
 				  struct sk_buff *skb,
 				  struct netlink_callback *cb)
@@ -436,21 +433,6 @@
 	is_crit = smcr_diag_is_dev_critical(&smc_lgr_list, smcibdev);
 	if (nla_put_u8(skb, SMC_NLA_DEV_IS_CRIT, is_crit))
 		goto errattr;
-<<<<<<< HEAD
-	memset(&smc_pci_dev, 0, sizeof(smc_pci_dev));
-	pci_dev = to_pci_dev(smcibdev->ibdev->dev.parent);
-	smc_set_pci_values(pci_dev, &smc_pci_dev);
-	if (nla_put_u32(skb, SMC_NLA_DEV_PCI_FID, smc_pci_dev.pci_fid))
-		goto errattr;
-	if (nla_put_u16(skb, SMC_NLA_DEV_PCI_CHID, smc_pci_dev.pci_pchid))
-		goto errattr;
-	if (nla_put_u16(skb, SMC_NLA_DEV_PCI_VENDOR, smc_pci_dev.pci_vendor))
-		goto errattr;
-	if (nla_put_u16(skb, SMC_NLA_DEV_PCI_DEVICE, smc_pci_dev.pci_device))
-		goto errattr;
-	if (nla_put_string(skb, SMC_NLA_DEV_PCI_ID, smc_pci_dev.pci_id))
-		goto errattr;
-=======
 	if (smcibdev->ibdev->dev.parent) {
 		memset(&smc_pci_dev, 0, sizeof(smc_pci_dev));
 		pci_dev = to_pci_dev(smcibdev->ibdev->dev.parent);
@@ -458,7 +440,6 @@
 		if (!smc_nl_handle_pci_values(&smc_pci_dev, skb))
 			goto errattr;
 	}
->>>>>>> 8a8109f3
 	snprintf(smc_ibname, sizeof(smc_ibname), "%s", smcibdev->ibdev->name);
 	if (nla_put_string(skb, SMC_NLA_DEV_IB_NAME, smc_ibname))
 		goto errattr;
