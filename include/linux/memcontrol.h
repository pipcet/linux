/* SPDX-License-Identifier: GPL-2.0-or-later */
/* memcontrol.h - Memory Controller
 *
 * Copyright IBM Corporation, 2007
 * Author Balbir Singh <balbir@linux.vnet.ibm.com>
 *
 * Copyright 2007 OpenVZ SWsoft Inc
 * Author: Pavel Emelianov <xemul@openvz.org>
 */

#ifndef _LINUX_MEMCONTROL_H
#define _LINUX_MEMCONTROL_H
#include <linux/cgroup.h>
#include <linux/vm_event_item.h>
#include <linux/hardirq.h>
#include <linux/jump_label.h>
#include <linux/page_counter.h>
#include <linux/vmpressure.h>
#include <linux/eventfd.h>
#include <linux/mm.h>
#include <linux/vmstat.h>
#include <linux/writeback.h>
#include <linux/page-flags.h>

struct mem_cgroup;
struct obj_cgroup;
struct page;
struct mm_struct;
struct kmem_cache;

/* Cgroup-specific page state, on top of universal node page state */
enum memcg_stat_item {
	MEMCG_SWAP = NR_VM_NODE_STAT_ITEMS,
	MEMCG_SOCK,
	MEMCG_PERCPU_B,
	MEMCG_NR_STAT,
};

enum memcg_memory_event {
	MEMCG_LOW,
	MEMCG_HIGH,
	MEMCG_MAX,
	MEMCG_OOM,
	MEMCG_OOM_KILL,
	MEMCG_SWAP_HIGH,
	MEMCG_SWAP_MAX,
	MEMCG_SWAP_FAIL,
	MEMCG_NR_MEMORY_EVENTS,
};

struct mem_cgroup_reclaim_cookie {
	pg_data_t *pgdat;
	unsigned int generation;
};

#ifdef CONFIG_MEMCG

#define MEM_CGROUP_ID_SHIFT	16
#define MEM_CGROUP_ID_MAX	USHRT_MAX

struct mem_cgroup_id {
	int id;
	refcount_t ref;
};

/*
 * Per memcg event counter is incremented at every pagein/pageout. With THP,
 * it will be incremented by the number of pages. This counter is used
 * to trigger some periodic events. This is straightforward and better
 * than using jiffies etc. to handle periodic memcg event.
 */
enum mem_cgroup_events_target {
	MEM_CGROUP_TARGET_THRESH,
	MEM_CGROUP_TARGET_SOFTLIMIT,
	MEM_CGROUP_NTARGETS,
};

struct memcg_vmstats_percpu {
	/* Local (CPU and cgroup) page state & events */
	long			state[MEMCG_NR_STAT];
	unsigned long		events[NR_VM_EVENT_ITEMS];

	/* Delta calculation for lockless upward propagation */
	long			state_prev[MEMCG_NR_STAT];
	unsigned long		events_prev[NR_VM_EVENT_ITEMS];

	/* Cgroup1: threshold notifications & softlimit tree updates */
	unsigned long		nr_page_events;
	unsigned long		targets[MEM_CGROUP_NTARGETS];
};

struct memcg_vmstats {
	/* Aggregated (CPU and subtree) page state & events */
	long			state[MEMCG_NR_STAT];
	unsigned long		events[NR_VM_EVENT_ITEMS];

	/* Pending child counts during tree propagation */
	long			state_pending[MEMCG_NR_STAT];
	unsigned long		events_pending[NR_VM_EVENT_ITEMS];
};

struct mem_cgroup_reclaim_iter {
	struct mem_cgroup *position;
	/* scan generation, increased every round-trip */
	unsigned int generation;
};

/*
 * Bitmap and deferred work of shrinker::id corresponding to memcg-aware
 * shrinkers, which have elements charged to this memcg.
 */
struct shrinker_info {
	struct rcu_head rcu;
	atomic_long_t *nr_deferred;
	unsigned long *map;
};

struct lruvec_stats_percpu {
	/* Local (CPU and cgroup) state */
	long state[NR_VM_NODE_STAT_ITEMS];

	/* Delta calculation for lockless upward propagation */
	long state_prev[NR_VM_NODE_STAT_ITEMS];
};

struct lruvec_stats {
	/* Aggregated (CPU and subtree) state */
	long state[NR_VM_NODE_STAT_ITEMS];

	/* Pending child counts during tree propagation */
	long state_pending[NR_VM_NODE_STAT_ITEMS];
};

/*
 * per-node information in memory controller.
 */
struct mem_cgroup_per_node {
	struct lruvec		lruvec;

	struct lruvec_stats_percpu __percpu	*lruvec_stats_percpu;
	struct lruvec_stats			lruvec_stats;

	unsigned long		lru_zone_size[MAX_NR_ZONES][NR_LRU_LISTS];

	struct mem_cgroup_reclaim_iter	iter;

	struct shrinker_info __rcu	*shrinker_info;

	struct rb_node		tree_node;	/* RB tree node */
	unsigned long		usage_in_excess;/* Set to the value by which */
						/* the soft limit is exceeded*/
	bool			on_tree;
	struct mem_cgroup	*memcg;		/* Back pointer, we cannot */
						/* use container_of	   */
};

struct mem_cgroup_threshold {
	struct eventfd_ctx *eventfd;
	unsigned long threshold;
};

/* For threshold */
struct mem_cgroup_threshold_ary {
	/* An array index points to threshold just below or equal to usage. */
	int current_threshold;
	/* Size of entries[] */
	unsigned int size;
	/* Array of thresholds */
	struct mem_cgroup_threshold entries[];
};

struct mem_cgroup_thresholds {
	/* Primary thresholds array */
	struct mem_cgroup_threshold_ary *primary;
	/*
	 * Spare threshold array.
	 * This is needed to make mem_cgroup_unregister_event() "never fail".
	 * It must be able to store at least primary->size - 1 entries.
	 */
	struct mem_cgroup_threshold_ary *spare;
};

enum memcg_kmem_state {
	KMEM_NONE,
	KMEM_ALLOCATED,
	KMEM_ONLINE,
};

#if defined(CONFIG_SMP)
struct memcg_padding {
	char x[0];
} ____cacheline_internodealigned_in_smp;
#define MEMCG_PADDING(name)      struct memcg_padding name
#else
#define MEMCG_PADDING(name)
#endif

/*
 * Remember four most recent foreign writebacks with dirty pages in this
 * cgroup.  Inode sharing is expected to be uncommon and, even if we miss
 * one in a given round, we're likely to catch it later if it keeps
 * foreign-dirtying, so a fairly low count should be enough.
 *
 * See mem_cgroup_track_foreign_dirty_slowpath() for details.
 */
#define MEMCG_CGWB_FRN_CNT	4

struct memcg_cgwb_frn {
	u64 bdi_id;			/* bdi->id of the foreign inode */
	int memcg_id;			/* memcg->css.id of foreign inode */
	u64 at;				/* jiffies_64 at the time of dirtying */
	struct wb_completion done;	/* tracks in-flight foreign writebacks */
};

/*
 * Bucket for arbitrarily byte-sized objects charged to a memory
 * cgroup. The bucket can be reparented in one piece when the cgroup
 * is destroyed, without having to round up the individual references
 * of all live memory objects in the wild.
 */
struct obj_cgroup {
	struct percpu_ref refcnt;
	struct mem_cgroup *memcg;
	atomic_t nr_charged_bytes;
	union {
		struct list_head list;
		struct rcu_head rcu;
	};
};

/*
 * The memory controller data structure. The memory controller controls both
 * page cache and RSS per cgroup. We would eventually like to provide
 * statistics based on the statistics developed by Rik Van Riel for clock-pro,
 * to help the administrator determine what knobs to tune.
 */
struct mem_cgroup {
	struct cgroup_subsys_state css;

	/* Private memcg ID. Used to ID objects that outlive the cgroup */
	struct mem_cgroup_id id;

	/* Accounted resources */
	struct page_counter memory;		/* Both v1 & v2 */

	union {
		struct page_counter swap;	/* v2 only */
		struct page_counter memsw;	/* v1 only */
	};

	/* Legacy consumer-oriented counters */
	struct page_counter kmem;		/* v1 only */
	struct page_counter tcpmem;		/* v1 only */

	/* Range enforcement for interrupt charges */
	struct work_struct high_work;

	unsigned long soft_limit;

	/* vmpressure notifications */
	struct vmpressure vmpressure;

	/*
	 * Should the OOM killer kill all belonging tasks, had it kill one?
	 */
	bool oom_group;

	/* protected by memcg_oom_lock */
	bool		oom_lock;
	int		under_oom;

	int	swappiness;
	/* OOM-Killer disable */
	int		oom_kill_disable;

	/* memory.events and memory.events.local */
	struct cgroup_file events_file;
	struct cgroup_file events_local_file;

	/* handle for "memory.swap.events" */
	struct cgroup_file swap_events_file;

	/* protect arrays of thresholds */
	struct mutex thresholds_lock;

	/* thresholds for memory usage. RCU-protected */
	struct mem_cgroup_thresholds thresholds;

	/* thresholds for mem+swap usage. RCU-protected */
	struct mem_cgroup_thresholds memsw_thresholds;

	/* For oom notifier event fd */
	struct list_head oom_notify;

	/*
	 * Should we move charges of a task when a task is moved into this
	 * mem_cgroup ? And what type of charges should we move ?
	 */
	unsigned long move_charge_at_immigrate;
	/* taken only while moving_account > 0 */
	spinlock_t		move_lock;
	unsigned long		move_lock_flags;

	MEMCG_PADDING(_pad1_);

	/* memory.stat */
	struct memcg_vmstats	vmstats;

	/* memory.events */
	atomic_long_t		memory_events[MEMCG_NR_MEMORY_EVENTS];
	atomic_long_t		memory_events_local[MEMCG_NR_MEMORY_EVENTS];

	unsigned long		socket_pressure;

	/* Legacy tcp memory accounting */
	bool			tcpmem_active;
	int			tcpmem_pressure;

#ifdef CONFIG_MEMCG_KMEM
	int kmemcg_id;
	enum memcg_kmem_state kmem_state;
	struct obj_cgroup __rcu *objcg;
	struct list_head objcg_list; /* list of inherited objcgs */
#endif

	MEMCG_PADDING(_pad2_);

	/*
	 * set > 0 if pages under this cgroup are moving to other cgroup.
	 */
	atomic_t		moving_account;
	struct task_struct	*move_lock_task;

	struct memcg_vmstats_percpu __percpu *vmstats_percpu;

#ifdef CONFIG_CGROUP_WRITEBACK
	struct list_head cgwb_list;
	struct wb_domain cgwb_domain;
	struct memcg_cgwb_frn cgwb_frn[MEMCG_CGWB_FRN_CNT];
#endif

	/* List of events which userspace want to receive */
	struct list_head event_list;
	spinlock_t event_list_lock;

#ifdef CONFIG_TRANSPARENT_HUGEPAGE
	struct deferred_split deferred_split_queue;
#endif

	struct mem_cgroup_per_node *nodeinfo[];
};

/*
 * size of first charge trial. "32" comes from vmscan.c's magic value.
 * TODO: maybe necessary to use big numbers in big irons.
 */
#define MEMCG_CHARGE_BATCH 32U

extern struct mem_cgroup *root_mem_cgroup;

enum page_memcg_data_flags {
	/* page->memcg_data is a pointer to an objcgs vector */
	MEMCG_DATA_OBJCGS = (1UL << 0),
	/* page has been accounted as a non-slab kernel page */
	MEMCG_DATA_KMEM = (1UL << 1),
	/* the next bit after the last actual flag */
	__NR_MEMCG_DATA_FLAGS  = (1UL << 2),
};

#define MEMCG_DATA_FLAGS_MASK (__NR_MEMCG_DATA_FLAGS - 1)

static inline bool folio_memcg_kmem(struct folio *folio);

/*
 * After the initialization objcg->memcg is always pointing at
 * a valid memcg, but can be atomically swapped to the parent memcg.
 *
 * The caller must ensure that the returned memcg won't be released:
 * e.g. acquire the rcu_read_lock or css_set_lock.
 */
static inline struct mem_cgroup *obj_cgroup_memcg(struct obj_cgroup *objcg)
{
	return READ_ONCE(objcg->memcg);
}

/*
 * __folio_memcg - Get the memory cgroup associated with a non-kmem folio
 * @folio: Pointer to the folio.
 *
 * Returns a pointer to the memory cgroup associated with the folio,
 * or NULL. This function assumes that the folio is known to have a
 * proper memory cgroup pointer. It's not safe to call this function
 * against some type of folios, e.g. slab folios or ex-slab folios or
 * kmem folios.
 */
static inline struct mem_cgroup *__folio_memcg(struct folio *folio)
{
	unsigned long memcg_data = folio->memcg_data;

	VM_BUG_ON_FOLIO(folio_test_slab(folio), folio);
	VM_BUG_ON_FOLIO(memcg_data & MEMCG_DATA_OBJCGS, folio);
	VM_BUG_ON_FOLIO(memcg_data & MEMCG_DATA_KMEM, folio);

	return (struct mem_cgroup *)(memcg_data & ~MEMCG_DATA_FLAGS_MASK);
}

/*
 * __folio_objcg - get the object cgroup associated with a kmem folio.
 * @folio: Pointer to the folio.
 *
 * Returns a pointer to the object cgroup associated with the folio,
 * or NULL. This function assumes that the folio is known to have a
 * proper object cgroup pointer. It's not safe to call this function
 * against some type of folios, e.g. slab folios or ex-slab folios or
 * LRU folios.
 */
static inline struct obj_cgroup *__folio_objcg(struct folio *folio)
{
	unsigned long memcg_data = folio->memcg_data;

	VM_BUG_ON_FOLIO(folio_test_slab(folio), folio);
	VM_BUG_ON_FOLIO(memcg_data & MEMCG_DATA_OBJCGS, folio);
	VM_BUG_ON_FOLIO(!(memcg_data & MEMCG_DATA_KMEM), folio);

	return (struct obj_cgroup *)(memcg_data & ~MEMCG_DATA_FLAGS_MASK);
}

/*
 * folio_memcg - Get the memory cgroup associated with a folio.
 * @folio: Pointer to the folio.
 *
 * Returns a pointer to the memory cgroup associated with the folio,
 * or NULL. This function assumes that the folio is known to have a
 * proper memory cgroup pointer. It's not safe to call this function
 * against some type of folios, e.g. slab folios or ex-slab folios.
 *
 * For a non-kmem folio any of the following ensures folio and memcg binding
 * stability:
 *
 * - the folio lock
 * - LRU isolation
 * - lock_page_memcg()
 * - exclusive reference
 *
 * For a kmem folio a caller should hold an rcu read lock to protect memcg
 * associated with a kmem folio from being released.
 */
static inline struct mem_cgroup *folio_memcg(struct folio *folio)
{
	if (folio_memcg_kmem(folio))
		return obj_cgroup_memcg(__folio_objcg(folio));
	return __folio_memcg(folio);
}

static inline struct mem_cgroup *page_memcg(struct page *page)
{
	return folio_memcg(page_folio(page));
}

/**
 * folio_memcg_rcu - Locklessly get the memory cgroup associated with a folio.
 * @folio: Pointer to the folio.
 *
 * This function assumes that the folio is known to have a
 * proper memory cgroup pointer. It's not safe to call this function
 * against some type of folios, e.g. slab folios or ex-slab folios.
 *
 * Return: A pointer to the memory cgroup associated with the folio,
 * or NULL.
 */
static inline struct mem_cgroup *folio_memcg_rcu(struct folio *folio)
{
	unsigned long memcg_data = READ_ONCE(folio->memcg_data);

	VM_BUG_ON_FOLIO(folio_test_slab(folio), folio);
	WARN_ON_ONCE(!rcu_read_lock_held());

	if (memcg_data & MEMCG_DATA_KMEM) {
		struct obj_cgroup *objcg;

		objcg = (void *)(memcg_data & ~MEMCG_DATA_FLAGS_MASK);
		return obj_cgroup_memcg(objcg);
	}

	return (struct mem_cgroup *)(memcg_data & ~MEMCG_DATA_FLAGS_MASK);
}

/*
 * page_memcg_check - get the memory cgroup associated with a page
 * @page: a pointer to the page struct
 *
 * Returns a pointer to the memory cgroup associated with the page,
 * or NULL. This function unlike page_memcg() can take any page
 * as an argument. It has to be used in cases when it's not known if a page
 * has an associated memory cgroup pointer or an object cgroups vector or
 * an object cgroup.
 *
 * For a non-kmem page any of the following ensures page and memcg binding
 * stability:
 *
 * - the page lock
 * - LRU isolation
 * - lock_page_memcg()
 * - exclusive reference
 *
 * For a kmem page a caller should hold an rcu read lock to protect memcg
 * associated with a kmem page from being released.
 */
static inline struct mem_cgroup *page_memcg_check(struct page *page)
{
	/*
	 * Because page->memcg_data might be changed asynchronously
	 * for slab pages, READ_ONCE() should be used here.
	 */
	unsigned long memcg_data = READ_ONCE(page->memcg_data);

	if (memcg_data & MEMCG_DATA_OBJCGS)
		return NULL;

	if (memcg_data & MEMCG_DATA_KMEM) {
		struct obj_cgroup *objcg;

		objcg = (void *)(memcg_data & ~MEMCG_DATA_FLAGS_MASK);
		return obj_cgroup_memcg(objcg);
	}

	return (struct mem_cgroup *)(memcg_data & ~MEMCG_DATA_FLAGS_MASK);
}

#ifdef CONFIG_MEMCG_KMEM
/*
 * folio_memcg_kmem - Check if the folio has the memcg_kmem flag set.
 * @folio: Pointer to the folio.
 *
 * Checks if the folio has MemcgKmem flag set. The caller must ensure
 * that the folio has an associated memory cgroup. It's not safe to call
 * this function against some types of folios, e.g. slab folios.
 */
static inline bool folio_memcg_kmem(struct folio *folio)
{
	VM_BUG_ON_PGFLAGS(PageTail(&folio->page), &folio->page);
	VM_BUG_ON_FOLIO(folio->memcg_data & MEMCG_DATA_OBJCGS, folio);
	return folio->memcg_data & MEMCG_DATA_KMEM;
}

/*
 * page_objcgs - get the object cgroups vector associated with a page
 * @page: a pointer to the page struct
 *
 * Returns a pointer to the object cgroups vector associated with the page,
 * or NULL. This function assumes that the page is known to have an
 * associated object cgroups vector. It's not safe to call this function
 * against pages, which might have an associated memory cgroup: e.g.
 * kernel stack pages.
 */
static inline struct obj_cgroup **page_objcgs(struct page *page)
{
	unsigned long memcg_data = READ_ONCE(page->memcg_data);

	VM_BUG_ON_PAGE(memcg_data && !(memcg_data & MEMCG_DATA_OBJCGS), page);
	VM_BUG_ON_PAGE(memcg_data & MEMCG_DATA_KMEM, page);

	return (struct obj_cgroup **)(memcg_data & ~MEMCG_DATA_FLAGS_MASK);
}

/*
 * page_objcgs_check - get the object cgroups vector associated with a page
 * @page: a pointer to the page struct
 *
 * Returns a pointer to the object cgroups vector associated with the page,
 * or NULL. This function is safe to use if the page can be directly associated
 * with a memory cgroup.
 */
static inline struct obj_cgroup **page_objcgs_check(struct page *page)
{
	unsigned long memcg_data = READ_ONCE(page->memcg_data);

	if (!memcg_data || !(memcg_data & MEMCG_DATA_OBJCGS))
		return NULL;

	VM_BUG_ON_PAGE(memcg_data & MEMCG_DATA_KMEM, page);

	return (struct obj_cgroup **)(memcg_data & ~MEMCG_DATA_FLAGS_MASK);
}

#else
static inline bool folio_memcg_kmem(struct folio *folio)
{
	return false;
}

static inline struct obj_cgroup **page_objcgs(struct page *page)
{
	return NULL;
}

static inline struct obj_cgroup **page_objcgs_check(struct page *page)
{
	return NULL;
}
#endif

<<<<<<< HEAD
=======
static inline bool PageMemcgKmem(struct page *page)
{
	return folio_memcg_kmem(page_folio(page));
}

static __always_inline bool memcg_stat_item_in_bytes(int idx)
{
	if (idx == MEMCG_PERCPU_B)
		return true;
	return vmstat_item_in_bytes(idx);
}

>>>>>>> 1a90e9da
static inline bool mem_cgroup_is_root(struct mem_cgroup *memcg)
{
	return (memcg == root_mem_cgroup);
}

static inline bool mem_cgroup_disabled(void)
{
	return !cgroup_subsys_enabled(memory_cgrp_subsys);
}

static inline void mem_cgroup_protection(struct mem_cgroup *root,
					 struct mem_cgroup *memcg,
					 unsigned long *min,
					 unsigned long *low)
{
	*min = *low = 0;

	if (mem_cgroup_disabled())
		return;

	/*
	 * There is no reclaim protection applied to a targeted reclaim.
	 * We are special casing this specific case here because
	 * mem_cgroup_protected calculation is not robust enough to keep
	 * the protection invariant for calculated effective values for
	 * parallel reclaimers with different reclaim target. This is
	 * especially a problem for tail memcgs (as they have pages on LRU)
	 * which would want to have effective values 0 for targeted reclaim
	 * but a different value for external reclaim.
	 *
	 * Example
	 * Let's have global and A's reclaim in parallel:
	 *  |
	 *  A (low=2G, usage = 3G, max = 3G, children_low_usage = 1.5G)
	 *  |\
	 *  | C (low = 1G, usage = 2.5G)
	 *  B (low = 1G, usage = 0.5G)
	 *
	 * For the global reclaim
	 * A.elow = A.low
	 * B.elow = min(B.usage, B.low) because children_low_usage <= A.elow
	 * C.elow = min(C.usage, C.low)
	 *
	 * With the effective values resetting we have A reclaim
	 * A.elow = 0
	 * B.elow = B.low
	 * C.elow = C.low
	 *
	 * If the global reclaim races with A's reclaim then
	 * B.elow = C.elow = 0 because children_low_usage > A.elow)
	 * is possible and reclaiming B would be violating the protection.
	 *
	 */
	if (root == memcg)
		return;

	*min = READ_ONCE(memcg->memory.emin);
	*low = READ_ONCE(memcg->memory.elow);
}

void mem_cgroup_calculate_protection(struct mem_cgroup *root,
				     struct mem_cgroup *memcg);

static inline bool mem_cgroup_supports_protection(struct mem_cgroup *memcg)
{
	/*
	 * The root memcg doesn't account charges, and doesn't support
	 * protection.
	 */
	return !mem_cgroup_disabled() && !mem_cgroup_is_root(memcg);

}

static inline bool mem_cgroup_below_low(struct mem_cgroup *memcg)
{
	if (!mem_cgroup_supports_protection(memcg))
		return false;

	return READ_ONCE(memcg->memory.elow) >=
		page_counter_read(&memcg->memory);
}

static inline bool mem_cgroup_below_min(struct mem_cgroup *memcg)
{
	if (!mem_cgroup_supports_protection(memcg))
		return false;

	return READ_ONCE(memcg->memory.emin) >=
		page_counter_read(&memcg->memory);
}

<<<<<<< HEAD
int __mem_cgroup_charge(struct page *page, struct mm_struct *mm,
			gfp_t gfp_mask);
static inline int mem_cgroup_charge(struct page *page, struct mm_struct *mm,
				    gfp_t gfp_mask)
{
	if (mem_cgroup_disabled())
		return 0;
	return __mem_cgroup_charge(page, mm, gfp_mask);
}

=======
int mem_cgroup_charge(struct folio *folio, struct mm_struct *mm, gfp_t gfp);
>>>>>>> 1a90e9da
int mem_cgroup_swapin_charge_page(struct page *page, struct mm_struct *mm,
				  gfp_t gfp, swp_entry_t entry);
void mem_cgroup_swapin_uncharge_swap(swp_entry_t entry);

<<<<<<< HEAD
void __mem_cgroup_uncharge(struct page *page);
static inline void mem_cgroup_uncharge(struct page *page)
{
	if (mem_cgroup_disabled())
		return;
	__mem_cgroup_uncharge(page);
}

void __mem_cgroup_uncharge_list(struct list_head *page_list);
static inline void mem_cgroup_uncharge_list(struct list_head *page_list)
{
	if (mem_cgroup_disabled())
		return;
	__mem_cgroup_uncharge_list(page_list);
}
=======
void mem_cgroup_uncharge(struct folio *folio);
void mem_cgroup_uncharge_list(struct list_head *page_list);
>>>>>>> 1a90e9da

void mem_cgroup_migrate(struct folio *old, struct folio *new);

/**
 * mem_cgroup_lruvec - get the lru list vector for a memcg & node
 * @memcg: memcg of the wanted lruvec
 * @pgdat: pglist_data
 *
 * Returns the lru list vector holding pages for a given @memcg &
 * @pgdat combination. This can be the node lruvec, if the memory
 * controller is disabled.
 */
static inline struct lruvec *mem_cgroup_lruvec(struct mem_cgroup *memcg,
					       struct pglist_data *pgdat)
{
	struct mem_cgroup_per_node *mz;
	struct lruvec *lruvec;

	if (mem_cgroup_disabled()) {
		lruvec = &pgdat->__lruvec;
		goto out;
	}

	if (!memcg)
		memcg = root_mem_cgroup;

	mz = memcg->nodeinfo[pgdat->node_id];
	lruvec = &mz->lruvec;
out:
	/*
	 * Since a node can be onlined after the mem_cgroup was created,
	 * we have to be prepared to initialize lruvec->pgdat here;
	 * and if offlined then reonlined, we need to reinitialize it.
	 */
	if (unlikely(lruvec->pgdat != pgdat))
		lruvec->pgdat = pgdat;
	return lruvec;
}

/**
 * folio_lruvec - return lruvec for isolating/putting an LRU folio
 * @folio: Pointer to the folio.
 *
 * This function relies on folio->mem_cgroup being stable.
 */
static inline struct lruvec *folio_lruvec(struct folio *folio)
{
	struct mem_cgroup *memcg = folio_memcg(folio);

	VM_WARN_ON_ONCE_FOLIO(!memcg && !mem_cgroup_disabled(), folio);
	return mem_cgroup_lruvec(memcg, folio_pgdat(folio));
}

struct mem_cgroup *mem_cgroup_from_task(struct task_struct *p);

struct mem_cgroup *get_mem_cgroup_from_mm(struct mm_struct *mm);

struct lruvec *folio_lruvec_lock(struct folio *folio);
struct lruvec *folio_lruvec_lock_irq(struct folio *folio);
struct lruvec *folio_lruvec_lock_irqsave(struct folio *folio,
						unsigned long *flags);

#ifdef CONFIG_DEBUG_VM
void lruvec_memcg_debug(struct lruvec *lruvec, struct folio *folio);
#else
static inline
void lruvec_memcg_debug(struct lruvec *lruvec, struct folio *folio)
{
}
#endif

static inline
struct mem_cgroup *mem_cgroup_from_css(struct cgroup_subsys_state *css){
	return css ? container_of(css, struct mem_cgroup, css) : NULL;
}

static inline bool obj_cgroup_tryget(struct obj_cgroup *objcg)
{
	return percpu_ref_tryget(&objcg->refcnt);
}

static inline void obj_cgroup_get(struct obj_cgroup *objcg)
{
	percpu_ref_get(&objcg->refcnt);
}

static inline void obj_cgroup_get_many(struct obj_cgroup *objcg,
				       unsigned long nr)
{
	percpu_ref_get_many(&objcg->refcnt, nr);
}

static inline void obj_cgroup_put(struct obj_cgroup *objcg)
{
	percpu_ref_put(&objcg->refcnt);
}

static inline void mem_cgroup_put(struct mem_cgroup *memcg)
{
	if (memcg)
		css_put(&memcg->css);
}

#define mem_cgroup_from_counter(counter, member)	\
	container_of(counter, struct mem_cgroup, member)

struct mem_cgroup *mem_cgroup_iter(struct mem_cgroup *,
				   struct mem_cgroup *,
				   struct mem_cgroup_reclaim_cookie *);
void mem_cgroup_iter_break(struct mem_cgroup *, struct mem_cgroup *);
int mem_cgroup_scan_tasks(struct mem_cgroup *,
			  int (*)(struct task_struct *, void *), void *);

static inline unsigned short mem_cgroup_id(struct mem_cgroup *memcg)
{
	if (mem_cgroup_disabled())
		return 0;

	return memcg->id.id;
}
struct mem_cgroup *mem_cgroup_from_id(unsigned short id);

static inline struct mem_cgroup *mem_cgroup_from_seq(struct seq_file *m)
{
	return mem_cgroup_from_css(seq_css(m));
}

static inline struct mem_cgroup *lruvec_memcg(struct lruvec *lruvec)
{
	struct mem_cgroup_per_node *mz;

	if (mem_cgroup_disabled())
		return NULL;

	mz = container_of(lruvec, struct mem_cgroup_per_node, lruvec);
	return mz->memcg;
}

/**
 * parent_mem_cgroup - find the accounting parent of a memcg
 * @memcg: memcg whose parent to find
 *
 * Returns the parent memcg, or NULL if this is the root or the memory
 * controller is in legacy no-hierarchy mode.
 */
static inline struct mem_cgroup *parent_mem_cgroup(struct mem_cgroup *memcg)
{
	if (!memcg->memory.parent)
		return NULL;
	return mem_cgroup_from_counter(memcg->memory.parent, memory);
}

static inline bool mem_cgroup_is_descendant(struct mem_cgroup *memcg,
			      struct mem_cgroup *root)
{
	if (root == memcg)
		return true;
	return cgroup_is_descendant(memcg->css.cgroup, root->css.cgroup);
}

static inline bool mm_match_cgroup(struct mm_struct *mm,
				   struct mem_cgroup *memcg)
{
	struct mem_cgroup *task_memcg;
	bool match = false;

	rcu_read_lock();
	task_memcg = mem_cgroup_from_task(rcu_dereference(mm->owner));
	if (task_memcg)
		match = mem_cgroup_is_descendant(task_memcg, memcg);
	rcu_read_unlock();
	return match;
}

struct cgroup_subsys_state *mem_cgroup_css_from_page(struct page *page);
ino_t page_cgroup_ino(struct page *page);

static inline bool mem_cgroup_online(struct mem_cgroup *memcg)
{
	if (mem_cgroup_disabled())
		return true;
	return !!(memcg->css.flags & CSS_ONLINE);
}

void mem_cgroup_update_lru_size(struct lruvec *lruvec, enum lru_list lru,
		int zid, int nr_pages);

static inline
unsigned long mem_cgroup_get_zone_lru_size(struct lruvec *lruvec,
		enum lru_list lru, int zone_idx)
{
	struct mem_cgroup_per_node *mz;

	mz = container_of(lruvec, struct mem_cgroup_per_node, lruvec);
	return READ_ONCE(mz->lru_zone_size[zone_idx][lru]);
}

void mem_cgroup_handle_over_high(void);

unsigned long mem_cgroup_get_max(struct mem_cgroup *memcg);

unsigned long mem_cgroup_size(struct mem_cgroup *memcg);

void mem_cgroup_print_oom_context(struct mem_cgroup *memcg,
				struct task_struct *p);

void mem_cgroup_print_oom_meminfo(struct mem_cgroup *memcg);

static inline void mem_cgroup_enter_user_fault(void)
{
	WARN_ON(current->in_user_fault);
	current->in_user_fault = 1;
}

static inline void mem_cgroup_exit_user_fault(void)
{
	WARN_ON(!current->in_user_fault);
	current->in_user_fault = 0;
}

static inline bool task_in_memcg_oom(struct task_struct *p)
{
	return p->memcg_in_oom;
}

bool mem_cgroup_oom_synchronize(bool wait);
struct mem_cgroup *mem_cgroup_get_oom_group(struct task_struct *victim,
					    struct mem_cgroup *oom_domain);
void mem_cgroup_print_oom_group(struct mem_cgroup *memcg);

#ifdef CONFIG_MEMCG_SWAP
extern bool cgroup_memory_noswap;
#endif

void folio_memcg_lock(struct folio *folio);
void folio_memcg_unlock(struct folio *folio);
void lock_page_memcg(struct page *page);
void unlock_page_memcg(struct page *page);

void __mod_memcg_state(struct mem_cgroup *memcg, int idx, int val);

/* idx can be of type enum memcg_stat_item or node_stat_item */
static inline void mod_memcg_state(struct mem_cgroup *memcg,
				   int idx, int val)
{
	unsigned long flags;

	local_irq_save(flags);
	__mod_memcg_state(memcg, idx, val);
	local_irq_restore(flags);
}

static inline unsigned long memcg_page_state(struct mem_cgroup *memcg, int idx)
{
	return READ_ONCE(memcg->vmstats.state[idx]);
}

static inline unsigned long lruvec_page_state(struct lruvec *lruvec,
					      enum node_stat_item idx)
{
	struct mem_cgroup_per_node *pn;

	if (mem_cgroup_disabled())
		return node_page_state(lruvec_pgdat(lruvec), idx);

	pn = container_of(lruvec, struct mem_cgroup_per_node, lruvec);
	return READ_ONCE(pn->lruvec_stats.state[idx]);
}

static inline unsigned long lruvec_page_state_local(struct lruvec *lruvec,
						    enum node_stat_item idx)
{
	struct mem_cgroup_per_node *pn;
	long x = 0;
	int cpu;

	if (mem_cgroup_disabled())
		return node_page_state(lruvec_pgdat(lruvec), idx);

	pn = container_of(lruvec, struct mem_cgroup_per_node, lruvec);
	for_each_possible_cpu(cpu)
		x += per_cpu(pn->lruvec_stats_percpu->state[idx], cpu);
#ifdef CONFIG_SMP
	if (x < 0)
		x = 0;
#endif
	return x;
}

void mem_cgroup_flush_stats(void);

void __mod_memcg_lruvec_state(struct lruvec *lruvec, enum node_stat_item idx,
			      int val);
void __mod_lruvec_kmem_state(void *p, enum node_stat_item idx, int val);

static inline void mod_lruvec_kmem_state(void *p, enum node_stat_item idx,
					 int val)
{
	unsigned long flags;

	local_irq_save(flags);
	__mod_lruvec_kmem_state(p, idx, val);
	local_irq_restore(flags);
}

static inline void mod_memcg_lruvec_state(struct lruvec *lruvec,
					  enum node_stat_item idx, int val)
{
	unsigned long flags;

	local_irq_save(flags);
	__mod_memcg_lruvec_state(lruvec, idx, val);
	local_irq_restore(flags);
}

void __count_memcg_events(struct mem_cgroup *memcg, enum vm_event_item idx,
			  unsigned long count);

static inline void count_memcg_events(struct mem_cgroup *memcg,
				      enum vm_event_item idx,
				      unsigned long count)
{
	unsigned long flags;

	local_irq_save(flags);
	__count_memcg_events(memcg, idx, count);
	local_irq_restore(flags);
}

static inline void count_memcg_page_event(struct page *page,
					  enum vm_event_item idx)
{
	struct mem_cgroup *memcg = page_memcg(page);

	if (memcg)
		count_memcg_events(memcg, idx, 1);
}

static inline void count_memcg_event_mm(struct mm_struct *mm,
					enum vm_event_item idx)
{
	struct mem_cgroup *memcg;

	if (mem_cgroup_disabled())
		return;

	rcu_read_lock();
	memcg = mem_cgroup_from_task(rcu_dereference(mm->owner));
	if (likely(memcg))
		count_memcg_events(memcg, idx, 1);
	rcu_read_unlock();
}

static inline void memcg_memory_event(struct mem_cgroup *memcg,
				      enum memcg_memory_event event)
{
	bool swap_event = event == MEMCG_SWAP_HIGH || event == MEMCG_SWAP_MAX ||
			  event == MEMCG_SWAP_FAIL;

	atomic_long_inc(&memcg->memory_events_local[event]);
	if (!swap_event)
		cgroup_file_notify(&memcg->events_local_file);

	do {
		atomic_long_inc(&memcg->memory_events[event]);
		if (swap_event)
			cgroup_file_notify(&memcg->swap_events_file);
		else
			cgroup_file_notify(&memcg->events_file);

		if (!cgroup_subsys_on_dfl(memory_cgrp_subsys))
			break;
		if (cgrp_dfl_root.flags & CGRP_ROOT_MEMORY_LOCAL_EVENTS)
			break;
	} while ((memcg = parent_mem_cgroup(memcg)) &&
		 !mem_cgroup_is_root(memcg));
}

static inline void memcg_memory_event_mm(struct mm_struct *mm,
					 enum memcg_memory_event event)
{
	struct mem_cgroup *memcg;

	if (mem_cgroup_disabled())
		return;

	rcu_read_lock();
	memcg = mem_cgroup_from_task(rcu_dereference(mm->owner));
	if (likely(memcg))
		memcg_memory_event(memcg, event);
	rcu_read_unlock();
}

void split_page_memcg(struct page *head, unsigned int nr);

unsigned long mem_cgroup_soft_limit_reclaim(pg_data_t *pgdat, int order,
						gfp_t gfp_mask,
						unsigned long *total_scanned);

#else /* CONFIG_MEMCG */

#define MEM_CGROUP_ID_SHIFT	0
#define MEM_CGROUP_ID_MAX	0

static inline struct mem_cgroup *folio_memcg(struct folio *folio)
{
	return NULL;
}

static inline struct mem_cgroup *page_memcg(struct page *page)
{
	return NULL;
}

static inline struct mem_cgroup *folio_memcg_rcu(struct folio *folio)
{
	WARN_ON_ONCE(!rcu_read_lock_held());
	return NULL;
}

static inline struct mem_cgroup *page_memcg_check(struct page *page)
{
	return NULL;
}

static inline bool folio_memcg_kmem(struct folio *folio)
{
	return false;
}

static inline bool PageMemcgKmem(struct page *page)
{
	return false;
}

static inline bool mem_cgroup_is_root(struct mem_cgroup *memcg)
{
	return true;
}

static inline bool mem_cgroup_disabled(void)
{
	return true;
}

static inline void memcg_memory_event(struct mem_cgroup *memcg,
				      enum memcg_memory_event event)
{
}

static inline void memcg_memory_event_mm(struct mm_struct *mm,
					 enum memcg_memory_event event)
{
}

static inline void mem_cgroup_protection(struct mem_cgroup *root,
					 struct mem_cgroup *memcg,
					 unsigned long *min,
					 unsigned long *low)
{
	*min = *low = 0;
}

static inline void mem_cgroup_calculate_protection(struct mem_cgroup *root,
						   struct mem_cgroup *memcg)
{
}

static inline bool mem_cgroup_below_low(struct mem_cgroup *memcg)
{
	return false;
}

static inline bool mem_cgroup_below_min(struct mem_cgroup *memcg)
{
	return false;
}

static inline int mem_cgroup_charge(struct folio *folio,
		struct mm_struct *mm, gfp_t gfp)
{
	return 0;
}

static inline int mem_cgroup_swapin_charge_page(struct page *page,
			struct mm_struct *mm, gfp_t gfp, swp_entry_t entry)
{
	return 0;
}

static inline void mem_cgroup_swapin_uncharge_swap(swp_entry_t entry)
{
}

static inline void mem_cgroup_uncharge(struct folio *folio)
{
}

static inline void mem_cgroup_uncharge_list(struct list_head *page_list)
{
}

static inline void mem_cgroup_migrate(struct folio *old, struct folio *new)
{
}

static inline struct lruvec *mem_cgroup_lruvec(struct mem_cgroup *memcg,
					       struct pglist_data *pgdat)
{
	return &pgdat->__lruvec;
}

static inline struct lruvec *folio_lruvec(struct folio *folio)
{
	struct pglist_data *pgdat = folio_pgdat(folio);
	return &pgdat->__lruvec;
}

static inline
void lruvec_memcg_debug(struct lruvec *lruvec, struct folio *folio)
{
}

static inline struct mem_cgroup *parent_mem_cgroup(struct mem_cgroup *memcg)
{
	return NULL;
}

static inline bool mm_match_cgroup(struct mm_struct *mm,
		struct mem_cgroup *memcg)
{
	return true;
}

static inline struct mem_cgroup *get_mem_cgroup_from_mm(struct mm_struct *mm)
{
	return NULL;
}

static inline
struct mem_cgroup *mem_cgroup_from_css(struct cgroup_subsys_state *css)
{
	return NULL;
}

static inline void mem_cgroup_put(struct mem_cgroup *memcg)
{
}

static inline struct lruvec *folio_lruvec_lock(struct folio *folio)
{
	struct pglist_data *pgdat = folio_pgdat(folio);

	spin_lock(&pgdat->__lruvec.lru_lock);
	return &pgdat->__lruvec;
}

static inline struct lruvec *folio_lruvec_lock_irq(struct folio *folio)
{
	struct pglist_data *pgdat = folio_pgdat(folio);

	spin_lock_irq(&pgdat->__lruvec.lru_lock);
	return &pgdat->__lruvec;
}

static inline struct lruvec *folio_lruvec_lock_irqsave(struct folio *folio,
		unsigned long *flagsp)
{
	struct pglist_data *pgdat = folio_pgdat(folio);

	spin_lock_irqsave(&pgdat->__lruvec.lru_lock, *flagsp);
	return &pgdat->__lruvec;
}

static inline struct mem_cgroup *
mem_cgroup_iter(struct mem_cgroup *root,
		struct mem_cgroup *prev,
		struct mem_cgroup_reclaim_cookie *reclaim)
{
	return NULL;
}

static inline void mem_cgroup_iter_break(struct mem_cgroup *root,
					 struct mem_cgroup *prev)
{
}

static inline int mem_cgroup_scan_tasks(struct mem_cgroup *memcg,
		int (*fn)(struct task_struct *, void *), void *arg)
{
	return 0;
}

static inline unsigned short mem_cgroup_id(struct mem_cgroup *memcg)
{
	return 0;
}

static inline struct mem_cgroup *mem_cgroup_from_id(unsigned short id)
{
	WARN_ON_ONCE(id);
	/* XXX: This should always return root_mem_cgroup */
	return NULL;
}

static inline struct mem_cgroup *mem_cgroup_from_seq(struct seq_file *m)
{
	return NULL;
}

static inline struct mem_cgroup *lruvec_memcg(struct lruvec *lruvec)
{
	return NULL;
}

static inline bool mem_cgroup_online(struct mem_cgroup *memcg)
{
	return true;
}

static inline
unsigned long mem_cgroup_get_zone_lru_size(struct lruvec *lruvec,
		enum lru_list lru, int zone_idx)
{
	return 0;
}

static inline unsigned long mem_cgroup_get_max(struct mem_cgroup *memcg)
{
	return 0;
}

static inline unsigned long mem_cgroup_size(struct mem_cgroup *memcg)
{
	return 0;
}

static inline void
mem_cgroup_print_oom_context(struct mem_cgroup *memcg, struct task_struct *p)
{
}

static inline void
mem_cgroup_print_oom_meminfo(struct mem_cgroup *memcg)
{
}

static inline void lock_page_memcg(struct page *page)
{
}

static inline void unlock_page_memcg(struct page *page)
{
}

static inline void folio_memcg_lock(struct folio *folio)
{
}

static inline void folio_memcg_unlock(struct folio *folio)
{
}

static inline void mem_cgroup_handle_over_high(void)
{
}

static inline void mem_cgroup_enter_user_fault(void)
{
}

static inline void mem_cgroup_exit_user_fault(void)
{
}

static inline bool task_in_memcg_oom(struct task_struct *p)
{
	return false;
}

static inline bool mem_cgroup_oom_synchronize(bool wait)
{
	return false;
}

static inline struct mem_cgroup *mem_cgroup_get_oom_group(
	struct task_struct *victim, struct mem_cgroup *oom_domain)
{
	return NULL;
}

static inline void mem_cgroup_print_oom_group(struct mem_cgroup *memcg)
{
}

static inline void __mod_memcg_state(struct mem_cgroup *memcg,
				     int idx,
				     int nr)
{
}

static inline void mod_memcg_state(struct mem_cgroup *memcg,
				   int idx,
				   int nr)
{
}

static inline unsigned long memcg_page_state(struct mem_cgroup *memcg, int idx)
{
	return 0;
}

static inline unsigned long lruvec_page_state(struct lruvec *lruvec,
					      enum node_stat_item idx)
{
	return node_page_state(lruvec_pgdat(lruvec), idx);
}

static inline unsigned long lruvec_page_state_local(struct lruvec *lruvec,
						    enum node_stat_item idx)
{
	return node_page_state(lruvec_pgdat(lruvec), idx);
}

static inline void mem_cgroup_flush_stats(void)
{
}

static inline void __mod_memcg_lruvec_state(struct lruvec *lruvec,
					    enum node_stat_item idx, int val)
{
}

static inline void __mod_lruvec_kmem_state(void *p, enum node_stat_item idx,
					   int val)
{
	struct page *page = virt_to_head_page(p);

	__mod_node_page_state(page_pgdat(page), idx, val);
}

static inline void mod_lruvec_kmem_state(void *p, enum node_stat_item idx,
					 int val)
{
	struct page *page = virt_to_head_page(p);

	mod_node_page_state(page_pgdat(page), idx, val);
}

static inline void count_memcg_events(struct mem_cgroup *memcg,
				      enum vm_event_item idx,
				      unsigned long count)
{
}

static inline void __count_memcg_events(struct mem_cgroup *memcg,
					enum vm_event_item idx,
					unsigned long count)
{
}

static inline void count_memcg_page_event(struct page *page,
					  int idx)
{
}

static inline
void count_memcg_event_mm(struct mm_struct *mm, enum vm_event_item idx)
{
}

static inline void split_page_memcg(struct page *head, unsigned int nr)
{
}

static inline
unsigned long mem_cgroup_soft_limit_reclaim(pg_data_t *pgdat, int order,
					    gfp_t gfp_mask,
					    unsigned long *total_scanned)
{
	return 0;
}
#endif /* CONFIG_MEMCG */

static inline void __inc_lruvec_kmem_state(void *p, enum node_stat_item idx)
{
	__mod_lruvec_kmem_state(p, idx, 1);
}

static inline void __dec_lruvec_kmem_state(void *p, enum node_stat_item idx)
{
	__mod_lruvec_kmem_state(p, idx, -1);
}

static inline struct lruvec *parent_lruvec(struct lruvec *lruvec)
{
	struct mem_cgroup *memcg;

	memcg = lruvec_memcg(lruvec);
	if (!memcg)
		return NULL;
	memcg = parent_mem_cgroup(memcg);
	if (!memcg)
		return NULL;
	return mem_cgroup_lruvec(memcg, lruvec_pgdat(lruvec));
}

static inline void unlock_page_lruvec(struct lruvec *lruvec)
{
	spin_unlock(&lruvec->lru_lock);
}

static inline void unlock_page_lruvec_irq(struct lruvec *lruvec)
{
	spin_unlock_irq(&lruvec->lru_lock);
}

static inline void unlock_page_lruvec_irqrestore(struct lruvec *lruvec,
		unsigned long flags)
{
	spin_unlock_irqrestore(&lruvec->lru_lock, flags);
}

/* Test requires a stable page->memcg binding, see page_memcg() */
static inline bool folio_matches_lruvec(struct folio *folio,
		struct lruvec *lruvec)
{
	return lruvec_pgdat(lruvec) == folio_pgdat(folio) &&
	       lruvec_memcg(lruvec) == folio_memcg(folio);
}

/* Don't lock again iff page's lruvec locked */
static inline struct lruvec *folio_lruvec_relock_irq(struct folio *folio,
		struct lruvec *locked_lruvec)
{
	if (locked_lruvec) {
		if (folio_matches_lruvec(folio, locked_lruvec))
			return locked_lruvec;

		unlock_page_lruvec_irq(locked_lruvec);
	}

	return folio_lruvec_lock_irq(folio);
}

/* Don't lock again iff page's lruvec locked */
static inline struct lruvec *folio_lruvec_relock_irqsave(struct folio *folio,
		struct lruvec *locked_lruvec, unsigned long *flags)
{
	if (locked_lruvec) {
		if (folio_matches_lruvec(folio, locked_lruvec))
			return locked_lruvec;

		unlock_page_lruvec_irqrestore(locked_lruvec, *flags);
	}

	return folio_lruvec_lock_irqsave(folio, flags);
}

#ifdef CONFIG_CGROUP_WRITEBACK

struct wb_domain *mem_cgroup_wb_domain(struct bdi_writeback *wb);
void mem_cgroup_wb_stats(struct bdi_writeback *wb, unsigned long *pfilepages,
			 unsigned long *pheadroom, unsigned long *pdirty,
			 unsigned long *pwriteback);

void mem_cgroup_track_foreign_dirty_slowpath(struct folio *folio,
					     struct bdi_writeback *wb);

static inline void mem_cgroup_track_foreign_dirty(struct folio *folio,
						  struct bdi_writeback *wb)
{
	if (mem_cgroup_disabled())
		return;

	if (unlikely(&folio_memcg(folio)->css != wb->memcg_css))
		mem_cgroup_track_foreign_dirty_slowpath(folio, wb);
}

void mem_cgroup_flush_foreign(struct bdi_writeback *wb);

#else	/* CONFIG_CGROUP_WRITEBACK */

static inline struct wb_domain *mem_cgroup_wb_domain(struct bdi_writeback *wb)
{
	return NULL;
}

static inline void mem_cgroup_wb_stats(struct bdi_writeback *wb,
				       unsigned long *pfilepages,
				       unsigned long *pheadroom,
				       unsigned long *pdirty,
				       unsigned long *pwriteback)
{
}

static inline void mem_cgroup_track_foreign_dirty(struct folio *folio,
						  struct bdi_writeback *wb)
{
}

static inline void mem_cgroup_flush_foreign(struct bdi_writeback *wb)
{
}

#endif	/* CONFIG_CGROUP_WRITEBACK */

struct sock;
bool mem_cgroup_charge_skmem(struct mem_cgroup *memcg, unsigned int nr_pages,
			     gfp_t gfp_mask);
void mem_cgroup_uncharge_skmem(struct mem_cgroup *memcg, unsigned int nr_pages);
#ifdef CONFIG_MEMCG
extern struct static_key_false memcg_sockets_enabled_key;
#define mem_cgroup_sockets_enabled static_branch_unlikely(&memcg_sockets_enabled_key)
void mem_cgroup_sk_alloc(struct sock *sk);
void mem_cgroup_sk_free(struct sock *sk);
static inline bool mem_cgroup_under_socket_pressure(struct mem_cgroup *memcg)
{
	if (!cgroup_subsys_on_dfl(memory_cgrp_subsys) && memcg->tcpmem_pressure)
		return true;
	do {
		if (time_before(jiffies, memcg->socket_pressure))
			return true;
	} while ((memcg = parent_mem_cgroup(memcg)));
	return false;
}

int alloc_shrinker_info(struct mem_cgroup *memcg);
void free_shrinker_info(struct mem_cgroup *memcg);
void set_shrinker_bit(struct mem_cgroup *memcg, int nid, int shrinker_id);
void reparent_shrinker_deferred(struct mem_cgroup *memcg);
#else
#define mem_cgroup_sockets_enabled 0
static inline void mem_cgroup_sk_alloc(struct sock *sk) { };
static inline void mem_cgroup_sk_free(struct sock *sk) { };
static inline bool mem_cgroup_under_socket_pressure(struct mem_cgroup *memcg)
{
	return false;
}

static inline void set_shrinker_bit(struct mem_cgroup *memcg,
				    int nid, int shrinker_id)
{
}
#endif

#ifdef CONFIG_MEMCG_KMEM
bool mem_cgroup_kmem_disabled(void);
int __memcg_kmem_charge_page(struct page *page, gfp_t gfp, int order);
void __memcg_kmem_uncharge_page(struct page *page, int order);

struct obj_cgroup *get_obj_cgroup_from_current(void);

int obj_cgroup_charge(struct obj_cgroup *objcg, gfp_t gfp, size_t size);
void obj_cgroup_uncharge(struct obj_cgroup *objcg, size_t size);

extern struct static_key_false memcg_kmem_enabled_key;

extern int memcg_nr_cache_ids;
void memcg_get_cache_ids(void);
void memcg_put_cache_ids(void);

/*
 * Helper macro to loop through all memcg-specific caches. Callers must still
 * check if the cache is valid (it is either valid or NULL).
 * the slab_mutex must be held when looping through those caches
 */
#define for_each_memcg_cache_index(_idx)	\
	for ((_idx) = 0; (_idx) < memcg_nr_cache_ids; (_idx)++)

static inline bool memcg_kmem_enabled(void)
{
	return static_branch_likely(&memcg_kmem_enabled_key);
}

static inline int memcg_kmem_charge_page(struct page *page, gfp_t gfp,
					 int order)
{
	if (memcg_kmem_enabled())
		return __memcg_kmem_charge_page(page, gfp, order);
	return 0;
}

static inline void memcg_kmem_uncharge_page(struct page *page, int order)
{
	if (memcg_kmem_enabled())
		__memcg_kmem_uncharge_page(page, order);
}

/*
 * A helper for accessing memcg's kmem_id, used for getting
 * corresponding LRU lists.
 */
static inline int memcg_cache_id(struct mem_cgroup *memcg)
{
	return memcg ? memcg->kmemcg_id : -1;
}

struct mem_cgroup *mem_cgroup_from_obj(void *p);

#else
static inline bool mem_cgroup_kmem_disabled(void)
{
	return true;
}

static inline int memcg_kmem_charge_page(struct page *page, gfp_t gfp,
					 int order)
{
	return 0;
}

static inline void memcg_kmem_uncharge_page(struct page *page, int order)
{
}

static inline int __memcg_kmem_charge_page(struct page *page, gfp_t gfp,
					   int order)
{
	return 0;
}

static inline void __memcg_kmem_uncharge_page(struct page *page, int order)
{
}

#define for_each_memcg_cache_index(_idx)	\
	for (; NULL; )

static inline bool memcg_kmem_enabled(void)
{
	return false;
}

static inline int memcg_cache_id(struct mem_cgroup *memcg)
{
	return -1;
}

static inline void memcg_get_cache_ids(void)
{
}

static inline void memcg_put_cache_ids(void)
{
}

static inline struct mem_cgroup *mem_cgroup_from_obj(void *p)
{
       return NULL;
}

#endif /* CONFIG_MEMCG_KMEM */

#endif /* _LINUX_MEMCONTROL_H */<|MERGE_RESOLUTION|>--- conflicted
+++ resolved
@@ -600,21 +600,11 @@
 }
 #endif
 
-<<<<<<< HEAD
-=======
 static inline bool PageMemcgKmem(struct page *page)
 {
 	return folio_memcg_kmem(page_folio(page));
 }
 
-static __always_inline bool memcg_stat_item_in_bytes(int idx)
-{
-	if (idx == MEMCG_PERCPU_B)
-		return true;
-	return vmstat_item_in_bytes(idx);
-}
-
->>>>>>> 1a90e9da
 static inline bool mem_cgroup_is_root(struct mem_cgroup *memcg)
 {
 	return (memcg == root_mem_cgroup);
@@ -706,31 +696,25 @@
 		page_counter_read(&memcg->memory);
 }
 
-<<<<<<< HEAD
-int __mem_cgroup_charge(struct page *page, struct mm_struct *mm,
-			gfp_t gfp_mask);
-static inline int mem_cgroup_charge(struct page *page, struct mm_struct *mm,
-				    gfp_t gfp_mask)
+int __mem_cgroup_charge(struct folio *folio, struct mm_struct *mm, gfp_t gfp);
+static inline int mem_cgroup_charge(struct folio *folio, struct mm_struct *mm,
+				    gfp_t gfp)
 {
 	if (mem_cgroup_disabled())
 		return 0;
-	return __mem_cgroup_charge(page, mm, gfp_mask);
-}
-
-=======
-int mem_cgroup_charge(struct folio *folio, struct mm_struct *mm, gfp_t gfp);
->>>>>>> 1a90e9da
+	return __mem_cgroup_charge(folio, mm, gfp);
+}
+
 int mem_cgroup_swapin_charge_page(struct page *page, struct mm_struct *mm,
 				  gfp_t gfp, swp_entry_t entry);
 void mem_cgroup_swapin_uncharge_swap(swp_entry_t entry);
 
-<<<<<<< HEAD
-void __mem_cgroup_uncharge(struct page *page);
-static inline void mem_cgroup_uncharge(struct page *page)
+void __mem_cgroup_uncharge(struct folio *folio);
+static inline void mem_cgroup_uncharge(struct folio *folio)
 {
 	if (mem_cgroup_disabled())
 		return;
-	__mem_cgroup_uncharge(page);
+	__mem_cgroup_uncharge(folio);
 }
 
 void __mem_cgroup_uncharge_list(struct list_head *page_list);
@@ -740,10 +724,6 @@
 		return;
 	__mem_cgroup_uncharge_list(page_list);
 }
-=======
-void mem_cgroup_uncharge(struct folio *folio);
-void mem_cgroup_uncharge_list(struct list_head *page_list);
->>>>>>> 1a90e9da
 
 void mem_cgroup_migrate(struct folio *old, struct folio *new);
 
