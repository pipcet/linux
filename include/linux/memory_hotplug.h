--- conflicted
+++ resolved
@@ -54,8 +54,6 @@
  * might be stale, or the resource might have changed.
  */
 #define MHP_MERGE_RESOURCE	((__force mhp_t)BIT(0))
-<<<<<<< HEAD
-=======
 
 /*
  * We want memmap (struct page array) to be self contained.
@@ -64,7 +62,6 @@
  * Only selected architectures support it with SPARSE_VMEMMAP.
  */
 #define MHP_MEMMAP_ON_MEMORY   ((__force mhp_t)BIT(1))
->>>>>>> 11e4b63a
 
 /*
  * Extended parameters for memory hotplug:
