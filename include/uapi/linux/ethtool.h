--- conflicted
+++ resolved
@@ -669,14 +669,11 @@
  * @ETH_SS_TS_TX_TYPES: timestamping Tx types
  * @ETH_SS_TS_RX_FILTERS: timestamping Rx filters
  * @ETH_SS_UDP_TUNNEL_TYPES: UDP tunnel types
-<<<<<<< HEAD
-=======
  * @ETH_SS_STATS_STD: standardized stats
  * @ETH_SS_STATS_ETH_PHY: names of IEEE 802.3 PHY statistics
  * @ETH_SS_STATS_ETH_MAC: names of IEEE 802.3 MAC statistics
  * @ETH_SS_STATS_ETH_CTRL: names of IEEE 802.3 MAC Control statistics
  * @ETH_SS_STATS_RMON: names of RMON statistics
->>>>>>> 11e4b63a
  *
  * @ETH_SS_COUNT: number of defined string sets
  */
