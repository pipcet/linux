/* SPDX-License-Identifier: GPL-2.0 WITH Linux-syscall-note */
/* Copyright (c) 2011-2014 PLUMgrid, http://plumgrid.com
 *
 * This program is free software; you can redistribute it and/or
 * modify it under the terms of version 2 of the GNU General Public
 * License as published by the Free Software Foundation.
 */
#ifndef _UAPI__LINUX_BPF_H__
#define _UAPI__LINUX_BPF_H__

#include <linux/types.h>
#include <linux/bpf_common.h>

/* Extended instruction set based on top of classic BPF */

/* instruction classes */
#define BPF_JMP32	0x06	/* jmp mode in word width */
#define BPF_ALU64	0x07	/* alu mode in double word width */

/* ld/ldx fields */
#define BPF_DW		0x18	/* double word (64-bit) */
#define BPF_XADD	0xc0	/* exclusive add */

/* alu/jmp fields */
#define BPF_MOV		0xb0	/* mov reg to reg */
#define BPF_ARSH	0xc0	/* sign extending arithmetic shift right */

/* change endianness of a register */
#define BPF_END		0xd0	/* flags for endianness conversion: */
#define BPF_TO_LE	0x00	/* convert to little-endian */
#define BPF_TO_BE	0x08	/* convert to big-endian */
#define BPF_FROM_LE	BPF_TO_LE
#define BPF_FROM_BE	BPF_TO_BE

/* jmp encodings */
#define BPF_JNE		0x50	/* jump != */
#define BPF_JLT		0xa0	/* LT is unsigned, '<' */
#define BPF_JLE		0xb0	/* LE is unsigned, '<=' */
#define BPF_JSGT	0x60	/* SGT is signed '>', GT in x86 */
#define BPF_JSGE	0x70	/* SGE is signed '>=', GE in x86 */
#define BPF_JSLT	0xc0	/* SLT is signed, '<' */
#define BPF_JSLE	0xd0	/* SLE is signed, '<=' */
#define BPF_CALL	0x80	/* function call */
#define BPF_EXIT	0x90	/* function return */

/* Register numbers */
enum {
	BPF_REG_0 = 0,
	BPF_REG_1,
	BPF_REG_2,
	BPF_REG_3,
	BPF_REG_4,
	BPF_REG_5,
	BPF_REG_6,
	BPF_REG_7,
	BPF_REG_8,
	BPF_REG_9,
	BPF_REG_10,
	__MAX_BPF_REG,
};

/* BPF has 10 general purpose 64-bit registers and stack frame. */
#define MAX_BPF_REG	__MAX_BPF_REG

struct bpf_insn {
	__u8	code;		/* opcode */
	__u8	dst_reg:4;	/* dest register */
	__u8	src_reg:4;	/* source register */
	__s16	off;		/* signed offset */
	__s32	imm;		/* signed immediate constant */
};

/* Key of an a BPF_MAP_TYPE_LPM_TRIE entry */
struct bpf_lpm_trie_key {
	__u32	prefixlen;	/* up to 32 for AF_INET, 128 for AF_INET6 */
	__u8	data[0];	/* Arbitrary size */
};

struct bpf_cgroup_storage_key {
	__u64	cgroup_inode_id;	/* cgroup inode id */
	__u32	attach_type;		/* program attach type */
};

/* BPF syscall commands, see bpf(2) man-page for details. */
enum bpf_cmd {
	BPF_MAP_CREATE,
	BPF_MAP_LOOKUP_ELEM,
	BPF_MAP_UPDATE_ELEM,
	BPF_MAP_DELETE_ELEM,
	BPF_MAP_GET_NEXT_KEY,
	BPF_PROG_LOAD,
	BPF_OBJ_PIN,
	BPF_OBJ_GET,
	BPF_PROG_ATTACH,
	BPF_PROG_DETACH,
	BPF_PROG_TEST_RUN,
	BPF_PROG_GET_NEXT_ID,
	BPF_MAP_GET_NEXT_ID,
	BPF_PROG_GET_FD_BY_ID,
	BPF_MAP_GET_FD_BY_ID,
	BPF_OBJ_GET_INFO_BY_FD,
	BPF_PROG_QUERY,
	BPF_RAW_TRACEPOINT_OPEN,
	BPF_BTF_LOAD,
	BPF_BTF_GET_FD_BY_ID,
	BPF_TASK_FD_QUERY,
	BPF_MAP_LOOKUP_AND_DELETE_ELEM,
	BPF_MAP_FREEZE,
};

enum bpf_map_type {
	BPF_MAP_TYPE_UNSPEC,
	BPF_MAP_TYPE_HASH,
	BPF_MAP_TYPE_ARRAY,
	BPF_MAP_TYPE_PROG_ARRAY,
	BPF_MAP_TYPE_PERF_EVENT_ARRAY,
	BPF_MAP_TYPE_PERCPU_HASH,
	BPF_MAP_TYPE_PERCPU_ARRAY,
	BPF_MAP_TYPE_STACK_TRACE,
	BPF_MAP_TYPE_CGROUP_ARRAY,
	BPF_MAP_TYPE_LRU_HASH,
	BPF_MAP_TYPE_LRU_PERCPU_HASH,
	BPF_MAP_TYPE_LPM_TRIE,
	BPF_MAP_TYPE_ARRAY_OF_MAPS,
	BPF_MAP_TYPE_HASH_OF_MAPS,
	BPF_MAP_TYPE_DEVMAP,
	BPF_MAP_TYPE_SOCKMAP,
	BPF_MAP_TYPE_CPUMAP,
	BPF_MAP_TYPE_XSKMAP,
	BPF_MAP_TYPE_SOCKHASH,
	BPF_MAP_TYPE_CGROUP_STORAGE,
	BPF_MAP_TYPE_REUSEPORT_SOCKARRAY,
	BPF_MAP_TYPE_PERCPU_CGROUP_STORAGE,
	BPF_MAP_TYPE_QUEUE,
	BPF_MAP_TYPE_STACK,
	BPF_MAP_TYPE_SK_STORAGE,
};

/* Note that tracing related programs such as
 * BPF_PROG_TYPE_{KPROBE,TRACEPOINT,PERF_EVENT,RAW_TRACEPOINT}
 * are not subject to a stable API since kernel internal data
 * structures can change from release to release and may
 * therefore break existing tracing BPF programs. Tracing BPF
 * programs correspond to /a/ specific kernel which is to be
 * analyzed, and not /a/ specific kernel /and/ all future ones.
 */
enum bpf_prog_type {
	BPF_PROG_TYPE_UNSPEC,
	BPF_PROG_TYPE_SOCKET_FILTER,
	BPF_PROG_TYPE_KPROBE,
	BPF_PROG_TYPE_SCHED_CLS,
	BPF_PROG_TYPE_SCHED_ACT,
	BPF_PROG_TYPE_TRACEPOINT,
	BPF_PROG_TYPE_XDP,
	BPF_PROG_TYPE_PERF_EVENT,
	BPF_PROG_TYPE_CGROUP_SKB,
	BPF_PROG_TYPE_CGROUP_SOCK,
	BPF_PROG_TYPE_LWT_IN,
	BPF_PROG_TYPE_LWT_OUT,
	BPF_PROG_TYPE_LWT_XMIT,
	BPF_PROG_TYPE_SOCK_OPS,
	BPF_PROG_TYPE_SK_SKB,
	BPF_PROG_TYPE_CGROUP_DEVICE,
	BPF_PROG_TYPE_SK_MSG,
	BPF_PROG_TYPE_RAW_TRACEPOINT,
	BPF_PROG_TYPE_CGROUP_SOCK_ADDR,
	BPF_PROG_TYPE_LWT_SEG6LOCAL,
	BPF_PROG_TYPE_LIRC_MODE2,
	BPF_PROG_TYPE_SK_REUSEPORT,
	BPF_PROG_TYPE_FLOW_DISSECTOR,
	BPF_PROG_TYPE_CGROUP_SYSCTL,
	BPF_PROG_TYPE_RAW_TRACEPOINT_WRITABLE,
<<<<<<< HEAD
=======
	BPF_PROG_TYPE_CGROUP_SOCKOPT,
>>>>>>> 4ff96fb5
};

enum bpf_attach_type {
	BPF_CGROUP_INET_INGRESS,
	BPF_CGROUP_INET_EGRESS,
	BPF_CGROUP_INET_SOCK_CREATE,
	BPF_CGROUP_SOCK_OPS,
	BPF_SK_SKB_STREAM_PARSER,
	BPF_SK_SKB_STREAM_VERDICT,
	BPF_CGROUP_DEVICE,
	BPF_SK_MSG_VERDICT,
	BPF_CGROUP_INET4_BIND,
	BPF_CGROUP_INET6_BIND,
	BPF_CGROUP_INET4_CONNECT,
	BPF_CGROUP_INET6_CONNECT,
	BPF_CGROUP_INET4_POST_BIND,
	BPF_CGROUP_INET6_POST_BIND,
	BPF_CGROUP_UDP4_SENDMSG,
	BPF_CGROUP_UDP6_SENDMSG,
	BPF_LIRC_MODE2,
	BPF_FLOW_DISSECTOR,
	BPF_CGROUP_SYSCTL,
<<<<<<< HEAD
=======
	BPF_CGROUP_UDP4_RECVMSG,
	BPF_CGROUP_UDP6_RECVMSG,
	BPF_CGROUP_GETSOCKOPT,
	BPF_CGROUP_SETSOCKOPT,
>>>>>>> 4ff96fb5
	__MAX_BPF_ATTACH_TYPE
};

#define MAX_BPF_ATTACH_TYPE __MAX_BPF_ATTACH_TYPE

/* cgroup-bpf attach flags used in BPF_PROG_ATTACH command
 *
 * NONE(default): No further bpf programs allowed in the subtree.
 *
 * BPF_F_ALLOW_OVERRIDE: If a sub-cgroup installs some bpf program,
 * the program in this cgroup yields to sub-cgroup program.
 *
 * BPF_F_ALLOW_MULTI: If a sub-cgroup installs some bpf program,
 * that cgroup program gets run in addition to the program in this cgroup.
 *
 * Only one program is allowed to be attached to a cgroup with
 * NONE or BPF_F_ALLOW_OVERRIDE flag.
 * Attaching another program on top of NONE or BPF_F_ALLOW_OVERRIDE will
 * release old program and attach the new one. Attach flags has to match.
 *
 * Multiple programs are allowed to be attached to a cgroup with
 * BPF_F_ALLOW_MULTI flag. They are executed in FIFO order
 * (those that were attached first, run first)
 * The programs of sub-cgroup are executed first, then programs of
 * this cgroup and then programs of parent cgroup.
 * When children program makes decision (like picking TCP CA or sock bind)
 * parent program has a chance to override it.
 *
 * A cgroup with MULTI or OVERRIDE flag allows any attach flags in sub-cgroups.
 * A cgroup with NONE doesn't allow any programs in sub-cgroups.
 * Ex1:
 * cgrp1 (MULTI progs A, B) ->
 *    cgrp2 (OVERRIDE prog C) ->
 *      cgrp3 (MULTI prog D) ->
 *        cgrp4 (OVERRIDE prog E) ->
 *          cgrp5 (NONE prog F)
 * the event in cgrp5 triggers execution of F,D,A,B in that order.
 * if prog F is detached, the execution is E,D,A,B
 * if prog F and D are detached, the execution is E,A,B
 * if prog F, E and D are detached, the execution is C,A,B
 *
 * All eligible programs are executed regardless of return code from
 * earlier programs.
 */
#define BPF_F_ALLOW_OVERRIDE	(1U << 0)
#define BPF_F_ALLOW_MULTI	(1U << 1)

/* If BPF_F_STRICT_ALIGNMENT is used in BPF_PROG_LOAD command, the
 * verifier will perform strict alignment checking as if the kernel
 * has been built with CONFIG_EFFICIENT_UNALIGNED_ACCESS not set,
 * and NET_IP_ALIGN defined to 2.
 */
#define BPF_F_STRICT_ALIGNMENT	(1U << 0)

/* If BPF_F_ANY_ALIGNMENT is used in BPF_PROF_LOAD command, the
 * verifier will allow any alignment whatsoever.  On platforms
 * with strict alignment requirements for loads ands stores (such
 * as sparc and mips) the verifier validates that all loads and
 * stores provably follow this requirement.  This flag turns that
 * checking and enforcement off.
 *
 * It is mostly used for testing when we want to validate the
 * context and memory access aspects of the verifier, but because
 * of an unaligned access the alignment check would trigger before
 * the one we are interested in.
 */
#define BPF_F_ANY_ALIGNMENT	(1U << 1)

<<<<<<< HEAD
=======
/* BPF_F_TEST_RND_HI32 is used in BPF_PROG_LOAD command for testing purpose.
 * Verifier does sub-register def/use analysis and identifies instructions whose
 * def only matters for low 32-bit, high 32-bit is never referenced later
 * through implicit zero extension. Therefore verifier notifies JIT back-ends
 * that it is safe to ignore clearing high 32-bit for these instructions. This
 * saves some back-ends a lot of code-gen. However such optimization is not
 * necessary on some arches, for example x86_64, arm64 etc, whose JIT back-ends
 * hence hasn't used verifier's analysis result. But, we really want to have a
 * way to be able to verify the correctness of the described optimization on
 * x86_64 on which testsuites are frequently exercised.
 *
 * So, this flag is introduced. Once it is set, verifier will randomize high
 * 32-bit for those instructions who has been identified as safe to ignore them.
 * Then, if verifier is not doing correct analysis, such randomization will
 * regress tests to expose bugs.
 */
#define BPF_F_TEST_RND_HI32	(1U << 2)

>>>>>>> 4ff96fb5
/* When BPF ldimm64's insn[0].src_reg != 0 then this can have
 * two extensions:
 *
 * insn[0].src_reg:  BPF_PSEUDO_MAP_FD   BPF_PSEUDO_MAP_VALUE
 * insn[0].imm:      map fd              map fd
 * insn[1].imm:      0                   offset into value
 * insn[0].off:      0                   0
 * insn[1].off:      0                   0
 * ldimm64 rewrite:  address of map      address of map[0]+offset
 * verifier type:    CONST_PTR_TO_MAP    PTR_TO_MAP_VALUE
 */
#define BPF_PSEUDO_MAP_FD	1
#define BPF_PSEUDO_MAP_VALUE	2

/* when bpf_call->src_reg == BPF_PSEUDO_CALL, bpf_call->imm == pc-relative
 * offset to another bpf function
 */
#define BPF_PSEUDO_CALL		1

/* flags for BPF_MAP_UPDATE_ELEM command */
#define BPF_ANY		0 /* create new element or update existing */
#define BPF_NOEXIST	1 /* create new element if it didn't exist */
#define BPF_EXIST	2 /* update existing element */
#define BPF_F_LOCK	4 /* spin_lock-ed map_lookup/map_update */

/* flags for BPF_MAP_CREATE command */
#define BPF_F_NO_PREALLOC	(1U << 0)
/* Instead of having one common LRU list in the
 * BPF_MAP_TYPE_LRU_[PERCPU_]HASH map, use a percpu LRU list
 * which can scale and perform better.
 * Note, the LRU nodes (including free nodes) cannot be moved
 * across different LRU lists.
 */
#define BPF_F_NO_COMMON_LRU	(1U << 1)
/* Specify numa node during map creation */
#define BPF_F_NUMA_NODE		(1U << 2)

#define BPF_OBJ_NAME_LEN 16U

/* Flags for accessing BPF object from syscall side. */
#define BPF_F_RDONLY		(1U << 3)
#define BPF_F_WRONLY		(1U << 4)

/* Flag for stack_map, store build_id+offset instead of pointer */
#define BPF_F_STACK_BUILD_ID	(1U << 5)

/* Zero-initialize hash function seed. This should only be used for testing. */
#define BPF_F_ZERO_SEED		(1U << 6)

/* Flags for accessing BPF object from program side. */
#define BPF_F_RDONLY_PROG	(1U << 7)
#define BPF_F_WRONLY_PROG	(1U << 8)

/* flags for BPF_PROG_QUERY */
#define BPF_F_QUERY_EFFECTIVE	(1U << 0)

enum bpf_stack_build_id_status {
	/* user space need an empty entry to identify end of a trace */
	BPF_STACK_BUILD_ID_EMPTY = 0,
	/* with valid build_id and offset */
	BPF_STACK_BUILD_ID_VALID = 1,
	/* couldn't get build_id, fallback to ip */
	BPF_STACK_BUILD_ID_IP = 2,
};

#define BPF_BUILD_ID_SIZE 20
struct bpf_stack_build_id {
	__s32		status;
	unsigned char	build_id[BPF_BUILD_ID_SIZE];
	union {
		__u64	offset;
		__u64	ip;
	};
};

union bpf_attr {
	struct { /* anonymous struct used by BPF_MAP_CREATE command */
		__u32	map_type;	/* one of enum bpf_map_type */
		__u32	key_size;	/* size of key in bytes */
		__u32	value_size;	/* size of value in bytes */
		__u32	max_entries;	/* max number of entries in a map */
		__u32	map_flags;	/* BPF_MAP_CREATE related
					 * flags defined above.
					 */
		__u32	inner_map_fd;	/* fd pointing to the inner map */
		__u32	numa_node;	/* numa node (effective only if
					 * BPF_F_NUMA_NODE is set).
					 */
		char	map_name[BPF_OBJ_NAME_LEN];
		__u32	map_ifindex;	/* ifindex of netdev to create on */
		__u32	btf_fd;		/* fd pointing to a BTF type data */
		__u32	btf_key_type_id;	/* BTF type_id of the key */
		__u32	btf_value_type_id;	/* BTF type_id of the value */
	};

	struct { /* anonymous struct used by BPF_MAP_*_ELEM commands */
		__u32		map_fd;
		__aligned_u64	key;
		union {
			__aligned_u64 value;
			__aligned_u64 next_key;
		};
		__u64		flags;
	};

	struct { /* anonymous struct used by BPF_PROG_LOAD command */
		__u32		prog_type;	/* one of enum bpf_prog_type */
		__u32		insn_cnt;
		__aligned_u64	insns;
		__aligned_u64	license;
		__u32		log_level;	/* verbosity level of verifier */
		__u32		log_size;	/* size of user buffer */
		__aligned_u64	log_buf;	/* user supplied buffer */
		__u32		kern_version;	/* not used */
		__u32		prog_flags;
		char		prog_name[BPF_OBJ_NAME_LEN];
		__u32		prog_ifindex;	/* ifindex of netdev to prep for */
		/* For some prog types expected attach type must be known at
		 * load time to verify attach type specific parts of prog
		 * (context accesses, allowed helpers, etc).
		 */
		__u32		expected_attach_type;
		__u32		prog_btf_fd;	/* fd pointing to BTF type data */
		__u32		func_info_rec_size;	/* userspace bpf_func_info size */
		__aligned_u64	func_info;	/* func info */
		__u32		func_info_cnt;	/* number of bpf_func_info records */
		__u32		line_info_rec_size;	/* userspace bpf_line_info size */
		__aligned_u64	line_info;	/* line info */
		__u32		line_info_cnt;	/* number of bpf_line_info records */
	};

	struct { /* anonymous struct used by BPF_OBJ_* commands */
		__aligned_u64	pathname;
		__u32		bpf_fd;
		__u32		file_flags;
	};

	struct { /* anonymous struct used by BPF_PROG_ATTACH/DETACH commands */
		__u32		target_fd;	/* container object to attach to */
		__u32		attach_bpf_fd;	/* eBPF program to attach */
		__u32		attach_type;
		__u32		attach_flags;
	};

	struct { /* anonymous struct used by BPF_PROG_TEST_RUN command */
		__u32		prog_fd;
		__u32		retval;
		__u32		data_size_in;	/* input: len of data_in */
		__u32		data_size_out;	/* input/output: len of data_out
						 *   returns ENOSPC if data_out
						 *   is too small.
						 */
		__aligned_u64	data_in;
		__aligned_u64	data_out;
		__u32		repeat;
		__u32		duration;
		__u32		ctx_size_in;	/* input: len of ctx_in */
		__u32		ctx_size_out;	/* input/output: len of ctx_out
						 *   returns ENOSPC if ctx_out
						 *   is too small.
						 */
		__aligned_u64	ctx_in;
		__aligned_u64	ctx_out;
	} test;

	struct { /* anonymous struct used by BPF_*_GET_*_ID */
		union {
			__u32		start_id;
			__u32		prog_id;
			__u32		map_id;
			__u32		btf_id;
		};
		__u32		next_id;
		__u32		open_flags;
	};

	struct { /* anonymous struct used by BPF_OBJ_GET_INFO_BY_FD */
		__u32		bpf_fd;
		__u32		info_len;
		__aligned_u64	info;
	} info;

	struct { /* anonymous struct used by BPF_PROG_QUERY command */
		__u32		target_fd;	/* container object to query */
		__u32		attach_type;
		__u32		query_flags;
		__u32		attach_flags;
		__aligned_u64	prog_ids;
		__u32		prog_cnt;
	} query;

	struct {
		__u64 name;
		__u32 prog_fd;
	} raw_tracepoint;

	struct { /* anonymous struct for BPF_BTF_LOAD */
		__aligned_u64	btf;
		__aligned_u64	btf_log_buf;
		__u32		btf_size;
		__u32		btf_log_size;
		__u32		btf_log_level;
	};

	struct {
		__u32		pid;		/* input: pid */
		__u32		fd;		/* input: fd */
		__u32		flags;		/* input: flags */
		__u32		buf_len;	/* input/output: buf len */
		__aligned_u64	buf;		/* input/output:
						 *   tp_name for tracepoint
						 *   symbol for kprobe
						 *   filename for uprobe
						 */
		__u32		prog_id;	/* output: prod_id */
		__u32		fd_type;	/* output: BPF_FD_TYPE_* */
		__u64		probe_offset;	/* output: probe_offset */
		__u64		probe_addr;	/* output: probe_addr */
	} task_fd_query;
} __attribute__((aligned(8)));

/* The description below is an attempt at providing documentation to eBPF
 * developers about the multiple available eBPF helper functions. It can be
 * parsed and used to produce a manual page. The workflow is the following,
 * and requires the rst2man utility:
 *
 *     $ ./scripts/bpf_helpers_doc.py \
 *             --filename include/uapi/linux/bpf.h > /tmp/bpf-helpers.rst
 *     $ rst2man /tmp/bpf-helpers.rst > /tmp/bpf-helpers.7
 *     $ man /tmp/bpf-helpers.7
 *
 * Note that in order to produce this external documentation, some RST
 * formatting is used in the descriptions to get "bold" and "italics" in
 * manual pages. Also note that the few trailing white spaces are
 * intentional, removing them would break paragraphs for rst2man.
 *
 * Start of BPF helper function descriptions:
 *
 * void *bpf_map_lookup_elem(struct bpf_map *map, const void *key)
 * 	Description
 * 		Perform a lookup in *map* for an entry associated to *key*.
 * 	Return
 * 		Map value associated to *key*, or **NULL** if no entry was
 * 		found.
 *
 * int bpf_map_update_elem(struct bpf_map *map, const void *key, const void *value, u64 flags)
 * 	Description
 * 		Add or update the value of the entry associated to *key* in
 * 		*map* with *value*. *flags* is one of:
 *
 * 		**BPF_NOEXIST**
 * 			The entry for *key* must not exist in the map.
 * 		**BPF_EXIST**
 * 			The entry for *key* must already exist in the map.
 * 		**BPF_ANY**
 * 			No condition on the existence of the entry for *key*.
 *
 * 		Flag value **BPF_NOEXIST** cannot be used for maps of types
 * 		**BPF_MAP_TYPE_ARRAY** or **BPF_MAP_TYPE_PERCPU_ARRAY**  (all
 * 		elements always exist), the helper would return an error.
 * 	Return
 * 		0 on success, or a negative error in case of failure.
 *
 * int bpf_map_delete_elem(struct bpf_map *map, const void *key)
 * 	Description
 * 		Delete entry with *key* from *map*.
 * 	Return
 * 		0 on success, or a negative error in case of failure.
 *
 * int bpf_probe_read(void *dst, u32 size, const void *src)
 * 	Description
 * 		For tracing programs, safely attempt to read *size* bytes from
 * 		address *src* and store the data in *dst*.
 * 	Return
 * 		0 on success, or a negative error in case of failure.
 *
 * u64 bpf_ktime_get_ns(void)
 * 	Description
 * 		Return the time elapsed since system boot, in nanoseconds.
 * 	Return
 * 		Current *ktime*.
 *
 * int bpf_trace_printk(const char *fmt, u32 fmt_size, ...)
 * 	Description
 * 		This helper is a "printk()-like" facility for debugging. It
 * 		prints a message defined by format *fmt* (of size *fmt_size*)
 * 		to file *\/sys/kernel/debug/tracing/trace* from DebugFS, if
 * 		available. It can take up to three additional **u64**
 * 		arguments (as an eBPF helpers, the total number of arguments is
 * 		limited to five).
 *
 * 		Each time the helper is called, it appends a line to the trace.
 * 		The format of the trace is customizable, and the exact output
 * 		one will get depends on the options set in
 * 		*\/sys/kernel/debug/tracing/trace_options* (see also the
 * 		*README* file under the same directory). However, it usually
 * 		defaults to something like:
 *
 * 		::
 *
 * 			telnet-470   [001] .N.. 419421.045894: 0x00000001: <formatted msg>
 *
 * 		In the above:
 *
 * 			* ``telnet`` is the name of the current task.
 * 			* ``470`` is the PID of the current task.
 * 			* ``001`` is the CPU number on which the task is
 * 			  running.
 * 			* In ``.N..``, each character refers to a set of
 * 			  options (whether irqs are enabled, scheduling
 * 			  options, whether hard/softirqs are running, level of
 * 			  preempt_disabled respectively). **N** means that
 * 			  **TIF_NEED_RESCHED** and **PREEMPT_NEED_RESCHED**
 * 			  are set.
 * 			* ``419421.045894`` is a timestamp.
 * 			* ``0x00000001`` is a fake value used by BPF for the
 * 			  instruction pointer register.
 * 			* ``<formatted msg>`` is the message formatted with
 * 			  *fmt*.
 *
 * 		The conversion specifiers supported by *fmt* are similar, but
 * 		more limited than for printk(). They are **%d**, **%i**,
 * 		**%u**, **%x**, **%ld**, **%li**, **%lu**, **%lx**, **%lld**,
 * 		**%lli**, **%llu**, **%llx**, **%p**, **%s**. No modifier (size
 * 		of field, padding with zeroes, etc.) is available, and the
 * 		helper will return **-EINVAL** (but print nothing) if it
 * 		encounters an unknown specifier.
 *
 * 		Also, note that **bpf_trace_printk**\ () is slow, and should
 * 		only be used for debugging purposes. For this reason, a notice
 * 		bloc (spanning several lines) is printed to kernel logs and
 * 		states that the helper should not be used "for production use"
 * 		the first time this helper is used (or more precisely, when
 * 		**trace_printk**\ () buffers are allocated). For passing values
 * 		to user space, perf events should be preferred.
 * 	Return
 * 		The number of bytes written to the buffer, or a negative error
 * 		in case of failure.
 *
 * u32 bpf_get_prandom_u32(void)
 * 	Description
 * 		Get a pseudo-random number.
 *
 * 		From a security point of view, this helper uses its own
 * 		pseudo-random internal state, and cannot be used to infer the
 * 		seed of other random functions in the kernel. However, it is
 * 		essential to note that the generator used by the helper is not
 * 		cryptographically secure.
 * 	Return
 * 		A random 32-bit unsigned value.
 *
 * u32 bpf_get_smp_processor_id(void)
 * 	Description
 * 		Get the SMP (symmetric multiprocessing) processor id. Note that
 * 		all programs run with preemption disabled, which means that the
 * 		SMP processor id is stable during all the execution of the
 * 		program.
 * 	Return
 * 		The SMP id of the processor running the program.
 *
 * int bpf_skb_store_bytes(struct sk_buff *skb, u32 offset, const void *from, u32 len, u64 flags)
 * 	Description
 * 		Store *len* bytes from address *from* into the packet
 * 		associated to *skb*, at *offset*. *flags* are a combination of
 * 		**BPF_F_RECOMPUTE_CSUM** (automatically recompute the
 * 		checksum for the packet after storing the bytes) and
 * 		**BPF_F_INVALIDATE_HASH** (set *skb*\ **->hash**, *skb*\
 * 		**->swhash** and *skb*\ **->l4hash** to 0).
 *
 * 		A call to this helper is susceptible to change the underlying
 * 		packet buffer. Therefore, at load time, all checks on pointers
 * 		previously done by the verifier are invalidated and must be
 * 		performed again, if the helper is used in combination with
 * 		direct packet access.
 * 	Return
 * 		0 on success, or a negative error in case of failure.
 *
 * int bpf_l3_csum_replace(struct sk_buff *skb, u32 offset, u64 from, u64 to, u64 size)
 * 	Description
 * 		Recompute the layer 3 (e.g. IP) checksum for the packet
 * 		associated to *skb*. Computation is incremental, so the helper
 * 		must know the former value of the header field that was
 * 		modified (*from*), the new value of this field (*to*), and the
 * 		number of bytes (2 or 4) for this field, stored in *size*.
 * 		Alternatively, it is possible to store the difference between
 * 		the previous and the new values of the header field in *to*, by
 * 		setting *from* and *size* to 0. For both methods, *offset*
 * 		indicates the location of the IP checksum within the packet.
 *
 * 		This helper works in combination with **bpf_csum_diff**\ (),
 * 		which does not update the checksum in-place, but offers more
 * 		flexibility and can handle sizes larger than 2 or 4 for the
 * 		checksum to update.
 *
 * 		A call to this helper is susceptible to change the underlying
 * 		packet buffer. Therefore, at load time, all checks on pointers
 * 		previously done by the verifier are invalidated and must be
 * 		performed again, if the helper is used in combination with
 * 		direct packet access.
 * 	Return
 * 		0 on success, or a negative error in case of failure.
 *
 * int bpf_l4_csum_replace(struct sk_buff *skb, u32 offset, u64 from, u64 to, u64 flags)
 * 	Description
 * 		Recompute the layer 4 (e.g. TCP, UDP or ICMP) checksum for the
 * 		packet associated to *skb*. Computation is incremental, so the
 * 		helper must know the former value of the header field that was
 * 		modified (*from*), the new value of this field (*to*), and the
 * 		number of bytes (2 or 4) for this field, stored on the lowest
 * 		four bits of *flags*. Alternatively, it is possible to store
 * 		the difference between the previous and the new values of the
 * 		header field in *to*, by setting *from* and the four lowest
 * 		bits of *flags* to 0. For both methods, *offset* indicates the
 * 		location of the IP checksum within the packet. In addition to
 * 		the size of the field, *flags* can be added (bitwise OR) actual
 * 		flags. With **BPF_F_MARK_MANGLED_0**, a null checksum is left
 * 		untouched (unless **BPF_F_MARK_ENFORCE** is added as well), and
 * 		for updates resulting in a null checksum the value is set to
 * 		**CSUM_MANGLED_0** instead. Flag **BPF_F_PSEUDO_HDR** indicates
 * 		the checksum is to be computed against a pseudo-header.
 *
 * 		This helper works in combination with **bpf_csum_diff**\ (),
 * 		which does not update the checksum in-place, but offers more
 * 		flexibility and can handle sizes larger than 2 or 4 for the
 * 		checksum to update.
 *
 * 		A call to this helper is susceptible to change the underlying
 * 		packet buffer. Therefore, at load time, all checks on pointers
 * 		previously done by the verifier are invalidated and must be
 * 		performed again, if the helper is used in combination with
 * 		direct packet access.
 * 	Return
 * 		0 on success, or a negative error in case of failure.
 *
 * int bpf_tail_call(void *ctx, struct bpf_map *prog_array_map, u32 index)
 * 	Description
 * 		This special helper is used to trigger a "tail call", or in
 * 		other words, to jump into another eBPF program. The same stack
 * 		frame is used (but values on stack and in registers for the
 * 		caller are not accessible to the callee). This mechanism allows
 * 		for program chaining, either for raising the maximum number of
 * 		available eBPF instructions, or to execute given programs in
 * 		conditional blocks. For security reasons, there is an upper
 * 		limit to the number of successive tail calls that can be
 * 		performed.
 *
 * 		Upon call of this helper, the program attempts to jump into a
 * 		program referenced at index *index* in *prog_array_map*, a
 * 		special map of type **BPF_MAP_TYPE_PROG_ARRAY**, and passes
 * 		*ctx*, a pointer to the context.
 *
 * 		If the call succeeds, the kernel immediately runs the first
 * 		instruction of the new program. This is not a function call,
 * 		and it never returns to the previous program. If the call
 * 		fails, then the helper has no effect, and the caller continues
 * 		to run its subsequent instructions. A call can fail if the
 * 		destination program for the jump does not exist (i.e. *index*
 * 		is superior to the number of entries in *prog_array_map*), or
 * 		if the maximum number of tail calls has been reached for this
 * 		chain of programs. This limit is defined in the kernel by the
 * 		macro **MAX_TAIL_CALL_CNT** (not accessible to user space),
 * 		which is currently set to 32.
 * 	Return
 * 		0 on success, or a negative error in case of failure.
 *
 * int bpf_clone_redirect(struct sk_buff *skb, u32 ifindex, u64 flags)
 * 	Description
 * 		Clone and redirect the packet associated to *skb* to another
 * 		net device of index *ifindex*. Both ingress and egress
 * 		interfaces can be used for redirection. The **BPF_F_INGRESS**
 * 		value in *flags* is used to make the distinction (ingress path
 * 		is selected if the flag is present, egress path otherwise).
 * 		This is the only flag supported for now.
 *
 * 		In comparison with **bpf_redirect**\ () helper,
 * 		**bpf_clone_redirect**\ () has the associated cost of
 * 		duplicating the packet buffer, but this can be executed out of
 * 		the eBPF program. Conversely, **bpf_redirect**\ () is more
 * 		efficient, but it is handled through an action code where the
 * 		redirection happens only after the eBPF program has returned.
 *
 * 		A call to this helper is susceptible to change the underlying
 * 		packet buffer. Therefore, at load time, all checks on pointers
 * 		previously done by the verifier are invalidated and must be
 * 		performed again, if the helper is used in combination with
 * 		direct packet access.
 * 	Return
 * 		0 on success, or a negative error in case of failure.
 *
 * u64 bpf_get_current_pid_tgid(void)
 * 	Return
 * 		A 64-bit integer containing the current tgid and pid, and
 * 		created as such:
 * 		*current_task*\ **->tgid << 32 \|**
 * 		*current_task*\ **->pid**.
 *
 * u64 bpf_get_current_uid_gid(void)
 * 	Return
 * 		A 64-bit integer containing the current GID and UID, and
 * 		created as such: *current_gid* **<< 32 \|** *current_uid*.
 *
 * int bpf_get_current_comm(char *buf, u32 size_of_buf)
 * 	Description
 * 		Copy the **comm** attribute of the current task into *buf* of
 * 		*size_of_buf*. The **comm** attribute contains the name of
 * 		the executable (excluding the path) for the current task. The
 * 		*size_of_buf* must be strictly positive. On success, the
 * 		helper makes sure that the *buf* is NUL-terminated. On failure,
 * 		it is filled with zeroes.
 * 	Return
 * 		0 on success, or a negative error in case of failure.
 *
 * u32 bpf_get_cgroup_classid(struct sk_buff *skb)
 * 	Description
 * 		Retrieve the classid for the current task, i.e. for the net_cls
 * 		cgroup to which *skb* belongs.
 *
 * 		This helper can be used on TC egress path, but not on ingress.
 *
 * 		The net_cls cgroup provides an interface to tag network packets
 * 		based on a user-provided identifier for all traffic coming from
 * 		the tasks belonging to the related cgroup. See also the related
 * 		kernel documentation, available from the Linux sources in file
 * 		*Documentation/cgroup-v1/net_cls.rst*.
 *
 * 		The Linux kernel has two versions for cgroups: there are
 * 		cgroups v1 and cgroups v2. Both are available to users, who can
 * 		use a mixture of them, but note that the net_cls cgroup is for
 * 		cgroup v1 only. This makes it incompatible with BPF programs
 * 		run on cgroups, which is a cgroup-v2-only feature (a socket can
 * 		only hold data for one version of cgroups at a time).
 *
 * 		This helper is only available is the kernel was compiled with
 * 		the **CONFIG_CGROUP_NET_CLASSID** configuration option set to
 * 		"**y**" or to "**m**".
 * 	Return
 * 		The classid, or 0 for the default unconfigured classid.
 *
 * int bpf_skb_vlan_push(struct sk_buff *skb, __be16 vlan_proto, u16 vlan_tci)
 * 	Description
 * 		Push a *vlan_tci* (VLAN tag control information) of protocol
 * 		*vlan_proto* to the packet associated to *skb*, then update
 * 		the checksum. Note that if *vlan_proto* is different from
 * 		**ETH_P_8021Q** and **ETH_P_8021AD**, it is considered to
 * 		be **ETH_P_8021Q**.
 *
 * 		A call to this helper is susceptible to change the underlying
 * 		packet buffer. Therefore, at load time, all checks on pointers
 * 		previously done by the verifier are invalidated and must be
 * 		performed again, if the helper is used in combination with
 * 		direct packet access.
 * 	Return
 * 		0 on success, or a negative error in case of failure.
 *
 * int bpf_skb_vlan_pop(struct sk_buff *skb)
 * 	Description
 * 		Pop a VLAN header from the packet associated to *skb*.
 *
 * 		A call to this helper is susceptible to change the underlying
 * 		packet buffer. Therefore, at load time, all checks on pointers
 * 		previously done by the verifier are invalidated and must be
 * 		performed again, if the helper is used in combination with
 * 		direct packet access.
 * 	Return
 * 		0 on success, or a negative error in case of failure.
 *
 * int bpf_skb_get_tunnel_key(struct sk_buff *skb, struct bpf_tunnel_key *key, u32 size, u64 flags)
 * 	Description
 * 		Get tunnel metadata. This helper takes a pointer *key* to an
 * 		empty **struct bpf_tunnel_key** of **size**, that will be
 * 		filled with tunnel metadata for the packet associated to *skb*.
 * 		The *flags* can be set to **BPF_F_TUNINFO_IPV6**, which
 * 		indicates that the tunnel is based on IPv6 protocol instead of
 * 		IPv4.
 *
 * 		The **struct bpf_tunnel_key** is an object that generalizes the
 * 		principal parameters used by various tunneling protocols into a
 * 		single struct. This way, it can be used to easily make a
 * 		decision based on the contents of the encapsulation header,
 * 		"summarized" in this struct. In particular, it holds the IP
 * 		address of the remote end (IPv4 or IPv6, depending on the case)
 * 		in *key*\ **->remote_ipv4** or *key*\ **->remote_ipv6**. Also,
 * 		this struct exposes the *key*\ **->tunnel_id**, which is
 * 		generally mapped to a VNI (Virtual Network Identifier), making
 * 		it programmable together with the **bpf_skb_set_tunnel_key**\
 * 		() helper.
 *
 * 		Let's imagine that the following code is part of a program
 * 		attached to the TC ingress interface, on one end of a GRE
 * 		tunnel, and is supposed to filter out all messages coming from
 * 		remote ends with IPv4 address other than 10.0.0.1:
 *
 * 		::
 *
 * 			int ret;
 * 			struct bpf_tunnel_key key = {};
 * 			
 * 			ret = bpf_skb_get_tunnel_key(skb, &key, sizeof(key), 0);
 * 			if (ret < 0)
 * 				return TC_ACT_SHOT;	// drop packet
 * 			
 * 			if (key.remote_ipv4 != 0x0a000001)
 * 				return TC_ACT_SHOT;	// drop packet
 * 			
 * 			return TC_ACT_OK;		// accept packet
 *
 * 		This interface can also be used with all encapsulation devices
 * 		that can operate in "collect metadata" mode: instead of having
 * 		one network device per specific configuration, the "collect
 * 		metadata" mode only requires a single device where the
 * 		configuration can be extracted from this helper.
 *
 * 		This can be used together with various tunnels such as VXLan,
 * 		Geneve, GRE or IP in IP (IPIP).
 * 	Return
 * 		0 on success, or a negative error in case of failure.
 *
 * int bpf_skb_set_tunnel_key(struct sk_buff *skb, struct bpf_tunnel_key *key, u32 size, u64 flags)
 * 	Description
 * 		Populate tunnel metadata for packet associated to *skb.* The
 * 		tunnel metadata is set to the contents of *key*, of *size*. The
 * 		*flags* can be set to a combination of the following values:
 *
 * 		**BPF_F_TUNINFO_IPV6**
 * 			Indicate that the tunnel is based on IPv6 protocol
 * 			instead of IPv4.
 * 		**BPF_F_ZERO_CSUM_TX**
 * 			For IPv4 packets, add a flag to tunnel metadata
 * 			indicating that checksum computation should be skipped
 * 			and checksum set to zeroes.
 * 		**BPF_F_DONT_FRAGMENT**
 * 			Add a flag to tunnel metadata indicating that the
 * 			packet should not be fragmented.
 * 		**BPF_F_SEQ_NUMBER**
 * 			Add a flag to tunnel metadata indicating that a
 * 			sequence number should be added to tunnel header before
 * 			sending the packet. This flag was added for GRE
 * 			encapsulation, but might be used with other protocols
 * 			as well in the future.
 *
 * 		Here is a typical usage on the transmit path:
 *
 * 		::
 *
 * 			struct bpf_tunnel_key key;
 * 			     populate key ...
 * 			bpf_skb_set_tunnel_key(skb, &key, sizeof(key), 0);
 * 			bpf_clone_redirect(skb, vxlan_dev_ifindex, 0);
 *
 * 		See also the description of the **bpf_skb_get_tunnel_key**\ ()
 * 		helper for additional information.
 * 	Return
 * 		0 on success, or a negative error in case of failure.
 *
 * u64 bpf_perf_event_read(struct bpf_map *map, u64 flags)
 * 	Description
 * 		Read the value of a perf event counter. This helper relies on a
 * 		*map* of type **BPF_MAP_TYPE_PERF_EVENT_ARRAY**. The nature of
 * 		the perf event counter is selected when *map* is updated with
 * 		perf event file descriptors. The *map* is an array whose size
 * 		is the number of available CPUs, and each cell contains a value
 * 		relative to one CPU. The value to retrieve is indicated by
 * 		*flags*, that contains the index of the CPU to look up, masked
 * 		with **BPF_F_INDEX_MASK**. Alternatively, *flags* can be set to
 * 		**BPF_F_CURRENT_CPU** to indicate that the value for the
 * 		current CPU should be retrieved.
 *
 * 		Note that before Linux 4.13, only hardware perf event can be
 * 		retrieved.
 *
 * 		Also, be aware that the newer helper
 * 		**bpf_perf_event_read_value**\ () is recommended over
 * 		**bpf_perf_event_read**\ () in general. The latter has some ABI
 * 		quirks where error and counter value are used as a return code
 * 		(which is wrong to do since ranges may overlap). This issue is
 * 		fixed with **bpf_perf_event_read_value**\ (), which at the same
 * 		time provides more features over the **bpf_perf_event_read**\
 * 		() interface. Please refer to the description of
 * 		**bpf_perf_event_read_value**\ () for details.
 * 	Return
 * 		The value of the perf event counter read from the map, or a
 * 		negative error code in case of failure.
 *
 * int bpf_redirect(u32 ifindex, u64 flags)
 * 	Description
 * 		Redirect the packet to another net device of index *ifindex*.
 * 		This helper is somewhat similar to **bpf_clone_redirect**\
 * 		(), except that the packet is not cloned, which provides
 * 		increased performance.
 *
 * 		Except for XDP, both ingress and egress interfaces can be used
 * 		for redirection. The **BPF_F_INGRESS** value in *flags* is used
 * 		to make the distinction (ingress path is selected if the flag
 * 		is present, egress path otherwise). Currently, XDP only
 * 		supports redirection to the egress interface, and accepts no
 * 		flag at all.
 *
 * 		The same effect can be attained with the more generic
 * 		**bpf_redirect_map**\ (), which requires specific maps to be
 * 		used but offers better performance.
 * 	Return
 * 		For XDP, the helper returns **XDP_REDIRECT** on success or
 * 		**XDP_ABORTED** on error. For other program types, the values
 * 		are **TC_ACT_REDIRECT** on success or **TC_ACT_SHOT** on
 * 		error.
 *
 * u32 bpf_get_route_realm(struct sk_buff *skb)
 * 	Description
 * 		Retrieve the realm or the route, that is to say the
 * 		**tclassid** field of the destination for the *skb*. The
 * 		indentifier retrieved is a user-provided tag, similar to the
 * 		one used with the net_cls cgroup (see description for
 * 		**bpf_get_cgroup_classid**\ () helper), but here this tag is
 * 		held by a route (a destination entry), not by a task.
 *
 * 		Retrieving this identifier works with the clsact TC egress hook
 * 		(see also **tc-bpf(8)**), or alternatively on conventional
 * 		classful egress qdiscs, but not on TC ingress path. In case of
 * 		clsact TC egress hook, this has the advantage that, internally,
 * 		the destination entry has not been dropped yet in the transmit
 * 		path. Therefore, the destination entry does not need to be
 * 		artificially held via **netif_keep_dst**\ () for a classful
 * 		qdisc until the *skb* is freed.
 *
 * 		This helper is available only if the kernel was compiled with
 * 		**CONFIG_IP_ROUTE_CLASSID** configuration option.
 * 	Return
 * 		The realm of the route for the packet associated to *skb*, or 0
 * 		if none was found.
 *
 * int bpf_perf_event_output(struct pt_reg *ctx, struct bpf_map *map, u64 flags, void *data, u64 size)
 * 	Description
 * 		Write raw *data* blob into a special BPF perf event held by
 * 		*map* of type **BPF_MAP_TYPE_PERF_EVENT_ARRAY**. This perf
 * 		event must have the following attributes: **PERF_SAMPLE_RAW**
 * 		as **sample_type**, **PERF_TYPE_SOFTWARE** as **type**, and
 * 		**PERF_COUNT_SW_BPF_OUTPUT** as **config**.
 *
 * 		The *flags* are used to indicate the index in *map* for which
 * 		the value must be put, masked with **BPF_F_INDEX_MASK**.
 * 		Alternatively, *flags* can be set to **BPF_F_CURRENT_CPU**
 * 		to indicate that the index of the current CPU core should be
 * 		used.
 *
 * 		The value to write, of *size*, is passed through eBPF stack and
 * 		pointed by *data*.
 *
 * 		The context of the program *ctx* needs also be passed to the
 * 		helper.
 *
 * 		On user space, a program willing to read the values needs to
 * 		call **perf_event_open**\ () on the perf event (either for
 * 		one or for all CPUs) and to store the file descriptor into the
 * 		*map*. This must be done before the eBPF program can send data
 * 		into it. An example is available in file
 * 		*samples/bpf/trace_output_user.c* in the Linux kernel source
 * 		tree (the eBPF program counterpart is in
 * 		*samples/bpf/trace_output_kern.c*).
 *
 * 		**bpf_perf_event_output**\ () achieves better performance
 * 		than **bpf_trace_printk**\ () for sharing data with user
 * 		space, and is much better suitable for streaming data from eBPF
 * 		programs.
 *
 * 		Note that this helper is not restricted to tracing use cases
 * 		and can be used with programs attached to TC or XDP as well,
 * 		where it allows for passing data to user space listeners. Data
 * 		can be:
 *
 * 		* Only custom structs,
 * 		* Only the packet payload, or
 * 		* A combination of both.
 * 	Return
 * 		0 on success, or a negative error in case of failure.
 *
 * int bpf_skb_load_bytes(const struct sk_buff *skb, u32 offset, void *to, u32 len)
 * 	Description
 * 		This helper was provided as an easy way to load data from a
 * 		packet. It can be used to load *len* bytes from *offset* from
 * 		the packet associated to *skb*, into the buffer pointed by
 * 		*to*.
 *
 * 		Since Linux 4.7, usage of this helper has mostly been replaced
 * 		by "direct packet access", enabling packet data to be
 * 		manipulated with *skb*\ **->data** and *skb*\ **->data_end**
 * 		pointing respectively to the first byte of packet data and to
 * 		the byte after the last byte of packet data. However, it
 * 		remains useful if one wishes to read large quantities of data
 * 		at once from a packet into the eBPF stack.
 * 	Return
 * 		0 on success, or a negative error in case of failure.
 *
 * int bpf_get_stackid(struct pt_reg *ctx, struct bpf_map *map, u64 flags)
 * 	Description
 * 		Walk a user or a kernel stack and return its id. To achieve
 * 		this, the helper needs *ctx*, which is a pointer to the context
 * 		on which the tracing program is executed, and a pointer to a
 * 		*map* of type **BPF_MAP_TYPE_STACK_TRACE**.
 *
 * 		The last argument, *flags*, holds the number of stack frames to
 * 		skip (from 0 to 255), masked with
 * 		**BPF_F_SKIP_FIELD_MASK**. The next bits can be used to set
 * 		a combination of the following flags:
 *
 * 		**BPF_F_USER_STACK**
 * 			Collect a user space stack instead of a kernel stack.
 * 		**BPF_F_FAST_STACK_CMP**
 * 			Compare stacks by hash only.
 * 		**BPF_F_REUSE_STACKID**
 * 			If two different stacks hash into the same *stackid*,
 * 			discard the old one.
 *
 * 		The stack id retrieved is a 32 bit long integer handle which
 * 		can be further combined with other data (including other stack
 * 		ids) and used as a key into maps. This can be useful for
 * 		generating a variety of graphs (such as flame graphs or off-cpu
 * 		graphs).
 *
 * 		For walking a stack, this helper is an improvement over
 * 		**bpf_probe_read**\ (), which can be used with unrolled loops
 * 		but is not efficient and consumes a lot of eBPF instructions.
 * 		Instead, **bpf_get_stackid**\ () can collect up to
 * 		**PERF_MAX_STACK_DEPTH** both kernel and user frames. Note that
 * 		this limit can be controlled with the **sysctl** program, and
 * 		that it should be manually increased in order to profile long
 * 		user stacks (such as stacks for Java programs). To do so, use:
 *
 * 		::
 *
 * 			# sysctl kernel.perf_event_max_stack=<new value>
 * 	Return
 * 		The positive or null stack id on success, or a negative error
 * 		in case of failure.
 *
 * s64 bpf_csum_diff(__be32 *from, u32 from_size, __be32 *to, u32 to_size, __wsum seed)
 * 	Description
 * 		Compute a checksum difference, from the raw buffer pointed by
 * 		*from*, of length *from_size* (that must be a multiple of 4),
 * 		towards the raw buffer pointed by *to*, of size *to_size*
 * 		(same remark). An optional *seed* can be added to the value
 * 		(this can be cascaded, the seed may come from a previous call
 * 		to the helper).
 *
 * 		This is flexible enough to be used in several ways:
 *
 * 		* With *from_size* == 0, *to_size* > 0 and *seed* set to
 * 		  checksum, it can be used when pushing new data.
 * 		* With *from_size* > 0, *to_size* == 0 and *seed* set to
 * 		  checksum, it can be used when removing data from a packet.
 * 		* With *from_size* > 0, *to_size* > 0 and *seed* set to 0, it
 * 		  can be used to compute a diff. Note that *from_size* and
 * 		  *to_size* do not need to be equal.
 *
 * 		This helper can be used in combination with
 * 		**bpf_l3_csum_replace**\ () and **bpf_l4_csum_replace**\ (), to
 * 		which one can feed in the difference computed with
 * 		**bpf_csum_diff**\ ().
 * 	Return
 * 		The checksum result, or a negative error code in case of
 * 		failure.
 *
 * int bpf_skb_get_tunnel_opt(struct sk_buff *skb, u8 *opt, u32 size)
 * 	Description
 * 		Retrieve tunnel options metadata for the packet associated to
 * 		*skb*, and store the raw tunnel option data to the buffer *opt*
 * 		of *size*.
 *
 * 		This helper can be used with encapsulation devices that can
 * 		operate in "collect metadata" mode (please refer to the related
 * 		note in the description of **bpf_skb_get_tunnel_key**\ () for
 * 		more details). A particular example where this can be used is
 * 		in combination with the Geneve encapsulation protocol, where it
 * 		allows for pushing (with **bpf_skb_get_tunnel_opt**\ () helper)
 * 		and retrieving arbitrary TLVs (Type-Length-Value headers) from
 * 		the eBPF program. This allows for full customization of these
 * 		headers.
 * 	Return
 * 		The size of the option data retrieved.
 *
 * int bpf_skb_set_tunnel_opt(struct sk_buff *skb, u8 *opt, u32 size)
 * 	Description
 * 		Set tunnel options metadata for the packet associated to *skb*
 * 		to the option data contained in the raw buffer *opt* of *size*.
 *
 * 		See also the description of the **bpf_skb_get_tunnel_opt**\ ()
 * 		helper for additional information.
 * 	Return
 * 		0 on success, or a negative error in case of failure.
 *
 * int bpf_skb_change_proto(struct sk_buff *skb, __be16 proto, u64 flags)
 * 	Description
 * 		Change the protocol of the *skb* to *proto*. Currently
 * 		supported are transition from IPv4 to IPv6, and from IPv6 to
 * 		IPv4. The helper takes care of the groundwork for the
 * 		transition, including resizing the socket buffer. The eBPF
 * 		program is expected to fill the new headers, if any, via
 * 		**skb_store_bytes**\ () and to recompute the checksums with
 * 		**bpf_l3_csum_replace**\ () and **bpf_l4_csum_replace**\
 * 		(). The main case for this helper is to perform NAT64
 * 		operations out of an eBPF program.
 *
 * 		Internally, the GSO type is marked as dodgy so that headers are
 * 		checked and segments are recalculated by the GSO/GRO engine.
 * 		The size for GSO target is adapted as well.
 *
 * 		All values for *flags* are reserved for future usage, and must
 * 		be left at zero.
 *
 * 		A call to this helper is susceptible to change the underlying
 * 		packet buffer. Therefore, at load time, all checks on pointers
 * 		previously done by the verifier are invalidated and must be
 * 		performed again, if the helper is used in combination with
 * 		direct packet access.
 * 	Return
 * 		0 on success, or a negative error in case of failure.
 *
 * int bpf_skb_change_type(struct sk_buff *skb, u32 type)
 * 	Description
 * 		Change the packet type for the packet associated to *skb*. This
 * 		comes down to setting *skb*\ **->pkt_type** to *type*, except
 * 		the eBPF program does not have a write access to *skb*\
 * 		**->pkt_type** beside this helper. Using a helper here allows
 * 		for graceful handling of errors.
 *
 * 		The major use case is to change incoming *skb*s to
 * 		**PACKET_HOST** in a programmatic way instead of having to
 * 		recirculate via **redirect**\ (..., **BPF_F_INGRESS**), for
 * 		example.
 *
 * 		Note that *type* only allows certain values. At this time, they
 * 		are:
 *
 * 		**PACKET_HOST**
 * 			Packet is for us.
 * 		**PACKET_BROADCAST**
 * 			Send packet to all.
 * 		**PACKET_MULTICAST**
 * 			Send packet to group.
 * 		**PACKET_OTHERHOST**
 * 			Send packet to someone else.
 * 	Return
 * 		0 on success, or a negative error in case of failure.
 *
 * int bpf_skb_under_cgroup(struct sk_buff *skb, struct bpf_map *map, u32 index)
 * 	Description
 * 		Check whether *skb* is a descendant of the cgroup2 held by
 * 		*map* of type **BPF_MAP_TYPE_CGROUP_ARRAY**, at *index*.
 * 	Return
 * 		The return value depends on the result of the test, and can be:
 *
 * 		* 0, if the *skb* failed the cgroup2 descendant test.
 * 		* 1, if the *skb* succeeded the cgroup2 descendant test.
 * 		* A negative error code, if an error occurred.
 *
 * u32 bpf_get_hash_recalc(struct sk_buff *skb)
 * 	Description
 * 		Retrieve the hash of the packet, *skb*\ **->hash**. If it is
 * 		not set, in particular if the hash was cleared due to mangling,
 * 		recompute this hash. Later accesses to the hash can be done
 * 		directly with *skb*\ **->hash**.
 *
 * 		Calling **bpf_set_hash_invalid**\ (), changing a packet
 * 		prototype with **bpf_skb_change_proto**\ (), or calling
 * 		**bpf_skb_store_bytes**\ () with the
 * 		**BPF_F_INVALIDATE_HASH** are actions susceptible to clear
 * 		the hash and to trigger a new computation for the next call to
 * 		**bpf_get_hash_recalc**\ ().
 * 	Return
 * 		The 32-bit hash.
 *
 * u64 bpf_get_current_task(void)
 * 	Return
 * 		A pointer to the current task struct.
 *
 * int bpf_probe_write_user(void *dst, const void *src, u32 len)
 * 	Description
 * 		Attempt in a safe way to write *len* bytes from the buffer
 * 		*src* to *dst* in memory. It only works for threads that are in
 * 		user context, and *dst* must be a valid user space address.
 *
 * 		This helper should not be used to implement any kind of
 * 		security mechanism because of TOC-TOU attacks, but rather to
 * 		debug, divert, and manipulate execution of semi-cooperative
 * 		processes.
 *
 * 		Keep in mind that this feature is meant for experiments, and it
 * 		has a risk of crashing the system and running programs.
 * 		Therefore, when an eBPF program using this helper is attached,
 * 		a warning including PID and process name is printed to kernel
 * 		logs.
 * 	Return
 * 		0 on success, or a negative error in case of failure.
 *
 * int bpf_current_task_under_cgroup(struct bpf_map *map, u32 index)
 * 	Description
 * 		Check whether the probe is being run is the context of a given
 * 		subset of the cgroup2 hierarchy. The cgroup2 to test is held by
 * 		*map* of type **BPF_MAP_TYPE_CGROUP_ARRAY**, at *index*.
 * 	Return
 * 		The return value depends on the result of the test, and can be:
 *
 * 		* 0, if the *skb* task belongs to the cgroup2.
 * 		* 1, if the *skb* task does not belong to the cgroup2.
 * 		* A negative error code, if an error occurred.
 *
 * int bpf_skb_change_tail(struct sk_buff *skb, u32 len, u64 flags)
 * 	Description
 * 		Resize (trim or grow) the packet associated to *skb* to the
 * 		new *len*. The *flags* are reserved for future usage, and must
 * 		be left at zero.
 *
 * 		The basic idea is that the helper performs the needed work to
 * 		change the size of the packet, then the eBPF program rewrites
 * 		the rest via helpers like **bpf_skb_store_bytes**\ (),
 * 		**bpf_l3_csum_replace**\ (), **bpf_l3_csum_replace**\ ()
 * 		and others. This helper is a slow path utility intended for
 * 		replies with control messages. And because it is targeted for
 * 		slow path, the helper itself can afford to be slow: it
 * 		implicitly linearizes, unclones and drops offloads from the
 * 		*skb*.
 *
 * 		A call to this helper is susceptible to change the underlying
 * 		packet buffer. Therefore, at load time, all checks on pointers
 * 		previously done by the verifier are invalidated and must be
 * 		performed again, if the helper is used in combination with
 * 		direct packet access.
 * 	Return
 * 		0 on success, or a negative error in case of failure.
 *
 * int bpf_skb_pull_data(struct sk_buff *skb, u32 len)
 * 	Description
 * 		Pull in non-linear data in case the *skb* is non-linear and not
 * 		all of *len* are part of the linear section. Make *len* bytes
 * 		from *skb* readable and writable. If a zero value is passed for
 * 		*len*, then the whole length of the *skb* is pulled.
 *
 * 		This helper is only needed for reading and writing with direct
 * 		packet access.
 *
 * 		For direct packet access, testing that offsets to access
 * 		are within packet boundaries (test on *skb*\ **->data_end**) is
 * 		susceptible to fail if offsets are invalid, or if the requested
 * 		data is in non-linear parts of the *skb*. On failure the
 * 		program can just bail out, or in the case of a non-linear
 * 		buffer, use a helper to make the data available. The
 * 		**bpf_skb_load_bytes**\ () helper is a first solution to access
 * 		the data. Another one consists in using **bpf_skb_pull_data**
 * 		to pull in once the non-linear parts, then retesting and
 * 		eventually access the data.
 *
 * 		At the same time, this also makes sure the *skb* is uncloned,
 * 		which is a necessary condition for direct write. As this needs
 * 		to be an invariant for the write part only, the verifier
 * 		detects writes and adds a prologue that is calling
 * 		**bpf_skb_pull_data()** to effectively unclone the *skb* from
 * 		the very beginning in case it is indeed cloned.
 *
 * 		A call to this helper is susceptible to change the underlying
 * 		packet buffer. Therefore, at load time, all checks on pointers
 * 		previously done by the verifier are invalidated and must be
 * 		performed again, if the helper is used in combination with
 * 		direct packet access.
 * 	Return
 * 		0 on success, or a negative error in case of failure.
 *
 * s64 bpf_csum_update(struct sk_buff *skb, __wsum csum)
 * 	Description
 * 		Add the checksum *csum* into *skb*\ **->csum** in case the
 * 		driver has supplied a checksum for the entire packet into that
 * 		field. Return an error otherwise. This helper is intended to be
 * 		used in combination with **bpf_csum_diff**\ (), in particular
 * 		when the checksum needs to be updated after data has been
 * 		written into the packet through direct packet access.
 * 	Return
 * 		The checksum on success, or a negative error code in case of
 * 		failure.
 *
 * void bpf_set_hash_invalid(struct sk_buff *skb)
 * 	Description
 * 		Invalidate the current *skb*\ **->hash**. It can be used after
 * 		mangling on headers through direct packet access, in order to
 * 		indicate that the hash is outdated and to trigger a
 * 		recalculation the next time the kernel tries to access this
 * 		hash or when the **bpf_get_hash_recalc**\ () helper is called.
 *
 * int bpf_get_numa_node_id(void)
 * 	Description
 * 		Return the id of the current NUMA node. The primary use case
 * 		for this helper is the selection of sockets for the local NUMA
 * 		node, when the program is attached to sockets using the
 * 		**SO_ATTACH_REUSEPORT_EBPF** option (see also **socket(7)**),
 * 		but the helper is also available to other eBPF program types,
 * 		similarly to **bpf_get_smp_processor_id**\ ().
 * 	Return
 * 		The id of current NUMA node.
 *
 * int bpf_skb_change_head(struct sk_buff *skb, u32 len, u64 flags)
 * 	Description
 * 		Grows headroom of packet associated to *skb* and adjusts the
 * 		offset of the MAC header accordingly, adding *len* bytes of
 * 		space. It automatically extends and reallocates memory as
 * 		required.
 *
 * 		This helper can be used on a layer 3 *skb* to push a MAC header
 * 		for redirection into a layer 2 device.
 *
 * 		All values for *flags* are reserved for future usage, and must
 * 		be left at zero.
 *
 * 		A call to this helper is susceptible to change the underlying
 * 		packet buffer. Therefore, at load time, all checks on pointers
 * 		previously done by the verifier are invalidated and must be
 * 		performed again, if the helper is used in combination with
 * 		direct packet access.
 * 	Return
 * 		0 on success, or a negative error in case of failure.
 *
 * int bpf_xdp_adjust_head(struct xdp_buff *xdp_md, int delta)
 * 	Description
 * 		Adjust (move) *xdp_md*\ **->data** by *delta* bytes. Note that
 * 		it is possible to use a negative value for *delta*. This helper
 * 		can be used to prepare the packet for pushing or popping
 * 		headers.
 *
 * 		A call to this helper is susceptible to change the underlying
 * 		packet buffer. Therefore, at load time, all checks on pointers
 * 		previously done by the verifier are invalidated and must be
 * 		performed again, if the helper is used in combination with
 * 		direct packet access.
 * 	Return
 * 		0 on success, or a negative error in case of failure.
 *
 * int bpf_probe_read_str(void *dst, int size, const void *unsafe_ptr)
 * 	Description
 * 		Copy a NUL terminated string from an unsafe address
 * 		*unsafe_ptr* to *dst*. The *size* should include the
 * 		terminating NUL byte. In case the string length is smaller than
 * 		*size*, the target is not padded with further NUL bytes. If the
 * 		string length is larger than *size*, just *size*-1 bytes are
 * 		copied and the last byte is set to NUL.
 *
 * 		On success, the length of the copied string is returned. This
 * 		makes this helper useful in tracing programs for reading
 * 		strings, and more importantly to get its length at runtime. See
 * 		the following snippet:
 *
 * 		::
 *
 * 			SEC("kprobe/sys_open")
 * 			void bpf_sys_open(struct pt_regs *ctx)
 * 			{
 * 			        char buf[PATHLEN]; // PATHLEN is defined to 256
 * 			        int res = bpf_probe_read_str(buf, sizeof(buf),
 * 				                             ctx->di);
 *
 * 				// Consume buf, for example push it to
 * 				// userspace via bpf_perf_event_output(); we
 * 				// can use res (the string length) as event
 * 				// size, after checking its boundaries.
 * 			}
 *
 * 		In comparison, using **bpf_probe_read()** helper here instead
 * 		to read the string would require to estimate the length at
 * 		compile time, and would often result in copying more memory
 * 		than necessary.
 *
 * 		Another useful use case is when parsing individual process
 * 		arguments or individual environment variables navigating
 * 		*current*\ **->mm->arg_start** and *current*\
 * 		**->mm->env_start**: using this helper and the return value,
 * 		one can quickly iterate at the right offset of the memory area.
 * 	Return
 * 		On success, the strictly positive length of the string,
 * 		including the trailing NUL character. On error, a negative
 * 		value.
 *
 * u64 bpf_get_socket_cookie(struct sk_buff *skb)
 * 	Description
 * 		If the **struct sk_buff** pointed by *skb* has a known socket,
 * 		retrieve the cookie (generated by the kernel) of this socket.
 * 		If no cookie has been set yet, generate a new cookie. Once
 * 		generated, the socket cookie remains stable for the life of the
 * 		socket. This helper can be useful for monitoring per socket
 * 		networking traffic statistics as it provides a unique socket
 * 		identifier per namespace.
 * 	Return
 * 		A 8-byte long non-decreasing number on success, or 0 if the
 * 		socket field is missing inside *skb*.
 *
 * u64 bpf_get_socket_cookie(struct bpf_sock_addr *ctx)
 * 	Description
 * 		Equivalent to bpf_get_socket_cookie() helper that accepts
 * 		*skb*, but gets socket from **struct bpf_sock_addr** context.
 * 	Return
 * 		A 8-byte long non-decreasing number.
 *
 * u64 bpf_get_socket_cookie(struct bpf_sock_ops *ctx)
 * 	Description
 * 		Equivalent to bpf_get_socket_cookie() helper that accepts
 * 		*skb*, but gets socket from **struct bpf_sock_ops** context.
 * 	Return
 * 		A 8-byte long non-decreasing number.
 *
 * u32 bpf_get_socket_uid(struct sk_buff *skb)
 * 	Return
 * 		The owner UID of the socket associated to *skb*. If the socket
 * 		is **NULL**, or if it is not a full socket (i.e. if it is a
 * 		time-wait or a request socket instead), **overflowuid** value
 * 		is returned (note that **overflowuid** might also be the actual
 * 		UID value for the socket).
 *
 * u32 bpf_set_hash(struct sk_buff *skb, u32 hash)
 * 	Description
 * 		Set the full hash for *skb* (set the field *skb*\ **->hash**)
 * 		to value *hash*.
 * 	Return
 * 		0
 *
 * int bpf_setsockopt(struct bpf_sock_ops *bpf_socket, int level, int optname, char *optval, int optlen)
 * 	Description
 * 		Emulate a call to **setsockopt()** on the socket associated to
 * 		*bpf_socket*, which must be a full socket. The *level* at
 * 		which the option resides and the name *optname* of the option
 * 		must be specified, see **setsockopt(2)** for more information.
 * 		The option value of length *optlen* is pointed by *optval*.
 *
 * 		This helper actually implements a subset of **setsockopt()**.
 * 		It supports the following *level*\ s:
 *
 * 		* **SOL_SOCKET**, which supports the following *optname*\ s:
 * 		  **SO_RCVBUF**, **SO_SNDBUF**, **SO_MAX_PACING_RATE**,
 * 		  **SO_PRIORITY**, **SO_RCVLOWAT**, **SO_MARK**.
 * 		* **IPPROTO_TCP**, which supports the following *optname*\ s:
 * 		  **TCP_CONGESTION**, **TCP_BPF_IW**,
 * 		  **TCP_BPF_SNDCWND_CLAMP**.
 * 		* **IPPROTO_IP**, which supports *optname* **IP_TOS**.
 * 		* **IPPROTO_IPV6**, which supports *optname* **IPV6_TCLASS**.
 * 	Return
 * 		0 on success, or a negative error in case of failure.
 *
 * int bpf_skb_adjust_room(struct sk_buff *skb, s32 len_diff, u32 mode, u64 flags)
 * 	Description
 * 		Grow or shrink the room for data in the packet associated to
 * 		*skb* by *len_diff*, and according to the selected *mode*.
 *
 *		There are two supported modes at this time:
 *
 *		* **BPF_ADJ_ROOM_MAC**: Adjust room at the mac layer
 *		  (room space is added or removed below the layer 2 header).
 *
 * 		* **BPF_ADJ_ROOM_NET**: Adjust room at the network layer
 * 		  (room space is added or removed below the layer 3 header).
 *
 *		The following flags are supported at this time:
 *
 *		* **BPF_F_ADJ_ROOM_FIXED_GSO**: Do not adjust gso_size.
 *		  Adjusting mss in this way is not allowed for datagrams.
 *
 *		* **BPF_F_ADJ_ROOM_ENCAP_L3_IPV4**,
 *		  **BPF_F_ADJ_ROOM_ENCAP_L3_IPV6**:
 *		  Any new space is reserved to hold a tunnel header.
 *		  Configure skb offsets and other fields accordingly.
 *
 *		* **BPF_F_ADJ_ROOM_ENCAP_L4_GRE**,
 *		  **BPF_F_ADJ_ROOM_ENCAP_L4_UDP**:
 *		  Use with ENCAP_L3 flags to further specify the tunnel type.
<<<<<<< HEAD
 *
 *		* **BPF_F_ADJ_ROOM_ENCAP_L2**\ (*len*):
 *		  Use with ENCAP_L3/L4 flags to further specify the tunnel
 *		  type; *len* is the length of the inner MAC header.
 *
=======
 *
 *		* **BPF_F_ADJ_ROOM_ENCAP_L2**\ (*len*):
 *		  Use with ENCAP_L3/L4 flags to further specify the tunnel
 *		  type; *len* is the length of the inner MAC header.
 *
>>>>>>> 4ff96fb5
 * 		A call to this helper is susceptible to change the underlying
 * 		packet buffer. Therefore, at load time, all checks on pointers
 * 		previously done by the verifier are invalidated and must be
 * 		performed again, if the helper is used in combination with
 * 		direct packet access.
 * 	Return
 * 		0 on success, or a negative error in case of failure.
 *
 * int bpf_redirect_map(struct bpf_map *map, u32 key, u64 flags)
 * 	Description
 * 		Redirect the packet to the endpoint referenced by *map* at
 * 		index *key*. Depending on its type, this *map* can contain
 * 		references to net devices (for forwarding packets through other
 * 		ports), or to CPUs (for redirecting XDP frames to another CPU;
 * 		but this is only implemented for native XDP (with driver
 * 		support) as of this writing).
 *
 * 		The lower two bits of *flags* are used as the return code if
 * 		the map lookup fails. This is so that the return value can be
 * 		one of the XDP program return codes up to XDP_TX, as chosen by
 * 		the caller. Any higher bits in the *flags* argument must be
 * 		unset.
 *
 * 		When used to redirect packets to net devices, this helper
 * 		provides a high performance increase over **bpf_redirect**\ ().
 * 		This is due to various implementation details of the underlying
 * 		mechanisms, one of which is the fact that **bpf_redirect_map**\
 * 		() tries to send packet as a "bulk" to the device.
 * 	Return
 * 		**XDP_REDIRECT** on success, or **XDP_ABORTED** on error.
 *
 * int bpf_sk_redirect_map(struct bpf_map *map, u32 key, u64 flags)
 * 	Description
 * 		Redirect the packet to the socket referenced by *map* (of type
 * 		**BPF_MAP_TYPE_SOCKMAP**) at index *key*. Both ingress and
 * 		egress interfaces can be used for redirection. The
 * 		**BPF_F_INGRESS** value in *flags* is used to make the
 * 		distinction (ingress path is selected if the flag is present,
 * 		egress path otherwise). This is the only flag supported for now.
 * 	Return
 * 		**SK_PASS** on success, or **SK_DROP** on error.
 *
 * int bpf_sock_map_update(struct bpf_sock_ops *skops, struct bpf_map *map, void *key, u64 flags)
 * 	Description
 * 		Add an entry to, or update a *map* referencing sockets. The
 * 		*skops* is used as a new value for the entry associated to
 * 		*key*. *flags* is one of:
 *
 * 		**BPF_NOEXIST**
 * 			The entry for *key* must not exist in the map.
 * 		**BPF_EXIST**
 * 			The entry for *key* must already exist in the map.
 * 		**BPF_ANY**
 * 			No condition on the existence of the entry for *key*.
 *
 * 		If the *map* has eBPF programs (parser and verdict), those will
 * 		be inherited by the socket being added. If the socket is
 * 		already attached to eBPF programs, this results in an error.
 * 	Return
 * 		0 on success, or a negative error in case of failure.
 *
 * int bpf_xdp_adjust_meta(struct xdp_buff *xdp_md, int delta)
 * 	Description
 * 		Adjust the address pointed by *xdp_md*\ **->data_meta** by
 * 		*delta* (which can be positive or negative). Note that this
 * 		operation modifies the address stored in *xdp_md*\ **->data**,
 * 		so the latter must be loaded only after the helper has been
 * 		called.
 *
 * 		The use of *xdp_md*\ **->data_meta** is optional and programs
 * 		are not required to use it. The rationale is that when the
 * 		packet is processed with XDP (e.g. as DoS filter), it is
 * 		possible to push further meta data along with it before passing
 * 		to the stack, and to give the guarantee that an ingress eBPF
 * 		program attached as a TC classifier on the same device can pick
 * 		this up for further post-processing. Since TC works with socket
 * 		buffers, it remains possible to set from XDP the **mark** or
 * 		**priority** pointers, or other pointers for the socket buffer.
 * 		Having this scratch space generic and programmable allows for
 * 		more flexibility as the user is free to store whatever meta
 * 		data they need.
 *
 * 		A call to this helper is susceptible to change the underlying
 * 		packet buffer. Therefore, at load time, all checks on pointers
 * 		previously done by the verifier are invalidated and must be
 * 		performed again, if the helper is used in combination with
 * 		direct packet access.
 * 	Return
 * 		0 on success, or a negative error in case of failure.
 *
 * int bpf_perf_event_read_value(struct bpf_map *map, u64 flags, struct bpf_perf_event_value *buf, u32 buf_size)
 * 	Description
 * 		Read the value of a perf event counter, and store it into *buf*
 * 		of size *buf_size*. This helper relies on a *map* of type
 * 		**BPF_MAP_TYPE_PERF_EVENT_ARRAY**. The nature of the perf event
 * 		counter is selected when *map* is updated with perf event file
 * 		descriptors. The *map* is an array whose size is the number of
 * 		available CPUs, and each cell contains a value relative to one
 * 		CPU. The value to retrieve is indicated by *flags*, that
 * 		contains the index of the CPU to look up, masked with
 * 		**BPF_F_INDEX_MASK**. Alternatively, *flags* can be set to
 * 		**BPF_F_CURRENT_CPU** to indicate that the value for the
 * 		current CPU should be retrieved.
 *
 * 		This helper behaves in a way close to
 * 		**bpf_perf_event_read**\ () helper, save that instead of
 * 		just returning the value observed, it fills the *buf*
 * 		structure. This allows for additional data to be retrieved: in
 * 		particular, the enabled and running times (in *buf*\
 * 		**->enabled** and *buf*\ **->running**, respectively) are
 * 		copied. In general, **bpf_perf_event_read_value**\ () is
 * 		recommended over **bpf_perf_event_read**\ (), which has some
 * 		ABI issues and provides fewer functionalities.
 *
 * 		These values are interesting, because hardware PMU (Performance
 * 		Monitoring Unit) counters are limited resources. When there are
 * 		more PMU based perf events opened than available counters,
 * 		kernel will multiplex these events so each event gets certain
 * 		percentage (but not all) of the PMU time. In case that
 * 		multiplexing happens, the number of samples or counter value
 * 		will not reflect the case compared to when no multiplexing
 * 		occurs. This makes comparison between different runs difficult.
 * 		Typically, the counter value should be normalized before
 * 		comparing to other experiments. The usual normalization is done
 * 		as follows.
 *
 * 		::
 *
 * 			normalized_counter = counter * t_enabled / t_running
 *
 * 		Where t_enabled is the time enabled for event and t_running is
 * 		the time running for event since last normalization. The
 * 		enabled and running times are accumulated since the perf event
 * 		open. To achieve scaling factor between two invocations of an
 * 		eBPF program, users can can use CPU id as the key (which is
 * 		typical for perf array usage model) to remember the previous
 * 		value and do the calculation inside the eBPF program.
 * 	Return
 * 		0 on success, or a negative error in case of failure.
 *
 * int bpf_perf_prog_read_value(struct bpf_perf_event_data *ctx, struct bpf_perf_event_value *buf, u32 buf_size)
 * 	Description
 * 		For en eBPF program attached to a perf event, retrieve the
 * 		value of the event counter associated to *ctx* and store it in
 * 		the structure pointed by *buf* and of size *buf_size*. Enabled
 * 		and running times are also stored in the structure (see
 * 		description of helper **bpf_perf_event_read_value**\ () for
 * 		more details).
 * 	Return
 * 		0 on success, or a negative error in case of failure.
 *
 * int bpf_getsockopt(struct bpf_sock_ops *bpf_socket, int level, int optname, char *optval, int optlen)
 * 	Description
 * 		Emulate a call to **getsockopt()** on the socket associated to
 * 		*bpf_socket*, which must be a full socket. The *level* at
 * 		which the option resides and the name *optname* of the option
 * 		must be specified, see **getsockopt(2)** for more information.
 * 		The retrieved value is stored in the structure pointed by
 * 		*opval* and of length *optlen*.
 *
 * 		This helper actually implements a subset of **getsockopt()**.
 * 		It supports the following *level*\ s:
 *
 * 		* **IPPROTO_TCP**, which supports *optname*
 * 		  **TCP_CONGESTION**.
 * 		* **IPPROTO_IP**, which supports *optname* **IP_TOS**.
 * 		* **IPPROTO_IPV6**, which supports *optname* **IPV6_TCLASS**.
 * 	Return
 * 		0 on success, or a negative error in case of failure.
 *
 * int bpf_override_return(struct pt_reg *regs, u64 rc)
 * 	Description
 * 		Used for error injection, this helper uses kprobes to override
 * 		the return value of the probed function, and to set it to *rc*.
 * 		The first argument is the context *regs* on which the kprobe
 * 		works.
 *
 * 		This helper works by setting setting the PC (program counter)
 * 		to an override function which is run in place of the original
 * 		probed function. This means the probed function is not run at
 * 		all. The replacement function just returns with the required
 * 		value.
 *
 * 		This helper has security implications, and thus is subject to
 * 		restrictions. It is only available if the kernel was compiled
 * 		with the **CONFIG_BPF_KPROBE_OVERRIDE** configuration
 * 		option, and in this case it only works on functions tagged with
 * 		**ALLOW_ERROR_INJECTION** in the kernel code.
 *
 * 		Also, the helper is only available for the architectures having
 * 		the CONFIG_FUNCTION_ERROR_INJECTION option. As of this writing,
 * 		x86 architecture is the only one to support this feature.
 * 	Return
 * 		0
 *
 * int bpf_sock_ops_cb_flags_set(struct bpf_sock_ops *bpf_sock, int argval)
 * 	Description
 * 		Attempt to set the value of the **bpf_sock_ops_cb_flags** field
 * 		for the full TCP socket associated to *bpf_sock_ops* to
 * 		*argval*.
 *
 * 		The primary use of this field is to determine if there should
 * 		be calls to eBPF programs of type
 * 		**BPF_PROG_TYPE_SOCK_OPS** at various points in the TCP
 * 		code. A program of the same type can change its value, per
 * 		connection and as necessary, when the connection is
 * 		established. This field is directly accessible for reading, but
 * 		this helper must be used for updates in order to return an
 * 		error if an eBPF program tries to set a callback that is not
 * 		supported in the current kernel.
 *
 * 		*argval* is a flag array which can combine these flags:
 *
 * 		* **BPF_SOCK_OPS_RTO_CB_FLAG** (retransmission time out)
 * 		* **BPF_SOCK_OPS_RETRANS_CB_FLAG** (retransmission)
 * 		* **BPF_SOCK_OPS_STATE_CB_FLAG** (TCP state change)
 * 		* **BPF_SOCK_OPS_RTT_CB_FLAG** (every RTT)
 *
 * 		Therefore, this function can be used to clear a callback flag by
 * 		setting the appropriate bit to zero. e.g. to disable the RTO
 * 		callback:
 *
 * 		**bpf_sock_ops_cb_flags_set(bpf_sock,**
 * 			**bpf_sock->bpf_sock_ops_cb_flags & ~BPF_SOCK_OPS_RTO_CB_FLAG)**
 *
 * 		Therefore, this function can be used to clear a callback flag by
 * 		setting the appropriate bit to zero. e.g. to disable the RTO
 * 		callback:
 *
 * 		**bpf_sock_ops_cb_flags_set(bpf_sock,**
 * 			**bpf_sock->bpf_sock_ops_cb_flags & ~BPF_SOCK_OPS_RTO_CB_FLAG)**
 *
 * 		Here are some examples of where one could call such eBPF
 * 		program:
 *
 * 		* When RTO fires.
 * 		* When a packet is retransmitted.
 * 		* When the connection terminates.
 * 		* When a packet is sent.
 * 		* When a packet is received.
 * 	Return
 * 		Code **-EINVAL** if the socket is not a full TCP socket;
 * 		otherwise, a positive number containing the bits that could not
 * 		be set is returned (which comes down to 0 if all bits were set
 * 		as required).
 *
 * int bpf_msg_redirect_map(struct sk_msg_buff *msg, struct bpf_map *map, u32 key, u64 flags)
 * 	Description
 * 		This helper is used in programs implementing policies at the
 * 		socket level. If the message *msg* is allowed to pass (i.e. if
 * 		the verdict eBPF program returns **SK_PASS**), redirect it to
 * 		the socket referenced by *map* (of type
 * 		**BPF_MAP_TYPE_SOCKMAP**) at index *key*. Both ingress and
 * 		egress interfaces can be used for redirection. The
 * 		**BPF_F_INGRESS** value in *flags* is used to make the
 * 		distinction (ingress path is selected if the flag is present,
 * 		egress path otherwise). This is the only flag supported for now.
 * 	Return
 * 		**SK_PASS** on success, or **SK_DROP** on error.
 *
 * int bpf_msg_apply_bytes(struct sk_msg_buff *msg, u32 bytes)
 * 	Description
 * 		For socket policies, apply the verdict of the eBPF program to
 * 		the next *bytes* (number of bytes) of message *msg*.
 *
 * 		For example, this helper can be used in the following cases:
 *
 * 		* A single **sendmsg**\ () or **sendfile**\ () system call
 * 		  contains multiple logical messages that the eBPF program is
 * 		  supposed to read and for which it should apply a verdict.
 * 		* An eBPF program only cares to read the first *bytes* of a
 * 		  *msg*. If the message has a large payload, then setting up
 * 		  and calling the eBPF program repeatedly for all bytes, even
 * 		  though the verdict is already known, would create unnecessary
 * 		  overhead.
 *
 * 		When called from within an eBPF program, the helper sets a
 * 		counter internal to the BPF infrastructure, that is used to
 * 		apply the last verdict to the next *bytes*. If *bytes* is
 * 		smaller than the current data being processed from a
 * 		**sendmsg**\ () or **sendfile**\ () system call, the first
 * 		*bytes* will be sent and the eBPF program will be re-run with
 * 		the pointer for start of data pointing to byte number *bytes*
 * 		**+ 1**. If *bytes* is larger than the current data being
 * 		processed, then the eBPF verdict will be applied to multiple
 * 		**sendmsg**\ () or **sendfile**\ () calls until *bytes* are
 * 		consumed.
 *
 * 		Note that if a socket closes with the internal counter holding
 * 		a non-zero value, this is not a problem because data is not
 * 		being buffered for *bytes* and is sent as it is received.
 * 	Return
 * 		0
 *
 * int bpf_msg_cork_bytes(struct sk_msg_buff *msg, u32 bytes)
 * 	Description
 * 		For socket policies, prevent the execution of the verdict eBPF
 * 		program for message *msg* until *bytes* (byte number) have been
 * 		accumulated.
 *
 * 		This can be used when one needs a specific number of bytes
 * 		before a verdict can be assigned, even if the data spans
 * 		multiple **sendmsg**\ () or **sendfile**\ () calls. The extreme
 * 		case would be a user calling **sendmsg**\ () repeatedly with
 * 		1-byte long message segments. Obviously, this is bad for
 * 		performance, but it is still valid. If the eBPF program needs
 * 		*bytes* bytes to validate a header, this helper can be used to
 * 		prevent the eBPF program to be called again until *bytes* have
 * 		been accumulated.
 * 	Return
 * 		0
 *
 * int bpf_msg_pull_data(struct sk_msg_buff *msg, u32 start, u32 end, u64 flags)
 * 	Description
 * 		For socket policies, pull in non-linear data from user space
 * 		for *msg* and set pointers *msg*\ **->data** and *msg*\
 * 		**->data_end** to *start* and *end* bytes offsets into *msg*,
 * 		respectively.
 *
 * 		If a program of type **BPF_PROG_TYPE_SK_MSG** is run on a
 * 		*msg* it can only parse data that the (**data**, **data_end**)
 * 		pointers have already consumed. For **sendmsg**\ () hooks this
 * 		is likely the first scatterlist element. But for calls relying
 * 		on the **sendpage** handler (e.g. **sendfile**\ ()) this will
 * 		be the range (**0**, **0**) because the data is shared with
 * 		user space and by default the objective is to avoid allowing
 * 		user space to modify data while (or after) eBPF verdict is
 * 		being decided. This helper can be used to pull in data and to
 * 		set the start and end pointer to given values. Data will be
 * 		copied if necessary (i.e. if data was not linear and if start
 * 		and end pointers do not point to the same chunk).
 *
 * 		A call to this helper is susceptible to change the underlying
 * 		packet buffer. Therefore, at load time, all checks on pointers
 * 		previously done by the verifier are invalidated and must be
 * 		performed again, if the helper is used in combination with
 * 		direct packet access.
 *
 * 		All values for *flags* are reserved for future usage, and must
 * 		be left at zero.
 * 	Return
 * 		0 on success, or a negative error in case of failure.
 *
 * int bpf_bind(struct bpf_sock_addr *ctx, struct sockaddr *addr, int addr_len)
 * 	Description
 * 		Bind the socket associated to *ctx* to the address pointed by
 * 		*addr*, of length *addr_len*. This allows for making outgoing
 * 		connection from the desired IP address, which can be useful for
 * 		example when all processes inside a cgroup should use one
 * 		single IP address on a host that has multiple IP configured.
 *
 * 		This helper works for IPv4 and IPv6, TCP and UDP sockets. The
 * 		domain (*addr*\ **->sa_family**) must be **AF_INET** (or
 * 		**AF_INET6**). Looking for a free port to bind to can be
 * 		expensive, therefore binding to port is not permitted by the
 * 		helper: *addr*\ **->sin_port** (or **sin6_port**, respectively)
 * 		must be set to zero.
 * 	Return
 * 		0 on success, or a negative error in case of failure.
 *
 * int bpf_xdp_adjust_tail(struct xdp_buff *xdp_md, int delta)
 * 	Description
 * 		Adjust (move) *xdp_md*\ **->data_end** by *delta* bytes. It is
 * 		only possible to shrink the packet as of this writing,
 * 		therefore *delta* must be a negative integer.
 *
 * 		A call to this helper is susceptible to change the underlying
 * 		packet buffer. Therefore, at load time, all checks on pointers
 * 		previously done by the verifier are invalidated and must be
 * 		performed again, if the helper is used in combination with
 * 		direct packet access.
 * 	Return
 * 		0 on success, or a negative error in case of failure.
 *
 * int bpf_skb_get_xfrm_state(struct sk_buff *skb, u32 index, struct bpf_xfrm_state *xfrm_state, u32 size, u64 flags)
 * 	Description
 * 		Retrieve the XFRM state (IP transform framework, see also
 * 		**ip-xfrm(8)**) at *index* in XFRM "security path" for *skb*.
 *
 * 		The retrieved value is stored in the **struct bpf_xfrm_state**
 * 		pointed by *xfrm_state* and of length *size*.
 *
 * 		All values for *flags* are reserved for future usage, and must
 * 		be left at zero.
 *
 * 		This helper is available only if the kernel was compiled with
 * 		**CONFIG_XFRM** configuration option.
 * 	Return
 * 		0 on success, or a negative error in case of failure.
 *
 * int bpf_get_stack(struct pt_regs *regs, void *buf, u32 size, u64 flags)
 * 	Description
 * 		Return a user or a kernel stack in bpf program provided buffer.
 * 		To achieve this, the helper needs *ctx*, which is a pointer
 * 		to the context on which the tracing program is executed.
 * 		To store the stacktrace, the bpf program provides *buf* with
 * 		a nonnegative *size*.
 *
 * 		The last argument, *flags*, holds the number of stack frames to
 * 		skip (from 0 to 255), masked with
 * 		**BPF_F_SKIP_FIELD_MASK**. The next bits can be used to set
 * 		the following flags:
 *
 * 		**BPF_F_USER_STACK**
 * 			Collect a user space stack instead of a kernel stack.
 * 		**BPF_F_USER_BUILD_ID**
 * 			Collect buildid+offset instead of ips for user stack,
 * 			only valid if **BPF_F_USER_STACK** is also specified.
 *
 * 		**bpf_get_stack**\ () can collect up to
 * 		**PERF_MAX_STACK_DEPTH** both kernel and user frames, subject
 * 		to sufficient large buffer size. Note that
 * 		this limit can be controlled with the **sysctl** program, and
 * 		that it should be manually increased in order to profile long
 * 		user stacks (such as stacks for Java programs). To do so, use:
 *
 * 		::
 *
 * 			# sysctl kernel.perf_event_max_stack=<new value>
 * 	Return
 * 		A non-negative value equal to or less than *size* on success,
 * 		or a negative error in case of failure.
 *
 * int bpf_skb_load_bytes_relative(const struct sk_buff *skb, u32 offset, void *to, u32 len, u32 start_header)
 * 	Description
 * 		This helper is similar to **bpf_skb_load_bytes**\ () in that
 * 		it provides an easy way to load *len* bytes from *offset*
 * 		from the packet associated to *skb*, into the buffer pointed
 * 		by *to*. The difference to **bpf_skb_load_bytes**\ () is that
 * 		a fifth argument *start_header* exists in order to select a
 * 		base offset to start from. *start_header* can be one of:
 *
 * 		**BPF_HDR_START_MAC**
 * 			Base offset to load data from is *skb*'s mac header.
 * 		**BPF_HDR_START_NET**
 * 			Base offset to load data from is *skb*'s network header.
 *
 * 		In general, "direct packet access" is the preferred method to
 * 		access packet data, however, this helper is in particular useful
 * 		in socket filters where *skb*\ **->data** does not always point
 * 		to the start of the mac header and where "direct packet access"
 * 		is not available.
 * 	Return
 * 		0 on success, or a negative error in case of failure.
 *
 * int bpf_fib_lookup(void *ctx, struct bpf_fib_lookup *params, int plen, u32 flags)
 *	Description
 *		Do FIB lookup in kernel tables using parameters in *params*.
 *		If lookup is successful and result shows packet is to be
 *		forwarded, the neighbor tables are searched for the nexthop.
 *		If successful (ie., FIB lookup shows forwarding and nexthop
 *		is resolved), the nexthop address is returned in ipv4_dst
 *		or ipv6_dst based on family, smac is set to mac address of
 *		egress device, dmac is set to nexthop mac address, rt_metric
 *		is set to metric from route (IPv4/IPv6 only), and ifindex
 *		is set to the device index of the nexthop from the FIB lookup.
 *
 *		*plen* argument is the size of the passed in struct.
 *		*flags* argument can be a combination of one or more of the
 *		following values:
 *
 *		**BPF_FIB_LOOKUP_DIRECT**
 *			Do a direct table lookup vs full lookup using FIB
 *			rules.
 *		**BPF_FIB_LOOKUP_OUTPUT**
 *			Perform lookup from an egress perspective (default is
 *			ingress).
 *
 *		*ctx* is either **struct xdp_md** for XDP programs or
 *		**struct sk_buff** tc cls_act programs.
 *	Return
 *		* < 0 if any input argument is invalid
 *		*   0 on success (packet is forwarded, nexthop neighbor exists)
 *		* > 0 one of **BPF_FIB_LKUP_RET_** codes explaining why the
 *		  packet is not forwarded or needs assist from full stack
 *
 * int bpf_sock_hash_update(struct bpf_sock_ops_kern *skops, struct bpf_map *map, void *key, u64 flags)
 *	Description
 *		Add an entry to, or update a sockhash *map* referencing sockets.
 *		The *skops* is used as a new value for the entry associated to
 *		*key*. *flags* is one of:
 *
 *		**BPF_NOEXIST**
 *			The entry for *key* must not exist in the map.
 *		**BPF_EXIST**
 *			The entry for *key* must already exist in the map.
 *		**BPF_ANY**
 *			No condition on the existence of the entry for *key*.
 *
 *		If the *map* has eBPF programs (parser and verdict), those will
 *		be inherited by the socket being added. If the socket is
 *		already attached to eBPF programs, this results in an error.
 *	Return
 *		0 on success, or a negative error in case of failure.
 *
 * int bpf_msg_redirect_hash(struct sk_msg_buff *msg, struct bpf_map *map, void *key, u64 flags)
 *	Description
 *		This helper is used in programs implementing policies at the
 *		socket level. If the message *msg* is allowed to pass (i.e. if
 *		the verdict eBPF program returns **SK_PASS**), redirect it to
 *		the socket referenced by *map* (of type
 *		**BPF_MAP_TYPE_SOCKHASH**) using hash *key*. Both ingress and
 *		egress interfaces can be used for redirection. The
 *		**BPF_F_INGRESS** value in *flags* is used to make the
 *		distinction (ingress path is selected if the flag is present,
 *		egress path otherwise). This is the only flag supported for now.
 *	Return
 *		**SK_PASS** on success, or **SK_DROP** on error.
 *
 * int bpf_sk_redirect_hash(struct sk_buff *skb, struct bpf_map *map, void *key, u64 flags)
 *	Description
 *		This helper is used in programs implementing policies at the
 *		skb socket level. If the sk_buff *skb* is allowed to pass (i.e.
 *		if the verdeict eBPF program returns **SK_PASS**), redirect it
 *		to the socket referenced by *map* (of type
 *		**BPF_MAP_TYPE_SOCKHASH**) using hash *key*. Both ingress and
 *		egress interfaces can be used for redirection. The
 *		**BPF_F_INGRESS** value in *flags* is used to make the
 *		distinction (ingress path is selected if the flag is present,
 *		egress otherwise). This is the only flag supported for now.
 *	Return
 *		**SK_PASS** on success, or **SK_DROP** on error.
 *
 * int bpf_lwt_push_encap(struct sk_buff *skb, u32 type, void *hdr, u32 len)
 *	Description
 *		Encapsulate the packet associated to *skb* within a Layer 3
 *		protocol header. This header is provided in the buffer at
 *		address *hdr*, with *len* its size in bytes. *type* indicates
 *		the protocol of the header and can be one of:
 *
 *		**BPF_LWT_ENCAP_SEG6**
 *			IPv6 encapsulation with Segment Routing Header
 *			(**struct ipv6_sr_hdr**). *hdr* only contains the SRH,
 *			the IPv6 header is computed by the kernel.
 *		**BPF_LWT_ENCAP_SEG6_INLINE**
 *			Only works if *skb* contains an IPv6 packet. Insert a
 *			Segment Routing Header (**struct ipv6_sr_hdr**) inside
 *			the IPv6 header.
 *		**BPF_LWT_ENCAP_IP**
 *			IP encapsulation (GRE/GUE/IPIP/etc). The outer header
 *			must be IPv4 or IPv6, followed by zero or more
 *			additional headers, up to **LWT_BPF_MAX_HEADROOM**
 *			total bytes in all prepended headers. Please note that
 *			if **skb_is_gso**\ (*skb*) is true, no more than two
 *			headers can be prepended, and the inner header, if
 *			present, should be either GRE or UDP/GUE.
 *
 *		**BPF_LWT_ENCAP_SEG6**\ \* types can be called by BPF programs
 *		of type **BPF_PROG_TYPE_LWT_IN**; **BPF_LWT_ENCAP_IP** type can
 *		be called by bpf programs of types **BPF_PROG_TYPE_LWT_IN** and
 *		**BPF_PROG_TYPE_LWT_XMIT**.
 *
 * 		A call to this helper is susceptible to change the underlying
 * 		packet buffer. Therefore, at load time, all checks on pointers
 * 		previously done by the verifier are invalidated and must be
 * 		performed again, if the helper is used in combination with
 * 		direct packet access.
 *	Return
 * 		0 on success, or a negative error in case of failure.
 *
 * int bpf_lwt_seg6_store_bytes(struct sk_buff *skb, u32 offset, const void *from, u32 len)
 *	Description
 *		Store *len* bytes from address *from* into the packet
 *		associated to *skb*, at *offset*. Only the flags, tag and TLVs
 *		inside the outermost IPv6 Segment Routing Header can be
 *		modified through this helper.
 *
 * 		A call to this helper is susceptible to change the underlying
 * 		packet buffer. Therefore, at load time, all checks on pointers
 * 		previously done by the verifier are invalidated and must be
 * 		performed again, if the helper is used in combination with
 * 		direct packet access.
 *	Return
 * 		0 on success, or a negative error in case of failure.
 *
 * int bpf_lwt_seg6_adjust_srh(struct sk_buff *skb, u32 offset, s32 delta)
 *	Description
 *		Adjust the size allocated to TLVs in the outermost IPv6
 *		Segment Routing Header contained in the packet associated to
 *		*skb*, at position *offset* by *delta* bytes. Only offsets
 *		after the segments are accepted. *delta* can be as well
 *		positive (growing) as negative (shrinking).
 *
 * 		A call to this helper is susceptible to change the underlying
 * 		packet buffer. Therefore, at load time, all checks on pointers
 * 		previously done by the verifier are invalidated and must be
 * 		performed again, if the helper is used in combination with
 * 		direct packet access.
 *	Return
 * 		0 on success, or a negative error in case of failure.
 *
 * int bpf_lwt_seg6_action(struct sk_buff *skb, u32 action, void *param, u32 param_len)
 *	Description
 *		Apply an IPv6 Segment Routing action of type *action* to the
 *		packet associated to *skb*. Each action takes a parameter
 *		contained at address *param*, and of length *param_len* bytes.
 *		*action* can be one of:
 *
 *		**SEG6_LOCAL_ACTION_END_X**
 *			End.X action: Endpoint with Layer-3 cross-connect.
 *			Type of *param*: **struct in6_addr**.
 *		**SEG6_LOCAL_ACTION_END_T**
 *			End.T action: Endpoint with specific IPv6 table lookup.
 *			Type of *param*: **int**.
 *		**SEG6_LOCAL_ACTION_END_B6**
 *			End.B6 action: Endpoint bound to an SRv6 policy.
 *			Type of *param*: **struct ipv6_sr_hdr**.
 *		**SEG6_LOCAL_ACTION_END_B6_ENCAP**
 *			End.B6.Encap action: Endpoint bound to an SRv6
 *			encapsulation policy.
 *			Type of *param*: **struct ipv6_sr_hdr**.
 *
 * 		A call to this helper is susceptible to change the underlying
 * 		packet buffer. Therefore, at load time, all checks on pointers
 * 		previously done by the verifier are invalidated and must be
 * 		performed again, if the helper is used in combination with
 * 		direct packet access.
 *	Return
 * 		0 on success, or a negative error in case of failure.
 *
 * int bpf_rc_repeat(void *ctx)
 *	Description
 *		This helper is used in programs implementing IR decoding, to
 *		report a successfully decoded repeat key message. This delays
 *		the generation of a key up event for previously generated
 *		key down event.
 *
 *		Some IR protocols like NEC have a special IR message for
 *		repeating last button, for when a button is held down.
 *
 *		The *ctx* should point to the lirc sample as passed into
 *		the program.
 *
 *		This helper is only available is the kernel was compiled with
 *		the **CONFIG_BPF_LIRC_MODE2** configuration option set to
 *		"**y**".
 *	Return
 *		0
 *
 * int bpf_rc_keydown(void *ctx, u32 protocol, u64 scancode, u32 toggle)
 *	Description
 *		This helper is used in programs implementing IR decoding, to
 *		report a successfully decoded key press with *scancode*,
 *		*toggle* value in the given *protocol*. The scancode will be
 *		translated to a keycode using the rc keymap, and reported as
 *		an input key down event. After a period a key up event is
 *		generated. This period can be extended by calling either
 *		**bpf_rc_keydown**\ () again with the same values, or calling
 *		**bpf_rc_repeat**\ ().
 *
 *		Some protocols include a toggle bit, in case the button	was
 *		released and pressed again between consecutive scancodes.
 *
 *		The *ctx* should point to the lirc sample as passed into
 *		the program.
 *
 *		The *protocol* is the decoded protocol number (see
 *		**enum rc_proto** for some predefined values).
 *
 *		This helper is only available is the kernel was compiled with
 *		the **CONFIG_BPF_LIRC_MODE2** configuration option set to
 *		"**y**".
 *	Return
 *		0
 *
 * u64 bpf_skb_cgroup_id(struct sk_buff *skb)
 * 	Description
 * 		Return the cgroup v2 id of the socket associated with the *skb*.
 * 		This is roughly similar to the **bpf_get_cgroup_classid**\ ()
 * 		helper for cgroup v1 by providing a tag resp. identifier that
 * 		can be matched on or used for map lookups e.g. to implement
 * 		policy. The cgroup v2 id of a given path in the hierarchy is
 * 		exposed in user space through the f_handle API in order to get
 * 		to the same 64-bit id.
 *
 * 		This helper can be used on TC egress path, but not on ingress,
 * 		and is available only if the kernel was compiled with the
 * 		**CONFIG_SOCK_CGROUP_DATA** configuration option.
 * 	Return
 * 		The id is returned or 0 in case the id could not be retrieved.
 *
 * u64 bpf_get_current_cgroup_id(void)
 * 	Return
 * 		A 64-bit integer containing the current cgroup id based
 * 		on the cgroup within which the current task is running.
 *
 * void *bpf_get_local_storage(void *map, u64 flags)
 *	Description
 *		Get the pointer to the local storage area.
 *		The type and the size of the local storage is defined
 *		by the *map* argument.
 *		The *flags* meaning is specific for each map type,
 *		and has to be 0 for cgroup local storage.
 *
 *		Depending on the BPF program type, a local storage area
 *		can be shared between multiple instances of the BPF program,
 *		running simultaneously.
 *
 *		A user should care about the synchronization by himself.
 *		For example, by using the **BPF_STX_XADD** instruction to alter
 *		the shared data.
 *	Return
 *		A pointer to the local storage area.
 *
 * int bpf_sk_select_reuseport(struct sk_reuseport_md *reuse, struct bpf_map *map, void *key, u64 flags)
 *	Description
 *		Select a **SO_REUSEPORT** socket from a
 *		**BPF_MAP_TYPE_REUSEPORT_ARRAY** *map*.
 *		It checks the selected socket is matching the incoming
 *		request in the socket buffer.
 *	Return
 *		0 on success, or a negative error in case of failure.
 *
 * u64 bpf_skb_ancestor_cgroup_id(struct sk_buff *skb, int ancestor_level)
 *	Description
 *		Return id of cgroup v2 that is ancestor of cgroup associated
 *		with the *skb* at the *ancestor_level*.  The root cgroup is at
 *		*ancestor_level* zero and each step down the hierarchy
 *		increments the level. If *ancestor_level* == level of cgroup
 *		associated with *skb*, then return value will be same as that
 *		of **bpf_skb_cgroup_id**\ ().
 *
 *		The helper is useful to implement policies based on cgroups
 *		that are upper in hierarchy than immediate cgroup associated
 *		with *skb*.
 *
 *		The format of returned id and helper limitations are same as in
 *		**bpf_skb_cgroup_id**\ ().
 *	Return
 *		The id is returned or 0 in case the id could not be retrieved.
 *
 * struct bpf_sock *bpf_sk_lookup_tcp(void *ctx, struct bpf_sock_tuple *tuple, u32 tuple_size, u64 netns, u64 flags)
 *	Description
 *		Look for TCP socket matching *tuple*, optionally in a child
 *		network namespace *netns*. The return value must be checked,
 *		and if non-**NULL**, released via **bpf_sk_release**\ ().
 *
 *		The *ctx* should point to the context of the program, such as
 *		the skb or socket (depending on the hook in use). This is used
 *		to determine the base network namespace for the lookup.
 *
 *		*tuple_size* must be one of:
 *
 *		**sizeof**\ (*tuple*\ **->ipv4**)
 *			Look for an IPv4 socket.
 *		**sizeof**\ (*tuple*\ **->ipv6**)
 *			Look for an IPv6 socket.
 *
 *		If the *netns* is a negative signed 32-bit integer, then the
 *		socket lookup table in the netns associated with the *ctx* will
 *		will be used. For the TC hooks, this is the netns of the device
 *		in the skb. For socket hooks, this is the netns of the socket.
 *		If *netns* is any other signed 32-bit value greater than or
 *		equal to zero then it specifies the ID of the netns relative to
 *		the netns associated with the *ctx*. *netns* values beyond the
 *		range of 32-bit integers are reserved for future use.
 *
 *		All values for *flags* are reserved for future usage, and must
 *		be left at zero.
 *
 *		This helper is available only if the kernel was compiled with
 *		**CONFIG_NET** configuration option.
 *	Return
 *		Pointer to **struct bpf_sock**, or **NULL** in case of failure.
 *		For sockets with reuseport option, the **struct bpf_sock**
 *		result is from *reuse*\ **->socks**\ [] using the hash of the
 *		tuple.
 *
 * struct bpf_sock *bpf_sk_lookup_udp(void *ctx, struct bpf_sock_tuple *tuple, u32 tuple_size, u64 netns, u64 flags)
 *	Description
 *		Look for UDP socket matching *tuple*, optionally in a child
 *		network namespace *netns*. The return value must be checked,
 *		and if non-**NULL**, released via **bpf_sk_release**\ ().
 *
 *		The *ctx* should point to the context of the program, such as
 *		the skb or socket (depending on the hook in use). This is used
 *		to determine the base network namespace for the lookup.
 *
 *		*tuple_size* must be one of:
 *
 *		**sizeof**\ (*tuple*\ **->ipv4**)
 *			Look for an IPv4 socket.
 *		**sizeof**\ (*tuple*\ **->ipv6**)
 *			Look for an IPv6 socket.
 *
 *		If the *netns* is a negative signed 32-bit integer, then the
 *		socket lookup table in the netns associated with the *ctx* will
 *		will be used. For the TC hooks, this is the netns of the device
 *		in the skb. For socket hooks, this is the netns of the socket.
 *		If *netns* is any other signed 32-bit value greater than or
 *		equal to zero then it specifies the ID of the netns relative to
 *		the netns associated with the *ctx*. *netns* values beyond the
 *		range of 32-bit integers are reserved for future use.
 *
 *		All values for *flags* are reserved for future usage, and must
 *		be left at zero.
 *
 *		This helper is available only if the kernel was compiled with
 *		**CONFIG_NET** configuration option.
 *	Return
 *		Pointer to **struct bpf_sock**, or **NULL** in case of failure.
 *		For sockets with reuseport option, the **struct bpf_sock**
 *		result is from *reuse*\ **->socks**\ [] using the hash of the
 *		tuple.
 *
 * int bpf_sk_release(struct bpf_sock *sock)
 *	Description
 *		Release the reference held by *sock*. *sock* must be a
 *		non-**NULL** pointer that was returned from
 *		**bpf_sk_lookup_xxx**\ ().
 *	Return
 *		0 on success, or a negative error in case of failure.
 *
 * int bpf_map_push_elem(struct bpf_map *map, const void *value, u64 flags)
 * 	Description
 * 		Push an element *value* in *map*. *flags* is one of:
 *
 * 		**BPF_EXIST**
 * 			If the queue/stack is full, the oldest element is
 * 			removed to make room for this.
 * 	Return
 * 		0 on success, or a negative error in case of failure.
 *
 * int bpf_map_pop_elem(struct bpf_map *map, void *value)
 * 	Description
 * 		Pop an element from *map*.
 * 	Return
 * 		0 on success, or a negative error in case of failure.
 *
 * int bpf_map_peek_elem(struct bpf_map *map, void *value)
 * 	Description
 * 		Get an element from *map* without removing it.
 * 	Return
 * 		0 on success, or a negative error in case of failure.
 *
 * int bpf_msg_push_data(struct sk_buff *skb, u32 start, u32 len, u64 flags)
 *	Description
 *		For socket policies, insert *len* bytes into *msg* at offset
 *		*start*.
 *
 *		If a program of type **BPF_PROG_TYPE_SK_MSG** is run on a
 *		*msg* it may want to insert metadata or options into the *msg*.
 *		This can later be read and used by any of the lower layer BPF
 *		hooks.
 *
 *		This helper may fail if under memory pressure (a malloc
 *		fails) in these cases BPF programs will get an appropriate
 *		error and BPF programs will need to handle them.
 *	Return
 *		0 on success, or a negative error in case of failure.
 *
 * int bpf_msg_pop_data(struct sk_msg_buff *msg, u32 start, u32 pop, u64 flags)
 *	Description
 *		Will remove *pop* bytes from a *msg* starting at byte *start*.
 *		This may result in **ENOMEM** errors under certain situations if
 *		an allocation and copy are required due to a full ring buffer.
 *		However, the helper will try to avoid doing the allocation
 *		if possible. Other errors can occur if input parameters are
 *		invalid either due to *start* byte not being valid part of *msg*
 *		payload and/or *pop* value being to large.
 *	Return
 *		0 on success, or a negative error in case of failure.
 *
 * int bpf_rc_pointer_rel(void *ctx, s32 rel_x, s32 rel_y)
 *	Description
 *		This helper is used in programs implementing IR decoding, to
 *		report a successfully decoded pointer movement.
 *
 *		The *ctx* should point to the lirc sample as passed into
 *		the program.
 *
 *		This helper is only available is the kernel was compiled with
 *		the **CONFIG_BPF_LIRC_MODE2** configuration option set to
 *		"**y**".
 *	Return
 *		0
 *
 * int bpf_spin_lock(struct bpf_spin_lock *lock)
 *	Description
 *		Acquire a spinlock represented by the pointer *lock*, which is
 *		stored as part of a value of a map. Taking the lock allows to
 *		safely update the rest of the fields in that value. The
 *		spinlock can (and must) later be released with a call to
 *		**bpf_spin_unlock**\ (\ *lock*\ ).
 *
 *		Spinlocks in BPF programs come with a number of restrictions
 *		and constraints:
 *
 *		* **bpf_spin_lock** objects are only allowed inside maps of
 *		  types **BPF_MAP_TYPE_HASH** and **BPF_MAP_TYPE_ARRAY** (this
 *		  list could be extended in the future).
 *		* BTF description of the map is mandatory.
 *		* The BPF program can take ONE lock at a time, since taking two
 *		  or more could cause dead locks.
 *		* Only one **struct bpf_spin_lock** is allowed per map element.
 *		* When the lock is taken, calls (either BPF to BPF or helpers)
 *		  are not allowed.
 *		* The **BPF_LD_ABS** and **BPF_LD_IND** instructions are not
 *		  allowed inside a spinlock-ed region.
 *		* The BPF program MUST call **bpf_spin_unlock**\ () to release
 *		  the lock, on all execution paths, before it returns.
 *		* The BPF program can access **struct bpf_spin_lock** only via
 *		  the **bpf_spin_lock**\ () and **bpf_spin_unlock**\ ()
 *		  helpers. Loading or storing data into the **struct
 *		  bpf_spin_lock** *lock*\ **;** field of a map is not allowed.
 *		* To use the **bpf_spin_lock**\ () helper, the BTF description
 *		  of the map value must be a struct and have **struct
 *		  bpf_spin_lock** *anyname*\ **;** field at the top level.
 *		  Nested lock inside another struct is not allowed.
 *		* The **struct bpf_spin_lock** *lock* field in a map value must
 *		  be aligned on a multiple of 4 bytes in that value.
 *		* Syscall with command **BPF_MAP_LOOKUP_ELEM** does not copy
 *		  the **bpf_spin_lock** field to user space.
 *		* Syscall with command **BPF_MAP_UPDATE_ELEM**, or update from
 *		  a BPF program, do not update the **bpf_spin_lock** field.
 *		* **bpf_spin_lock** cannot be on the stack or inside a
 *		  networking packet (it can only be inside of a map values).
 *		* **bpf_spin_lock** is available to root only.
 *		* Tracing programs and socket filter programs cannot use
 *		  **bpf_spin_lock**\ () due to insufficient preemption checks
 *		  (but this may change in the future).
 *		* **bpf_spin_lock** is not allowed in inner maps of map-in-map.
 *	Return
 *		0
 *
 * int bpf_spin_unlock(struct bpf_spin_lock *lock)
 *	Description
 *		Release the *lock* previously locked by a call to
 *		**bpf_spin_lock**\ (\ *lock*\ ).
 *	Return
 *		0
 *
 * struct bpf_sock *bpf_sk_fullsock(struct bpf_sock *sk)
 *	Description
 *		This helper gets a **struct bpf_sock** pointer such
 *		that all the fields in this **bpf_sock** can be accessed.
 *	Return
 *		A **struct bpf_sock** pointer on success, or **NULL** in
 *		case of failure.
 *
 * struct bpf_tcp_sock *bpf_tcp_sock(struct bpf_sock *sk)
 *	Description
 *		This helper gets a **struct bpf_tcp_sock** pointer from a
 *		**struct bpf_sock** pointer.
 *	Return
 *		A **struct bpf_tcp_sock** pointer on success, or **NULL** in
 *		case of failure.
 *
 * int bpf_skb_ecn_set_ce(struct sk_buf *skb)
 *	Description
 *		Set ECN (Explicit Congestion Notification) field of IP header
 *		to **CE** (Congestion Encountered) if current value is **ECT**
 *		(ECN Capable Transport). Otherwise, do nothing. Works with IPv6
 *		and IPv4.
 *	Return
 *		1 if the **CE** flag is set (either by the current helper call
 *		or because it was already present), 0 if it is not set.
 *
 * struct bpf_sock *bpf_get_listener_sock(struct bpf_sock *sk)
 *	Description
 *		Return a **struct bpf_sock** pointer in **TCP_LISTEN** state.
 *		**bpf_sk_release**\ () is unnecessary and not allowed.
 *	Return
 *		A **struct bpf_sock** pointer on success, or **NULL** in
 *		case of failure.
 *
 * struct bpf_sock *bpf_skc_lookup_tcp(void *ctx, struct bpf_sock_tuple *tuple, u32 tuple_size, u64 netns, u64 flags)
 *	Description
 *		Look for TCP socket matching *tuple*, optionally in a child
 *		network namespace *netns*. The return value must be checked,
 *		and if non-**NULL**, released via **bpf_sk_release**\ ().
 *
 *		This function is identical to **bpf_sk_lookup_tcp**\ (), except
 *		that it also returns timewait or request sockets. Use
 *		**bpf_sk_fullsock**\ () or **bpf_tcp_sock**\ () to access the
 *		full structure.
 *
 *		This helper is available only if the kernel was compiled with
 *		**CONFIG_NET** configuration option.
 *	Return
 *		Pointer to **struct bpf_sock**, or **NULL** in case of failure.
 *		For sockets with reuseport option, the **struct bpf_sock**
 *		result is from *reuse*\ **->socks**\ [] using the hash of the
 *		tuple.
 *
 * int bpf_tcp_check_syncookie(struct bpf_sock *sk, void *iph, u32 iph_len, struct tcphdr *th, u32 th_len)
 * 	Description
 * 		Check whether *iph* and *th* contain a valid SYN cookie ACK for
 * 		the listening socket in *sk*.
 *
 * 		*iph* points to the start of the IPv4 or IPv6 header, while
 * 		*iph_len* contains **sizeof**\ (**struct iphdr**) or
 * 		**sizeof**\ (**struct ip6hdr**).
 *
 * 		*th* points to the start of the TCP header, while *th_len*
 * 		contains **sizeof**\ (**struct tcphdr**).
 *
 * 	Return
 * 		0 if *iph* and *th* are a valid SYN cookie ACK, or a negative
 * 		error otherwise.
 *
 * int bpf_sysctl_get_name(struct bpf_sysctl *ctx, char *buf, size_t buf_len, u64 flags)
 *	Description
 *		Get name of sysctl in /proc/sys/ and copy it into provided by
 *		program buffer *buf* of size *buf_len*.
 *
 *		The buffer is always NUL terminated, unless it's zero-sized.
 *
 *		If *flags* is zero, full name (e.g. "net/ipv4/tcp_mem") is
 *		copied. Use **BPF_F_SYSCTL_BASE_NAME** flag to copy base name
 *		only (e.g. "tcp_mem").
 *	Return
 *		Number of character copied (not including the trailing NUL).
 *
 *		**-E2BIG** if the buffer wasn't big enough (*buf* will contain
 *		truncated name in this case).
 *
 * int bpf_sysctl_get_current_value(struct bpf_sysctl *ctx, char *buf, size_t buf_len)
 *	Description
 *		Get current value of sysctl as it is presented in /proc/sys
 *		(incl. newline, etc), and copy it as a string into provided
 *		by program buffer *buf* of size *buf_len*.
 *
 *		The whole value is copied, no matter what file position user
 *		space issued e.g. sys_read at.
 *
 *		The buffer is always NUL terminated, unless it's zero-sized.
 *	Return
 *		Number of character copied (not including the trailing NUL).
 *
 *		**-E2BIG** if the buffer wasn't big enough (*buf* will contain
 *		truncated name in this case).
 *
 *		**-EINVAL** if current value was unavailable, e.g. because
 *		sysctl is uninitialized and read returns -EIO for it.
 *
 * int bpf_sysctl_get_new_value(struct bpf_sysctl *ctx, char *buf, size_t buf_len)
 *	Description
 *		Get new value being written by user space to sysctl (before
 *		the actual write happens) and copy it as a string into
 *		provided by program buffer *buf* of size *buf_len*.
 *
 *		User space may write new value at file position > 0.
 *
 *		The buffer is always NUL terminated, unless it's zero-sized.
 *	Return
 *		Number of character copied (not including the trailing NUL).
 *
 *		**-E2BIG** if the buffer wasn't big enough (*buf* will contain
 *		truncated name in this case).
 *
 *		**-EINVAL** if sysctl is being read.
 *
 * int bpf_sysctl_set_new_value(struct bpf_sysctl *ctx, const char *buf, size_t buf_len)
 *	Description
 *		Override new value being written by user space to sysctl with
 *		value provided by program in buffer *buf* of size *buf_len*.
 *
 *		*buf* should contain a string in same form as provided by user
 *		space on sysctl write.
 *
 *		User space may write new value at file position > 0. To override
 *		the whole sysctl value file position should be set to zero.
 *	Return
 *		0 on success.
 *
 *		**-E2BIG** if the *buf_len* is too big.
 *
 *		**-EINVAL** if sysctl is being read.
 *
 * int bpf_strtol(const char *buf, size_t buf_len, u64 flags, long *res)
 *	Description
 *		Convert the initial part of the string from buffer *buf* of
 *		size *buf_len* to a long integer according to the given base
 *		and save the result in *res*.
 *
 *		The string may begin with an arbitrary amount of white space
 *		(as determined by **isspace**\ (3)) followed by a single
 *		optional '**-**' sign.
 *
 *		Five least significant bits of *flags* encode base, other bits
 *		are currently unused.
 *
 *		Base must be either 8, 10, 16 or 0 to detect it automatically
 *		similar to user space **strtol**\ (3).
 *	Return
 *		Number of characters consumed on success. Must be positive but
 *		no more than *buf_len*.
 *
 *		**-EINVAL** if no valid digits were found or unsupported base
 *		was provided.
 *
 *		**-ERANGE** if resulting value was out of range.
 *
 * int bpf_strtoul(const char *buf, size_t buf_len, u64 flags, unsigned long *res)
 *	Description
 *		Convert the initial part of the string from buffer *buf* of
 *		size *buf_len* to an unsigned long integer according to the
 *		given base and save the result in *res*.
 *
 *		The string may begin with an arbitrary amount of white space
 *		(as determined by **isspace**\ (3)).
 *
 *		Five least significant bits of *flags* encode base, other bits
 *		are currently unused.
 *
 *		Base must be either 8, 10, 16 or 0 to detect it automatically
 *		similar to user space **strtoul**\ (3).
 *	Return
 *		Number of characters consumed on success. Must be positive but
 *		no more than *buf_len*.
 *
 *		**-EINVAL** if no valid digits were found or unsupported base
 *		was provided.
 *
 *		**-ERANGE** if resulting value was out of range.
 *
 * void *bpf_sk_storage_get(struct bpf_map *map, struct bpf_sock *sk, void *value, u64 flags)
 *	Description
 *		Get a bpf-local-storage from a *sk*.
 *
 *		Logically, it could be thought of getting the value from
 *		a *map* with *sk* as the **key**.  From this
 *		perspective,  the usage is not much different from
 *		**bpf_map_lookup_elem**\ (*map*, **&**\ *sk*) except this
 *		helper enforces the key must be a full socket and the map must
 *		be a **BPF_MAP_TYPE_SK_STORAGE** also.
 *
 *		Underneath, the value is stored locally at *sk* instead of
 *		the *map*.  The *map* is used as the bpf-local-storage
 *		"type". The bpf-local-storage "type" (i.e. the *map*) is
 *		searched against all bpf-local-storages residing at *sk*.
 *
 *		An optional *flags* (**BPF_SK_STORAGE_GET_F_CREATE**) can be
 *		used such that a new bpf-local-storage will be
 *		created if one does not exist.  *value* can be used
 *		together with **BPF_SK_STORAGE_GET_F_CREATE** to specify
 *		the initial value of a bpf-local-storage.  If *value* is
 *		**NULL**, the new bpf-local-storage will be zero initialized.
 *	Return
 *		A bpf-local-storage pointer is returned on success.
 *
 *		**NULL** if not found or there was an error in adding
 *		a new bpf-local-storage.
 *
 * int bpf_sk_storage_delete(struct bpf_map *map, struct bpf_sock *sk)
 *	Description
 *		Delete a bpf-local-storage from a *sk*.
 *	Return
 *		0 on success.
 *
 *		**-ENOENT** if the bpf-local-storage cannot be found.
<<<<<<< HEAD
=======
 *
 * int bpf_send_signal(u32 sig)
 *	Description
 *		Send signal *sig* to the current task.
 *	Return
 *		0 on success or successfully queued.
 *
 *		**-EBUSY** if work queue under nmi is full.
 *
 *		**-EINVAL** if *sig* is invalid.
 *
 *		**-EPERM** if no permission to send the *sig*.
 *
 *		**-EAGAIN** if bpf program can try again.
>>>>>>> 4ff96fb5
 */
#define __BPF_FUNC_MAPPER(FN)		\
	FN(unspec),			\
	FN(map_lookup_elem),		\
	FN(map_update_elem),		\
	FN(map_delete_elem),		\
	FN(probe_read),			\
	FN(ktime_get_ns),		\
	FN(trace_printk),		\
	FN(get_prandom_u32),		\
	FN(get_smp_processor_id),	\
	FN(skb_store_bytes),		\
	FN(l3_csum_replace),		\
	FN(l4_csum_replace),		\
	FN(tail_call),			\
	FN(clone_redirect),		\
	FN(get_current_pid_tgid),	\
	FN(get_current_uid_gid),	\
	FN(get_current_comm),		\
	FN(get_cgroup_classid),		\
	FN(skb_vlan_push),		\
	FN(skb_vlan_pop),		\
	FN(skb_get_tunnel_key),		\
	FN(skb_set_tunnel_key),		\
	FN(perf_event_read),		\
	FN(redirect),			\
	FN(get_route_realm),		\
	FN(perf_event_output),		\
	FN(skb_load_bytes),		\
	FN(get_stackid),		\
	FN(csum_diff),			\
	FN(skb_get_tunnel_opt),		\
	FN(skb_set_tunnel_opt),		\
	FN(skb_change_proto),		\
	FN(skb_change_type),		\
	FN(skb_under_cgroup),		\
	FN(get_hash_recalc),		\
	FN(get_current_task),		\
	FN(probe_write_user),		\
	FN(current_task_under_cgroup),	\
	FN(skb_change_tail),		\
	FN(skb_pull_data),		\
	FN(csum_update),		\
	FN(set_hash_invalid),		\
	FN(get_numa_node_id),		\
	FN(skb_change_head),		\
	FN(xdp_adjust_head),		\
	FN(probe_read_str),		\
	FN(get_socket_cookie),		\
	FN(get_socket_uid),		\
	FN(set_hash),			\
	FN(setsockopt),			\
	FN(skb_adjust_room),		\
	FN(redirect_map),		\
	FN(sk_redirect_map),		\
	FN(sock_map_update),		\
	FN(xdp_adjust_meta),		\
	FN(perf_event_read_value),	\
	FN(perf_prog_read_value),	\
	FN(getsockopt),			\
	FN(override_return),		\
	FN(sock_ops_cb_flags_set),	\
	FN(msg_redirect_map),		\
	FN(msg_apply_bytes),		\
	FN(msg_cork_bytes),		\
	FN(msg_pull_data),		\
	FN(bind),			\
	FN(xdp_adjust_tail),		\
	FN(skb_get_xfrm_state),		\
	FN(get_stack),			\
	FN(skb_load_bytes_relative),	\
	FN(fib_lookup),			\
	FN(sock_hash_update),		\
	FN(msg_redirect_hash),		\
	FN(sk_redirect_hash),		\
	FN(lwt_push_encap),		\
	FN(lwt_seg6_store_bytes),	\
	FN(lwt_seg6_adjust_srh),	\
	FN(lwt_seg6_action),		\
	FN(rc_repeat),			\
	FN(rc_keydown),			\
	FN(skb_cgroup_id),		\
	FN(get_current_cgroup_id),	\
	FN(get_local_storage),		\
	FN(sk_select_reuseport),	\
	FN(skb_ancestor_cgroup_id),	\
	FN(sk_lookup_tcp),		\
	FN(sk_lookup_udp),		\
	FN(sk_release),			\
	FN(map_push_elem),		\
	FN(map_pop_elem),		\
	FN(map_peek_elem),		\
	FN(msg_push_data),		\
	FN(msg_pop_data),		\
	FN(rc_pointer_rel),		\
	FN(spin_lock),			\
	FN(spin_unlock),		\
	FN(sk_fullsock),		\
	FN(tcp_sock),			\
	FN(skb_ecn_set_ce),		\
	FN(get_listener_sock),		\
	FN(skc_lookup_tcp),		\
	FN(tcp_check_syncookie),	\
	FN(sysctl_get_name),		\
	FN(sysctl_get_current_value),	\
	FN(sysctl_get_new_value),	\
	FN(sysctl_set_new_value),	\
	FN(strtol),			\
	FN(strtoul),			\
	FN(sk_storage_get),		\
<<<<<<< HEAD
	FN(sk_storage_delete),
=======
	FN(sk_storage_delete),		\
	FN(send_signal),
>>>>>>> 4ff96fb5

/* integer value in 'imm' field of BPF_CALL instruction selects which helper
 * function eBPF program intends to call
 */
#define __BPF_ENUM_FN(x) BPF_FUNC_ ## x
enum bpf_func_id {
	__BPF_FUNC_MAPPER(__BPF_ENUM_FN)
	__BPF_FUNC_MAX_ID,
};
#undef __BPF_ENUM_FN

/* All flags used by eBPF helper functions, placed here. */

/* BPF_FUNC_skb_store_bytes flags. */
#define BPF_F_RECOMPUTE_CSUM		(1ULL << 0)
#define BPF_F_INVALIDATE_HASH		(1ULL << 1)

/* BPF_FUNC_l3_csum_replace and BPF_FUNC_l4_csum_replace flags.
 * First 4 bits are for passing the header field size.
 */
#define BPF_F_HDR_FIELD_MASK		0xfULL

/* BPF_FUNC_l4_csum_replace flags. */
#define BPF_F_PSEUDO_HDR		(1ULL << 4)
#define BPF_F_MARK_MANGLED_0		(1ULL << 5)
#define BPF_F_MARK_ENFORCE		(1ULL << 6)

/* BPF_FUNC_clone_redirect and BPF_FUNC_redirect flags. */
#define BPF_F_INGRESS			(1ULL << 0)

/* BPF_FUNC_skb_set_tunnel_key and BPF_FUNC_skb_get_tunnel_key flags. */
#define BPF_F_TUNINFO_IPV6		(1ULL << 0)

/* flags for both BPF_FUNC_get_stackid and BPF_FUNC_get_stack. */
#define BPF_F_SKIP_FIELD_MASK		0xffULL
#define BPF_F_USER_STACK		(1ULL << 8)
/* flags used by BPF_FUNC_get_stackid only. */
#define BPF_F_FAST_STACK_CMP		(1ULL << 9)
#define BPF_F_REUSE_STACKID		(1ULL << 10)
/* flags used by BPF_FUNC_get_stack only. */
#define BPF_F_USER_BUILD_ID		(1ULL << 11)

/* BPF_FUNC_skb_set_tunnel_key flags. */
#define BPF_F_ZERO_CSUM_TX		(1ULL << 1)
#define BPF_F_DONT_FRAGMENT		(1ULL << 2)
#define BPF_F_SEQ_NUMBER		(1ULL << 3)

/* BPF_FUNC_perf_event_output, BPF_FUNC_perf_event_read and
 * BPF_FUNC_perf_event_read_value flags.
 */
#define BPF_F_INDEX_MASK		0xffffffffULL
#define BPF_F_CURRENT_CPU		BPF_F_INDEX_MASK
/* BPF_FUNC_perf_event_output for sk_buff input context. */
#define BPF_F_CTXLEN_MASK		(0xfffffULL << 32)

/* Current network namespace */
#define BPF_F_CURRENT_NETNS		(-1L)

/* BPF_FUNC_skb_adjust_room flags. */
#define BPF_F_ADJ_ROOM_FIXED_GSO	(1ULL << 0)

#define BPF_ADJ_ROOM_ENCAP_L2_MASK	0xff
#define BPF_ADJ_ROOM_ENCAP_L2_SHIFT	56

#define BPF_F_ADJ_ROOM_ENCAP_L3_IPV4	(1ULL << 1)
#define BPF_F_ADJ_ROOM_ENCAP_L3_IPV6	(1ULL << 2)
#define BPF_F_ADJ_ROOM_ENCAP_L4_GRE	(1ULL << 3)
#define BPF_F_ADJ_ROOM_ENCAP_L4_UDP	(1ULL << 4)
#define BPF_F_ADJ_ROOM_ENCAP_L2(len)	(((__u64)len & \
					  BPF_ADJ_ROOM_ENCAP_L2_MASK) \
					 << BPF_ADJ_ROOM_ENCAP_L2_SHIFT)

/* BPF_FUNC_sysctl_get_name flags. */
#define BPF_F_SYSCTL_BASE_NAME		(1ULL << 0)

/* BPF_FUNC_sk_storage_get flags */
#define BPF_SK_STORAGE_GET_F_CREATE	(1ULL << 0)

/* Mode for BPF_FUNC_skb_adjust_room helper. */
enum bpf_adj_room_mode {
	BPF_ADJ_ROOM_NET,
	BPF_ADJ_ROOM_MAC,
};

/* Mode for BPF_FUNC_skb_load_bytes_relative helper. */
enum bpf_hdr_start_off {
	BPF_HDR_START_MAC,
	BPF_HDR_START_NET,
};

/* Encapsulation type for BPF_FUNC_lwt_push_encap helper. */
enum bpf_lwt_encap_mode {
	BPF_LWT_ENCAP_SEG6,
	BPF_LWT_ENCAP_SEG6_INLINE,
	BPF_LWT_ENCAP_IP,
};

#define __bpf_md_ptr(type, name)	\
union {					\
	type name;			\
	__u64 :64;			\
} __attribute__((aligned(8)))

/* user accessible mirror of in-kernel sk_buff.
 * new fields can only be added to the end of this structure
 */
struct __sk_buff {
	__u32 len;
	__u32 pkt_type;
	__u32 mark;
	__u32 queue_mapping;
	__u32 protocol;
	__u32 vlan_present;
	__u32 vlan_tci;
	__u32 vlan_proto;
	__u32 priority;
	__u32 ingress_ifindex;
	__u32 ifindex;
	__u32 tc_index;
	__u32 cb[5];
	__u32 hash;
	__u32 tc_classid;
	__u32 data;
	__u32 data_end;
	__u32 napi_id;

	/* Accessed by BPF_PROG_TYPE_sk_skb types from here to ... */
	__u32 family;
	__u32 remote_ip4;	/* Stored in network byte order */
	__u32 local_ip4;	/* Stored in network byte order */
	__u32 remote_ip6[4];	/* Stored in network byte order */
	__u32 local_ip6[4];	/* Stored in network byte order */
	__u32 remote_port;	/* Stored in network byte order */
	__u32 local_port;	/* stored in host byte order */
	/* ... here. */

	__u32 data_meta;
	__bpf_md_ptr(struct bpf_flow_keys *, flow_keys);
	__u64 tstamp;
	__u32 wire_len;
	__u32 gso_segs;
	__bpf_md_ptr(struct bpf_sock *, sk);
};

struct bpf_tunnel_key {
	__u32 tunnel_id;
	union {
		__u32 remote_ipv4;
		__u32 remote_ipv6[4];
	};
	__u8 tunnel_tos;
	__u8 tunnel_ttl;
	__u16 tunnel_ext;	/* Padding, future use. */
	__u32 tunnel_label;
};

/* user accessible mirror of in-kernel xfrm_state.
 * new fields can only be added to the end of this structure
 */
struct bpf_xfrm_state {
	__u32 reqid;
	__u32 spi;	/* Stored in network byte order */
	__u16 family;
	__u16 ext;	/* Padding, future use. */
	union {
		__u32 remote_ipv4;	/* Stored in network byte order */
		__u32 remote_ipv6[4];	/* Stored in network byte order */
	};
};

/* Generic BPF return codes which all BPF program types may support.
 * The values are binary compatible with their TC_ACT_* counter-part to
 * provide backwards compatibility with existing SCHED_CLS and SCHED_ACT
 * programs.
 *
 * XDP is handled seprately, see XDP_*.
 */
enum bpf_ret_code {
	BPF_OK = 0,
	/* 1 reserved */
	BPF_DROP = 2,
	/* 3-6 reserved */
	BPF_REDIRECT = 7,
	/* >127 are reserved for prog type specific return codes.
	 *
	 * BPF_LWT_REROUTE: used by BPF_PROG_TYPE_LWT_IN and
	 *    BPF_PROG_TYPE_LWT_XMIT to indicate that skb had been
	 *    changed and should be routed based on its new L3 header.
	 *    (This is an L3 redirect, as opposed to L2 redirect
	 *    represented by BPF_REDIRECT above).
	 */
	BPF_LWT_REROUTE = 128,
};

struct bpf_sock {
	__u32 bound_dev_if;
	__u32 family;
	__u32 type;
	__u32 protocol;
	__u32 mark;
	__u32 priority;
	/* IP address also allows 1 and 2 bytes access */
	__u32 src_ip4;
	__u32 src_ip6[4];
	__u32 src_port;		/* host byte order */
	__u32 dst_port;		/* network byte order */
	__u32 dst_ip4;
	__u32 dst_ip6[4];
	__u32 state;
};

struct bpf_tcp_sock {
	__u32 snd_cwnd;		/* Sending congestion window		*/
	__u32 srtt_us;		/* smoothed round trip time << 3 in usecs */
	__u32 rtt_min;
	__u32 snd_ssthresh;	/* Slow start size threshold		*/
	__u32 rcv_nxt;		/* What we want to receive next		*/
	__u32 snd_nxt;		/* Next sequence we send		*/
	__u32 snd_una;		/* First byte we want an ack for	*/
	__u32 mss_cache;	/* Cached effective mss, not including SACKS */
	__u32 ecn_flags;	/* ECN status bits.			*/
	__u32 rate_delivered;	/* saved rate sample: packets delivered */
	__u32 rate_interval_us;	/* saved rate sample: time elapsed */
	__u32 packets_out;	/* Packets which are "in flight"	*/
	__u32 retrans_out;	/* Retransmitted packets out		*/
	__u32 total_retrans;	/* Total retransmits for entire connection */
	__u32 segs_in;		/* RFC4898 tcpEStatsPerfSegsIn
				 * total number of segments in.
				 */
	__u32 data_segs_in;	/* RFC4898 tcpEStatsPerfDataSegsIn
				 * total number of data segments in.
				 */
	__u32 segs_out;		/* RFC4898 tcpEStatsPerfSegsOut
				 * The total number of segments sent.
				 */
	__u32 data_segs_out;	/* RFC4898 tcpEStatsPerfDataSegsOut
				 * total number of data segments sent.
				 */
	__u32 lost_out;		/* Lost packets			*/
	__u32 sacked_out;	/* SACK'd packets			*/
	__u64 bytes_received;	/* RFC4898 tcpEStatsAppHCThruOctetsReceived
				 * sum(delta(rcv_nxt)), or how many bytes
				 * were acked.
				 */
	__u64 bytes_acked;	/* RFC4898 tcpEStatsAppHCThruOctetsAcked
				 * sum(delta(snd_una)), or how many bytes
				 * were acked.
				 */
	__u32 dsack_dups;	/* RFC4898 tcpEStatsStackDSACKDups
				 * total number of DSACK blocks received
				 */
	__u32 delivered;	/* Total data packets delivered incl. rexmits */
	__u32 delivered_ce;	/* Like the above but only ECE marked packets */
	__u32 icsk_retransmits;	/* Number of unrecovered [RTO] timeouts */
};

struct bpf_sock_tuple {
	union {
		struct {
			__be32 saddr;
			__be32 daddr;
			__be16 sport;
			__be16 dport;
		} ipv4;
		struct {
			__be32 saddr[4];
			__be32 daddr[4];
			__be16 sport;
			__be16 dport;
		} ipv6;
	};
};

struct bpf_xdp_sock {
	__u32 queue_id;
};

#define XDP_PACKET_HEADROOM 256

/* User return codes for XDP prog type.
 * A valid XDP program must return one of these defined values. All other
 * return codes are reserved for future use. Unknown return codes will
 * result in packet drops and a warning via bpf_warn_invalid_xdp_action().
 */
enum xdp_action {
	XDP_ABORTED = 0,
	XDP_DROP,
	XDP_PASS,
	XDP_TX,
	XDP_REDIRECT,
};

/* user accessible metadata for XDP packet hook
 * new fields must be added to the end of this structure
 */
struct xdp_md {
	__u32 data;
	__u32 data_end;
	__u32 data_meta;
	/* Below access go through struct xdp_rxq_info */
	__u32 ingress_ifindex; /* rxq->dev->ifindex */
	__u32 rx_queue_index;  /* rxq->queue_index  */
};

enum sk_action {
	SK_DROP = 0,
	SK_PASS,
};

/* user accessible metadata for SK_MSG packet hook, new fields must
 * be added to the end of this structure
 */
struct sk_msg_md {
	__bpf_md_ptr(void *, data);
	__bpf_md_ptr(void *, data_end);

	__u32 family;
	__u32 remote_ip4;	/* Stored in network byte order */
	__u32 local_ip4;	/* Stored in network byte order */
	__u32 remote_ip6[4];	/* Stored in network byte order */
	__u32 local_ip6[4];	/* Stored in network byte order */
	__u32 remote_port;	/* Stored in network byte order */
	__u32 local_port;	/* stored in host byte order */
	__u32 size;		/* Total size of sk_msg */
};

struct sk_reuseport_md {
	/*
	 * Start of directly accessible data. It begins from
	 * the tcp/udp header.
	 */
	__bpf_md_ptr(void *, data);
	/* End of directly accessible data */
	__bpf_md_ptr(void *, data_end);
	/*
	 * Total length of packet (starting from the tcp/udp header).
	 * Note that the directly accessible bytes (data_end - data)
	 * could be less than this "len".  Those bytes could be
	 * indirectly read by a helper "bpf_skb_load_bytes()".
	 */
	__u32 len;
	/*
	 * Eth protocol in the mac header (network byte order). e.g.
	 * ETH_P_IP(0x0800) and ETH_P_IPV6(0x86DD)
	 */
	__u32 eth_protocol;
	__u32 ip_protocol;	/* IP protocol. e.g. IPPROTO_TCP, IPPROTO_UDP */
	__u32 bind_inany;	/* Is sock bound to an INANY address? */
	__u32 hash;		/* A hash of the packet 4 tuples */
};

#define BPF_TAG_SIZE	8

struct bpf_prog_info {
	__u32 type;
	__u32 id;
	__u8  tag[BPF_TAG_SIZE];
	__u32 jited_prog_len;
	__u32 xlated_prog_len;
	__aligned_u64 jited_prog_insns;
	__aligned_u64 xlated_prog_insns;
	__u64 load_time;	/* ns since boottime */
	__u32 created_by_uid;
	__u32 nr_map_ids;
	__aligned_u64 map_ids;
	char name[BPF_OBJ_NAME_LEN];
	__u32 ifindex;
	__u32 gpl_compatible:1;
	__u32 :31; /* alignment pad */
	__u64 netns_dev;
	__u64 netns_ino;
	__u32 nr_jited_ksyms;
	__u32 nr_jited_func_lens;
	__aligned_u64 jited_ksyms;
	__aligned_u64 jited_func_lens;
	__u32 btf_id;
	__u32 func_info_rec_size;
	__aligned_u64 func_info;
	__u32 nr_func_info;
	__u32 nr_line_info;
	__aligned_u64 line_info;
	__aligned_u64 jited_line_info;
	__u32 nr_jited_line_info;
	__u32 line_info_rec_size;
	__u32 jited_line_info_rec_size;
	__u32 nr_prog_tags;
	__aligned_u64 prog_tags;
	__u64 run_time_ns;
	__u64 run_cnt;
} __attribute__((aligned(8)));

struct bpf_map_info {
	__u32 type;
	__u32 id;
	__u32 key_size;
	__u32 value_size;
	__u32 max_entries;
	__u32 map_flags;
	char  name[BPF_OBJ_NAME_LEN];
	__u32 ifindex;
	__u32 :32;
	__u64 netns_dev;
	__u64 netns_ino;
	__u32 btf_id;
	__u32 btf_key_type_id;
	__u32 btf_value_type_id;
} __attribute__((aligned(8)));

struct bpf_btf_info {
	__aligned_u64 btf;
	__u32 btf_size;
	__u32 id;
} __attribute__((aligned(8)));

/* User bpf_sock_addr struct to access socket fields and sockaddr struct passed
 * by user and intended to be used by socket (e.g. to bind to, depends on
 * attach attach type).
 */
struct bpf_sock_addr {
	__u32 user_family;	/* Allows 4-byte read, but no write. */
	__u32 user_ip4;		/* Allows 1,2,4-byte read and 4-byte write.
				 * Stored in network byte order.
				 */
	__u32 user_ip6[4];	/* Allows 1,2,4-byte read and 4,8-byte write.
				 * Stored in network byte order.
				 */
	__u32 user_port;	/* Allows 4-byte read and write.
				 * Stored in network byte order
				 */
	__u32 family;		/* Allows 4-byte read, but no write */
	__u32 type;		/* Allows 4-byte read, but no write */
	__u32 protocol;		/* Allows 4-byte read, but no write */
	__u32 msg_src_ip4;	/* Allows 1,2,4-byte read and 4-byte write.
				 * Stored in network byte order.
				 */
	__u32 msg_src_ip6[4];	/* Allows 1,2,4-byte read and 4,8-byte write.
				 * Stored in network byte order.
				 */
	__bpf_md_ptr(struct bpf_sock *, sk);
};

/* User bpf_sock_ops struct to access socket values and specify request ops
 * and their replies.
 * Some of this fields are in network (bigendian) byte order and may need
 * to be converted before use (bpf_ntohl() defined in samples/bpf/bpf_endian.h).
 * New fields can only be added at the end of this structure
 */
struct bpf_sock_ops {
	__u32 op;
	union {
		__u32 args[4];		/* Optionally passed to bpf program */
		__u32 reply;		/* Returned by bpf program	    */
		__u32 replylong[4];	/* Optionally returned by bpf prog  */
	};
	__u32 family;
	__u32 remote_ip4;	/* Stored in network byte order */
	__u32 local_ip4;	/* Stored in network byte order */
	__u32 remote_ip6[4];	/* Stored in network byte order */
	__u32 local_ip6[4];	/* Stored in network byte order */
	__u32 remote_port;	/* Stored in network byte order */
	__u32 local_port;	/* stored in host byte order */
	__u32 is_fullsock;	/* Some TCP fields are only valid if
				 * there is a full socket. If not, the
				 * fields read as zero.
				 */
	__u32 snd_cwnd;
	__u32 srtt_us;		/* Averaged RTT << 3 in usecs */
	__u32 bpf_sock_ops_cb_flags; /* flags defined in uapi/linux/tcp.h */
	__u32 state;
	__u32 rtt_min;
	__u32 snd_ssthresh;
	__u32 rcv_nxt;
	__u32 snd_nxt;
	__u32 snd_una;
	__u32 mss_cache;
	__u32 ecn_flags;
	__u32 rate_delivered;
	__u32 rate_interval_us;
	__u32 packets_out;
	__u32 retrans_out;
	__u32 total_retrans;
	__u32 segs_in;
	__u32 data_segs_in;
	__u32 segs_out;
	__u32 data_segs_out;
	__u32 lost_out;
	__u32 sacked_out;
	__u32 sk_txhash;
	__u64 bytes_received;
	__u64 bytes_acked;
	__bpf_md_ptr(struct bpf_sock *, sk);
};

/* Definitions for bpf_sock_ops_cb_flags */
#define BPF_SOCK_OPS_RTO_CB_FLAG	(1<<0)
#define BPF_SOCK_OPS_RETRANS_CB_FLAG	(1<<1)
#define BPF_SOCK_OPS_STATE_CB_FLAG	(1<<2)
#define BPF_SOCK_OPS_RTT_CB_FLAG	(1<<3)
#define BPF_SOCK_OPS_ALL_CB_FLAGS       0xF		/* Mask of all currently
							 * supported cb flags
							 */

/* List of known BPF sock_ops operators.
 * New entries can only be added at the end
 */
enum {
	BPF_SOCK_OPS_VOID,
	BPF_SOCK_OPS_TIMEOUT_INIT,	/* Should return SYN-RTO value to use or
					 * -1 if default value should be used
					 */
	BPF_SOCK_OPS_RWND_INIT,		/* Should return initial advertized
					 * window (in packets) or -1 if default
					 * value should be used
					 */
	BPF_SOCK_OPS_TCP_CONNECT_CB,	/* Calls BPF program right before an
					 * active connection is initialized
					 */
	BPF_SOCK_OPS_ACTIVE_ESTABLISHED_CB,	/* Calls BPF program when an
						 * active connection is
						 * established
						 */
	BPF_SOCK_OPS_PASSIVE_ESTABLISHED_CB,	/* Calls BPF program when a
						 * passive connection is
						 * established
						 */
	BPF_SOCK_OPS_NEEDS_ECN,		/* If connection's congestion control
					 * needs ECN
					 */
	BPF_SOCK_OPS_BASE_RTT,		/* Get base RTT. The correct value is
					 * based on the path and may be
					 * dependent on the congestion control
					 * algorithm. In general it indicates
					 * a congestion threshold. RTTs above
					 * this indicate congestion
					 */
	BPF_SOCK_OPS_RTO_CB,		/* Called when an RTO has triggered.
					 * Arg1: value of icsk_retransmits
					 * Arg2: value of icsk_rto
					 * Arg3: whether RTO has expired
					 */
	BPF_SOCK_OPS_RETRANS_CB,	/* Called when skb is retransmitted.
					 * Arg1: sequence number of 1st byte
					 * Arg2: # segments
					 * Arg3: return value of
					 *       tcp_transmit_skb (0 => success)
					 */
	BPF_SOCK_OPS_STATE_CB,		/* Called when TCP changes state.
					 * Arg1: old_state
					 * Arg2: new_state
					 */
	BPF_SOCK_OPS_TCP_LISTEN_CB,	/* Called on listen(2), right after
					 * socket transition to LISTEN state.
					 */
	BPF_SOCK_OPS_RTT_CB,		/* Called on every RTT.
					 */
};

/* List of TCP states. There is a build check in net/ipv4/tcp.c to detect
 * changes between the TCP and BPF versions. Ideally this should never happen.
 * If it does, we need to add code to convert them before calling
 * the BPF sock_ops function.
 */
enum {
	BPF_TCP_ESTABLISHED = 1,
	BPF_TCP_SYN_SENT,
	BPF_TCP_SYN_RECV,
	BPF_TCP_FIN_WAIT1,
	BPF_TCP_FIN_WAIT2,
	BPF_TCP_TIME_WAIT,
	BPF_TCP_CLOSE,
	BPF_TCP_CLOSE_WAIT,
	BPF_TCP_LAST_ACK,
	BPF_TCP_LISTEN,
	BPF_TCP_CLOSING,	/* Now a valid state */
	BPF_TCP_NEW_SYN_RECV,

	BPF_TCP_MAX_STATES	/* Leave at the end! */
};

#define TCP_BPF_IW		1001	/* Set TCP initial congestion window */
#define TCP_BPF_SNDCWND_CLAMP	1002	/* Set sndcwnd_clamp */

struct bpf_perf_event_value {
	__u64 counter;
	__u64 enabled;
	__u64 running;
};

#define BPF_DEVCG_ACC_MKNOD	(1ULL << 0)
#define BPF_DEVCG_ACC_READ	(1ULL << 1)
#define BPF_DEVCG_ACC_WRITE	(1ULL << 2)

#define BPF_DEVCG_DEV_BLOCK	(1ULL << 0)
#define BPF_DEVCG_DEV_CHAR	(1ULL << 1)

struct bpf_cgroup_dev_ctx {
	/* access_type encoded as (BPF_DEVCG_ACC_* << 16) | BPF_DEVCG_DEV_* */
	__u32 access_type;
	__u32 major;
	__u32 minor;
};

struct bpf_raw_tracepoint_args {
	__u64 args[0];
};

/* DIRECT:  Skip the FIB rules and go to FIB table associated with device
 * OUTPUT:  Do lookup from egress perspective; default is ingress
 */
#define BPF_FIB_LOOKUP_DIRECT  (1U << 0)
#define BPF_FIB_LOOKUP_OUTPUT  (1U << 1)

enum {
	BPF_FIB_LKUP_RET_SUCCESS,      /* lookup successful */
	BPF_FIB_LKUP_RET_BLACKHOLE,    /* dest is blackholed; can be dropped */
	BPF_FIB_LKUP_RET_UNREACHABLE,  /* dest is unreachable; can be dropped */
	BPF_FIB_LKUP_RET_PROHIBIT,     /* dest not allowed; can be dropped */
	BPF_FIB_LKUP_RET_NOT_FWDED,    /* packet is not forwarded */
	BPF_FIB_LKUP_RET_FWD_DISABLED, /* fwding is not enabled on ingress */
	BPF_FIB_LKUP_RET_UNSUPP_LWT,   /* fwd requires encapsulation */
	BPF_FIB_LKUP_RET_NO_NEIGH,     /* no neighbor entry for nh */
	BPF_FIB_LKUP_RET_FRAG_NEEDED,  /* fragmentation required to fwd */
};

struct bpf_fib_lookup {
	/* input:  network family for lookup (AF_INET, AF_INET6)
	 * output: network family of egress nexthop
	 */
	__u8	family;

	/* set if lookup is to consider L4 data - e.g., FIB rules */
	__u8	l4_protocol;
	__be16	sport;
	__be16	dport;

	/* total length of packet from network header - used for MTU check */
	__u16	tot_len;

	/* input: L3 device index for lookup
	 * output: device index from FIB lookup
	 */
	__u32	ifindex;

	union {
		/* inputs to lookup */
		__u8	tos;		/* AF_INET  */
		__be32	flowinfo;	/* AF_INET6, flow_label + priority */

		/* output: metric of fib result (IPv4/IPv6 only) */
		__u32	rt_metric;
	};

	union {
		__be32		ipv4_src;
		__u32		ipv6_src[4];  /* in6_addr; network order */
	};

	/* input to bpf_fib_lookup, ipv{4,6}_dst is destination address in
	 * network header. output: bpf_fib_lookup sets to gateway address
	 * if FIB lookup returns gateway route
	 */
	union {
		__be32		ipv4_dst;
		__u32		ipv6_dst[4];  /* in6_addr; network order */
	};

	/* output */
	__be16	h_vlan_proto;
	__be16	h_vlan_TCI;
	__u8	smac[6];     /* ETH_ALEN */
	__u8	dmac[6];     /* ETH_ALEN */
};

enum bpf_task_fd_type {
	BPF_FD_TYPE_RAW_TRACEPOINT,	/* tp name */
	BPF_FD_TYPE_TRACEPOINT,		/* tp name */
	BPF_FD_TYPE_KPROBE,		/* (symbol + offset) or addr */
	BPF_FD_TYPE_KRETPROBE,		/* (symbol + offset) or addr */
	BPF_FD_TYPE_UPROBE,		/* filename + offset */
	BPF_FD_TYPE_URETPROBE,		/* filename + offset */
};

struct bpf_flow_keys {
	__u16	nhoff;
	__u16	thoff;
	__u16	addr_proto;			/* ETH_P_* of valid addrs */
	__u8	is_frag;
	__u8	is_first_frag;
	__u8	is_encap;
	__u8	ip_proto;
	__be16	n_proto;
	__be16	sport;
	__be16	dport;
	union {
		struct {
			__be32	ipv4_src;
			__be32	ipv4_dst;
		};
		struct {
			__u32	ipv6_src[4];	/* in6_addr; network order */
			__u32	ipv6_dst[4];	/* in6_addr; network order */
		};
	};
};

struct bpf_func_info {
	__u32	insn_off;
	__u32	type_id;
};

#define BPF_LINE_INFO_LINE_NUM(line_col)	((line_col) >> 10)
#define BPF_LINE_INFO_LINE_COL(line_col)	((line_col) & 0x3ff)

struct bpf_line_info {
	__u32	insn_off;
	__u32	file_name_off;
	__u32	line_off;
	__u32	line_col;
};

struct bpf_spin_lock {
	__u32	val;
};

struct bpf_sysctl {
	__u32	write;		/* Sysctl is being read (= 0) or written (= 1).
				 * Allows 1,2,4-byte read, but no write.
				 */
	__u32	file_pos;	/* Sysctl file position to read from, write to.
				 * Allows 1,2,4-byte read an 4-byte write.
				 */
};

<<<<<<< HEAD
=======
struct bpf_sockopt {
	__bpf_md_ptr(struct bpf_sock *, sk);
	__bpf_md_ptr(void *, optval);
	__bpf_md_ptr(void *, optval_end);

	__s32	level;
	__s32	optname;
	__s32	optlen;
	__s32	retval;
};

>>>>>>> 4ff96fb5
#endif /* _UAPI__LINUX_BPF_H__ */<|MERGE_RESOLUTION|>--- conflicted
+++ resolved
@@ -170,10 +170,7 @@
 	BPF_PROG_TYPE_FLOW_DISSECTOR,
 	BPF_PROG_TYPE_CGROUP_SYSCTL,
 	BPF_PROG_TYPE_RAW_TRACEPOINT_WRITABLE,
-<<<<<<< HEAD
-=======
 	BPF_PROG_TYPE_CGROUP_SOCKOPT,
->>>>>>> 4ff96fb5
 };
 
 enum bpf_attach_type {
@@ -196,13 +193,10 @@
 	BPF_LIRC_MODE2,
 	BPF_FLOW_DISSECTOR,
 	BPF_CGROUP_SYSCTL,
-<<<<<<< HEAD
-=======
 	BPF_CGROUP_UDP4_RECVMSG,
 	BPF_CGROUP_UDP6_RECVMSG,
 	BPF_CGROUP_GETSOCKOPT,
 	BPF_CGROUP_SETSOCKOPT,
->>>>>>> 4ff96fb5
 	__MAX_BPF_ATTACH_TYPE
 };
 
@@ -271,8 +265,6 @@
  */
 #define BPF_F_ANY_ALIGNMENT	(1U << 1)
 
-<<<<<<< HEAD
-=======
 /* BPF_F_TEST_RND_HI32 is used in BPF_PROG_LOAD command for testing purpose.
  * Verifier does sub-register def/use analysis and identifies instructions whose
  * def only matters for low 32-bit, high 32-bit is never referenced later
@@ -291,7 +283,6 @@
  */
 #define BPF_F_TEST_RND_HI32	(1U << 2)
 
->>>>>>> 4ff96fb5
 /* When BPF ldimm64's insn[0].src_reg != 0 then this can have
  * two extensions:
  *
@@ -1558,19 +1549,11 @@
  *		* **BPF_F_ADJ_ROOM_ENCAP_L4_GRE**,
  *		  **BPF_F_ADJ_ROOM_ENCAP_L4_UDP**:
  *		  Use with ENCAP_L3 flags to further specify the tunnel type.
-<<<<<<< HEAD
  *
  *		* **BPF_F_ADJ_ROOM_ENCAP_L2**\ (*len*):
  *		  Use with ENCAP_L3/L4 flags to further specify the tunnel
  *		  type; *len* is the length of the inner MAC header.
  *
-=======
- *
- *		* **BPF_F_ADJ_ROOM_ENCAP_L2**\ (*len*):
- *		  Use with ENCAP_L3/L4 flags to further specify the tunnel
- *		  type; *len* is the length of the inner MAC header.
- *
->>>>>>> 4ff96fb5
  * 		A call to this helper is susceptible to change the underlying
  * 		packet buffer. Therefore, at load time, all checks on pointers
  * 		previously done by the verifier are invalidated and must be
@@ -1788,13 +1771,6 @@
  * 		* **BPF_SOCK_OPS_RETRANS_CB_FLAG** (retransmission)
  * 		* **BPF_SOCK_OPS_STATE_CB_FLAG** (TCP state change)
  * 		* **BPF_SOCK_OPS_RTT_CB_FLAG** (every RTT)
- *
- * 		Therefore, this function can be used to clear a callback flag by
- * 		setting the appropriate bit to zero. e.g. to disable the RTO
- * 		callback:
- *
- * 		**bpf_sock_ops_cb_flags_set(bpf_sock,**
- * 			**bpf_sock->bpf_sock_ops_cb_flags & ~BPF_SOCK_OPS_RTO_CB_FLAG)**
  *
  * 		Therefore, this function can be used to clear a callback flag by
  * 		setting the appropriate bit to zero. e.g. to disable the RTO
@@ -2723,8 +2699,6 @@
  *		0 on success.
  *
  *		**-ENOENT** if the bpf-local-storage cannot be found.
-<<<<<<< HEAD
-=======
  *
  * int bpf_send_signal(u32 sig)
  *	Description
@@ -2739,7 +2713,6 @@
  *		**-EPERM** if no permission to send the *sig*.
  *
  *		**-EAGAIN** if bpf program can try again.
->>>>>>> 4ff96fb5
  */
 #define __BPF_FUNC_MAPPER(FN)		\
 	FN(unspec),			\
@@ -2850,12 +2823,8 @@
 	FN(strtol),			\
 	FN(strtoul),			\
 	FN(sk_storage_get),		\
-<<<<<<< HEAD
-	FN(sk_storage_delete),
-=======
 	FN(sk_storage_delete),		\
 	FN(send_signal),
->>>>>>> 4ff96fb5
 
 /* integer value in 'imm' field of BPF_CALL instruction selects which helper
  * function eBPF program intends to call
@@ -3589,8 +3558,6 @@
 				 */
 };
 
-<<<<<<< HEAD
-=======
 struct bpf_sockopt {
 	__bpf_md_ptr(struct bpf_sock *, sk);
 	__bpf_md_ptr(void *, optval);
@@ -3602,5 +3569,4 @@
 	__s32	retval;
 };
 
->>>>>>> 4ff96fb5
 #endif /* _UAPI__LINUX_BPF_H__ */