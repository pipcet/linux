// SPDX-License-Identifier: GPL-2.0
/*
 * (C) 2001 Clemson University and The University of Chicago
 * Copyright 2018 Omnibond Systems, L.L.C.
 *
 * See COPYING in top-level directory.
 */

/*
 *  Linux VFS inode operations.
 */

#include <linux/bvec.h>
#include <linux/fileattr.h>
#include "protocol.h"
#include "orangefs-kernel.h"
#include "orangefs-bufmap.h"

static int orangefs_writepage_locked(struct page *page,
    struct writeback_control *wbc)
{
	struct inode *inode = page->mapping->host;
	struct orangefs_write_range *wr = NULL;
	struct iov_iter iter;
	struct bio_vec bv;
	size_t len, wlen;
	ssize_t ret;
	loff_t off;

	set_page_writeback(page);

	len = i_size_read(inode);
	if (PagePrivate(page)) {
		wr = (struct orangefs_write_range *)page_private(page);
		WARN_ON(wr->pos >= len);
		off = wr->pos;
		if (off + wr->len > len)
			wlen = len - off;
		else
			wlen = wr->len;
	} else {
		WARN_ON(1);
		off = page_offset(page);
		if (off + PAGE_SIZE > len)
			wlen = len - off;
		else
			wlen = PAGE_SIZE;
	}
	/* Should've been handled in orangefs_invalidatepage. */
	WARN_ON(off == len || off + wlen > len);

	bv.bv_page = page;
	bv.bv_len = wlen;
	bv.bv_offset = off % PAGE_SIZE;
	WARN_ON(wlen == 0);
	iov_iter_bvec(&iter, WRITE, &bv, 1, wlen);

	ret = wait_for_direct_io(ORANGEFS_IO_WRITE, inode, &off, &iter, wlen,
	    len, wr, NULL, NULL);
	if (ret < 0) {
		SetPageError(page);
		mapping_set_error(page->mapping, ret);
	} else {
		ret = 0;
	}
	kfree(detach_page_private(page));
	return ret;
}

static int orangefs_writepage(struct page *page, struct writeback_control *wbc)
{
	int ret;
	ret = orangefs_writepage_locked(page, wbc);
	unlock_page(page);
	end_page_writeback(page);
	return ret;
}

struct orangefs_writepages {
	loff_t off;
	size_t len;
	kuid_t uid;
	kgid_t gid;
	int maxpages;
	int npages;
	struct page **pages;
	struct bio_vec *bv;
};

static int orangefs_writepages_work(struct orangefs_writepages *ow,
    struct writeback_control *wbc)
{
	struct inode *inode = ow->pages[0]->mapping->host;
	struct orangefs_write_range *wrp, wr;
	struct iov_iter iter;
	ssize_t ret;
	size_t len;
	loff_t off;
	int i;

	len = i_size_read(inode);

	for (i = 0; i < ow->npages; i++) {
		set_page_writeback(ow->pages[i]);
		ow->bv[i].bv_page = ow->pages[i];
		ow->bv[i].bv_len = min(page_offset(ow->pages[i]) + PAGE_SIZE,
		    ow->off + ow->len) -
		    max(ow->off, page_offset(ow->pages[i]));
		if (i == 0)
			ow->bv[i].bv_offset = ow->off -
			    page_offset(ow->pages[i]);
		else
			ow->bv[i].bv_offset = 0;
	}
	iov_iter_bvec(&iter, WRITE, ow->bv, ow->npages, ow->len);

	WARN_ON(ow->off >= len);
	if (ow->off + ow->len > len)
		ow->len = len - ow->off;

	off = ow->off;
	wr.uid = ow->uid;
	wr.gid = ow->gid;
	ret = wait_for_direct_io(ORANGEFS_IO_WRITE, inode, &off, &iter, ow->len,
	    0, &wr, NULL, NULL);
	if (ret < 0) {
		for (i = 0; i < ow->npages; i++) {
			SetPageError(ow->pages[i]);
			mapping_set_error(ow->pages[i]->mapping, ret);
			if (PagePrivate(ow->pages[i])) {
				wrp = (struct orangefs_write_range *)
				    page_private(ow->pages[i]);
				ClearPagePrivate(ow->pages[i]);
				put_page(ow->pages[i]);
				kfree(wrp);
			}
			end_page_writeback(ow->pages[i]);
			unlock_page(ow->pages[i]);
		}
	} else {
		ret = 0;
		for (i = 0; i < ow->npages; i++) {
			if (PagePrivate(ow->pages[i])) {
				wrp = (struct orangefs_write_range *)
				    page_private(ow->pages[i]);
				ClearPagePrivate(ow->pages[i]);
				put_page(ow->pages[i]);
				kfree(wrp);
			}
			end_page_writeback(ow->pages[i]);
			unlock_page(ow->pages[i]);
		}
	}
	return ret;
}

static int orangefs_writepages_callback(struct page *page,
    struct writeback_control *wbc, void *data)
{
	struct orangefs_writepages *ow = data;
	struct orangefs_write_range *wr;
	int ret;

	if (!PagePrivate(page)) {
		unlock_page(page);
		/* It's not private so there's nothing to write, right? */
		printk("writepages_callback not private!\n");
		BUG();
		return 0;
	}
	wr = (struct orangefs_write_range *)page_private(page);

	ret = -1;
	if (ow->npages == 0) {
		ow->off = wr->pos;
		ow->len = wr->len;
		ow->uid = wr->uid;
		ow->gid = wr->gid;
		ow->pages[ow->npages++] = page;
		ret = 0;
		goto done;
	}
	if (!uid_eq(ow->uid, wr->uid) || !gid_eq(ow->gid, wr->gid)) {
		orangefs_writepages_work(ow, wbc);
		ow->npages = 0;
		ret = -1;
		goto done;
	}
	if (ow->off + ow->len == wr->pos) {
		ow->len += wr->len;
		ow->pages[ow->npages++] = page;
		ret = 0;
		goto done;
	}
done:
	if (ret == -1) {
		if (ow->npages) {
			orangefs_writepages_work(ow, wbc);
			ow->npages = 0;
		}
		ret = orangefs_writepage_locked(page, wbc);
		mapping_set_error(page->mapping, ret);
		unlock_page(page);
		end_page_writeback(page);
	} else {
		if (ow->npages == ow->maxpages) {
			orangefs_writepages_work(ow, wbc);
			ow->npages = 0;
		}
	}
	return ret;
}

static int orangefs_writepages(struct address_space *mapping,
    struct writeback_control *wbc)
{
	struct orangefs_writepages *ow;
	struct blk_plug plug;
	int ret;
	ow = kzalloc(sizeof(struct orangefs_writepages), GFP_KERNEL);
	if (!ow)
		return -ENOMEM;
	ow->maxpages = orangefs_bufmap_size_query()/PAGE_SIZE;
	ow->pages = kcalloc(ow->maxpages, sizeof(struct page *), GFP_KERNEL);
	if (!ow->pages) {
		kfree(ow);
		return -ENOMEM;
	}
	ow->bv = kcalloc(ow->maxpages, sizeof(struct bio_vec), GFP_KERNEL);
	if (!ow->bv) {
		kfree(ow->pages);
		kfree(ow);
		return -ENOMEM;
	}
	blk_start_plug(&plug);
	ret = write_cache_pages(mapping, wbc, orangefs_writepages_callback, ow);
	if (ow->npages)
		ret = orangefs_writepages_work(ow, wbc);
	blk_finish_plug(&plug);
	kfree(ow->pages);
	kfree(ow->bv);
	kfree(ow);
	return ret;
}

static int orangefs_launder_page(struct page *);

<<<<<<< HEAD
=======
static void orangefs_readahead(struct readahead_control *rac)
{
	loff_t offset;
	struct iov_iter iter;
	struct inode *inode = rac->mapping->host;
	struct xarray *i_pages;
	struct page *page;
	loff_t new_start = readahead_pos(rac);
	int ret;
	size_t new_len = 0;

	loff_t bytes_remaining = inode->i_size - readahead_pos(rac);
	loff_t pages_remaining = bytes_remaining / PAGE_SIZE;

	if (pages_remaining >= 1024)
		new_len = 4194304;
	else if (pages_remaining > readahead_count(rac))
		new_len = bytes_remaining;

	if (new_len)
		readahead_expand(rac, new_start, new_len);

	offset = readahead_pos(rac);
	i_pages = &rac->mapping->i_pages;

	iov_iter_xarray(&iter, READ, i_pages, offset, readahead_length(rac));

	/* read in the pages. */
	if ((ret = wait_for_direct_io(ORANGEFS_IO_READ, inode,
			&offset, &iter, readahead_length(rac),
			inode->i_size, NULL, NULL, rac->file)) < 0)
		gossip_debug(GOSSIP_FILE_DEBUG,
			"%s: wait_for_direct_io failed. \n", __func__);
	else
		ret = 0;

	/* clean up. */
	while ((page = readahead_page(rac))) {
		page_endio(page, false, ret);
		put_page(page);
	}
}

>>>>>>> e9f1cbc0
static int orangefs_readpage(struct file *file, struct page *page)
{
	struct inode *inode = page->mapping->host;
	struct iov_iter iter;
	struct bio_vec bv;
	ssize_t ret;
	loff_t off; /* offset into this page */
	pgoff_t index; /* which page */
	struct page *next_page;
	char *kaddr;
	loff_t read_size;
	int buffer_index = -1; /* orangefs shared memory slot */
	int slot_index;   /* index into slot */
	int remaining;

	/*
	 * Get up to this many bytes from Orangefs at a time and try
	 * to fill them into the page cache at once. Tests with dd made
	 * this seem like a reasonable static number, if there was
	 * interest perhaps this number could be made setable through
	 * sysfs...
	 */
	read_size = 524288;

	if (PageDirty(page))
		orangefs_launder_page(page);

	off = page_offset(page);
	index = off >> PAGE_SHIFT;
	bv.bv_page = page;
	bv.bv_len = PAGE_SIZE;
	bv.bv_offset = 0;
	iov_iter_bvec(&iter, READ, &bv, 1, PAGE_SIZE);

	ret = wait_for_direct_io(ORANGEFS_IO_READ, inode, &off, &iter,
	    read_size, inode->i_size, NULL, &buffer_index, file);
	remaining = ret;
	/* this will only zero remaining unread portions of the page data */
	iov_iter_zero(~0U, &iter);
	/* takes care of potential aliasing */
	flush_dcache_page(page);
	if (ret < 0) {
		SetPageError(page);
		unlock_page(page);
		goto out;
	} else {
		SetPageUptodate(page);
		if (PageError(page))
			ClearPageError(page);
		ret = 0;
	}
	/* unlock the page after the ->readpage() routine completes */
	unlock_page(page);

	if (remaining > PAGE_SIZE) {
		slot_index = 0;
		while ((remaining - PAGE_SIZE) >= PAGE_SIZE) {
			remaining -= PAGE_SIZE;
			/*
			 * It is an optimization to try and fill more than one
			 * page... by now we've already gotten the single
			 * page we were after, if stuff doesn't seem to
			 * be going our way at this point just return
			 * and hope for the best.
			 *
			 * If we look for pages and they're already there is
			 * one reason to give up, and if they're not there
			 * and we can't create them is another reason.
			 */

			index++;
			slot_index++;
			next_page = find_get_page(inode->i_mapping, index);
			if (next_page) {
				gossip_debug(GOSSIP_FILE_DEBUG,
					"%s: found next page, quitting\n",
					__func__);
				put_page(next_page);
				goto out;
			}
			next_page = find_or_create_page(inode->i_mapping,
							index,
							GFP_KERNEL);
			/*
			 * I've never hit this, leave it as a printk for
			 * now so it will be obvious.
			 */
			if (!next_page) {
				printk("%s: can't create next page, quitting\n",
					__func__);
				goto out;
			}
			kaddr = kmap_atomic(next_page);
			orangefs_bufmap_page_fill(kaddr,
						buffer_index,
						slot_index);
			kunmap_atomic(kaddr);
			SetPageUptodate(next_page);
			unlock_page(next_page);
			put_page(next_page);
		}
	}

out:
	if (buffer_index != -1)
		orangefs_bufmap_put(buffer_index);
	return ret;
}

static int orangefs_write_begin(struct file *file,
    struct address_space *mapping,
    loff_t pos, unsigned len, unsigned flags, struct page **pagep,
    void **fsdata)
{
	struct orangefs_write_range *wr;
	struct page *page;
	pgoff_t index;
	int ret;

	index = pos >> PAGE_SHIFT;

	page = grab_cache_page_write_begin(mapping, index, flags);
	if (!page)
		return -ENOMEM;

	*pagep = page;

	if (PageDirty(page) && !PagePrivate(page)) {
		/*
		 * Should be impossible.  If it happens, launder the page
		 * since we don't know what's dirty.  This will WARN in
		 * orangefs_writepage_locked.
		 */
		ret = orangefs_launder_page(page);
		if (ret)
			return ret;
	}
	if (PagePrivate(page)) {
		struct orangefs_write_range *wr;
		wr = (struct orangefs_write_range *)page_private(page);
		if (wr->pos + wr->len == pos &&
		    uid_eq(wr->uid, current_fsuid()) &&
		    gid_eq(wr->gid, current_fsgid())) {
			wr->len += len;
			goto okay;
		} else {
			ret = orangefs_launder_page(page);
			if (ret)
				return ret;
		}
	}

	wr = kmalloc(sizeof *wr, GFP_KERNEL);
	if (!wr)
		return -ENOMEM;

	wr->pos = pos;
	wr->len = len;
	wr->uid = current_fsuid();
	wr->gid = current_fsgid();
	attach_page_private(page, wr);
okay:
	return 0;
}

static int orangefs_write_end(struct file *file, struct address_space *mapping,
    loff_t pos, unsigned len, unsigned copied, struct page *page, void *fsdata)
{
	struct inode *inode = page->mapping->host;
	loff_t last_pos = pos + copied;

	/*
	 * No need to use i_size_read() here, the i_size
	 * cannot change under us because we hold the i_mutex.
	 */
	if (last_pos > inode->i_size)
		i_size_write(inode, last_pos);

	/* zero the stale part of the page if we did a short copy */
	if (!PageUptodate(page)) {
		unsigned from = pos & (PAGE_SIZE - 1);
		if (copied < len) {
			zero_user(page, from + copied, len - copied);
		}
		/* Set fully written pages uptodate. */
		if (pos == page_offset(page) &&
		    (len == PAGE_SIZE || pos + len == inode->i_size)) {
			zero_user_segment(page, from + copied, PAGE_SIZE);
			SetPageUptodate(page);
		}
	}

	set_page_dirty(page);
	unlock_page(page);
	put_page(page);

	mark_inode_dirty_sync(file_inode(file));
	return copied;
}

static void orangefs_invalidatepage(struct page *page,
				 unsigned int offset,
				 unsigned int length)
{
	struct orangefs_write_range *wr;
	wr = (struct orangefs_write_range *)page_private(page);

	if (offset == 0 && length == PAGE_SIZE) {
		kfree(detach_page_private(page));
		return;
	/* write range entirely within invalidate range (or equal) */
	} else if (page_offset(page) + offset <= wr->pos &&
	    wr->pos + wr->len <= page_offset(page) + offset + length) {
		kfree(detach_page_private(page));
		/* XXX is this right? only caller in fs */
		cancel_dirty_page(page);
		return;
	/* invalidate range chops off end of write range */
	} else if (wr->pos < page_offset(page) + offset &&
	    wr->pos + wr->len <= page_offset(page) + offset + length &&
	     page_offset(page) + offset < wr->pos + wr->len) {
		size_t x;
		x = wr->pos + wr->len - (page_offset(page) + offset);
		WARN_ON(x > wr->len);
		wr->len -= x;
		wr->uid = current_fsuid();
		wr->gid = current_fsgid();
	/* invalidate range chops off beginning of write range */
	} else if (page_offset(page) + offset <= wr->pos &&
	    page_offset(page) + offset + length < wr->pos + wr->len &&
	    wr->pos < page_offset(page) + offset + length) {
		size_t x;
		x = page_offset(page) + offset + length - wr->pos;
		WARN_ON(x > wr->len);
		wr->pos += x;
		wr->len -= x;
		wr->uid = current_fsuid();
		wr->gid = current_fsgid();
	/* invalidate range entirely within write range (punch hole) */
	} else if (wr->pos < page_offset(page) + offset &&
	    page_offset(page) + offset + length < wr->pos + wr->len) {
		/* XXX what do we do here... should not WARN_ON */
		WARN_ON(1);
		/* punch hole */
		/*
		 * should we just ignore this and write it out anyway?
		 * it hardly makes sense
		 */
		return;
	/* non-overlapping ranges */
	} else {
		/* WARN if they do overlap */
		if (!((page_offset(page) + offset + length <= wr->pos) ^
		    (wr->pos + wr->len <= page_offset(page) + offset))) {
			WARN_ON(1);
			printk("invalidate range offset %llu length %u\n",
			    page_offset(page) + offset, length);
			printk("write range offset %llu length %zu\n",
			    wr->pos, wr->len);
		}
		return;
	}

	/*
	 * Above there are returns where wr is freed or where we WARN.
	 * Thus the following runs if wr was modified above.
	 */

	orangefs_launder_page(page);
}

static int orangefs_releasepage(struct page *page, gfp_t foo)
{
	return !PagePrivate(page);
}

static void orangefs_freepage(struct page *page)
{
	kfree(detach_page_private(page));
}

static int orangefs_launder_page(struct page *page)
{
	int r = 0;
	struct writeback_control wbc = {
		.sync_mode = WB_SYNC_ALL,
		.nr_to_write = 0,
	};
	wait_on_page_writeback(page);
	if (clear_page_dirty_for_io(page)) {
		r = orangefs_writepage_locked(page, &wbc);
		end_page_writeback(page);
	}
	return r;
}

static ssize_t orangefs_direct_IO(struct kiocb *iocb,
				  struct iov_iter *iter)
{
	/*
	 * Comment from original do_readv_writev:
	 * Common entry point for read/write/readv/writev
	 * This function will dispatch it to either the direct I/O
	 * or buffered I/O path depending on the mount options and/or
	 * augmented/extended metadata attached to the file.
	 * Note: File extended attributes override any mount options.
	 */
	struct file *file = iocb->ki_filp;
	loff_t pos = iocb->ki_pos;
	enum ORANGEFS_io_type type = iov_iter_rw(iter) == WRITE ?
            ORANGEFS_IO_WRITE : ORANGEFS_IO_READ;
	loff_t *offset = &pos;
	struct inode *inode = file->f_mapping->host;
	struct orangefs_inode_s *orangefs_inode = ORANGEFS_I(inode);
	struct orangefs_khandle *handle = &orangefs_inode->refn.khandle;
	size_t count = iov_iter_count(iter);
	ssize_t total_count = 0;
	ssize_t ret = -EINVAL;
	int i = 0;

	gossip_debug(GOSSIP_FILE_DEBUG,
		"%s-BEGIN(%pU): count(%d) after estimate_max_iovecs.\n",
		__func__,
		handle,
		(int)count);

	if (type == ORANGEFS_IO_WRITE) {
		gossip_debug(GOSSIP_FILE_DEBUG,
			     "%s(%pU): proceeding with offset : %llu, "
			     "size %d\n",
			     __func__,
			     handle,
			     llu(*offset),
			     (int)count);
	}

	if (count == 0) {
		ret = 0;
		goto out;
	}

	while (iov_iter_count(iter)) {
		size_t each_count = iov_iter_count(iter);
		size_t amt_complete;
		i++;

		/* how much to transfer in this loop iteration */
		if (each_count > orangefs_bufmap_size_query())
			each_count = orangefs_bufmap_size_query();

		gossip_debug(GOSSIP_FILE_DEBUG,
			     "%s(%pU): size of each_count(%d)\n",
			     __func__,
			     handle,
			     (int)each_count);
		gossip_debug(GOSSIP_FILE_DEBUG,
			     "%s(%pU): BEFORE wait_for_io: offset is %d\n",
			     __func__,
			     handle,
			     (int)*offset);

		ret = wait_for_direct_io(type, inode, offset, iter,
				each_count, 0, NULL, NULL, file);
		gossip_debug(GOSSIP_FILE_DEBUG,
			     "%s(%pU): return from wait_for_io:%d\n",
			     __func__,
			     handle,
			     (int)ret);

		if (ret < 0)
			goto out;

		*offset += ret;
		total_count += ret;
		amt_complete = ret;

		gossip_debug(GOSSIP_FILE_DEBUG,
			     "%s(%pU): AFTER wait_for_io: offset is %d\n",
			     __func__,
			     handle,
			     (int)*offset);

		/*
		 * if we got a short I/O operations,
		 * fall out and return what we got so far
		 */
		if (amt_complete < each_count)
			break;
	} /*end while */

out:
	if (total_count > 0)
		ret = total_count;
	if (ret > 0) {
		if (type == ORANGEFS_IO_READ) {
			file_accessed(file);
		} else {
			file_update_time(file);
			if (*offset > i_size_read(inode))
				i_size_write(inode, *offset);
		}
	}

	gossip_debug(GOSSIP_FILE_DEBUG,
		     "%s(%pU): Value(%d) returned.\n",
		     __func__,
		     handle,
		     (int)ret);

	return ret;
}

/** ORANGEFS2 implementation of address space operations */
static const struct address_space_operations orangefs_address_operations = {
	.writepage = orangefs_writepage,
	.readpage = orangefs_readpage,
	.writepages = orangefs_writepages,
	.set_page_dirty = __set_page_dirty_nobuffers,
	.write_begin = orangefs_write_begin,
	.write_end = orangefs_write_end,
	.invalidatepage = orangefs_invalidatepage,
	.releasepage = orangefs_releasepage,
	.freepage = orangefs_freepage,
	.launder_page = orangefs_launder_page,
	.direct_IO = orangefs_direct_IO,
};

vm_fault_t orangefs_page_mkwrite(struct vm_fault *vmf)
{
	struct page *page = vmf->page;
	struct inode *inode = file_inode(vmf->vma->vm_file);
	struct orangefs_inode_s *orangefs_inode = ORANGEFS_I(inode);
	unsigned long *bitlock = &orangefs_inode->bitlock;
	vm_fault_t ret;
	struct orangefs_write_range *wr;

	sb_start_pagefault(inode->i_sb);

	if (wait_on_bit(bitlock, 1, TASK_KILLABLE)) {
		ret = VM_FAULT_RETRY;
		goto out;
	}

	lock_page(page);
	if (PageDirty(page) && !PagePrivate(page)) {
		/*
		 * Should be impossible.  If it happens, launder the page
		 * since we don't know what's dirty.  This will WARN in
		 * orangefs_writepage_locked.
		 */
		if (orangefs_launder_page(page)) {
			ret = VM_FAULT_LOCKED|VM_FAULT_RETRY;
			goto out;
		}
	}
	if (PagePrivate(page)) {
		wr = (struct orangefs_write_range *)page_private(page);
		if (uid_eq(wr->uid, current_fsuid()) &&
		    gid_eq(wr->gid, current_fsgid())) {
			wr->pos = page_offset(page);
			wr->len = PAGE_SIZE;
			goto okay;
		} else {
			if (orangefs_launder_page(page)) {
				ret = VM_FAULT_LOCKED|VM_FAULT_RETRY;
				goto out;
			}
		}
	}
	wr = kmalloc(sizeof *wr, GFP_KERNEL);
	if (!wr) {
		ret = VM_FAULT_LOCKED|VM_FAULT_RETRY;
		goto out;
	}
	wr->pos = page_offset(page);
	wr->len = PAGE_SIZE;
	wr->uid = current_fsuid();
	wr->gid = current_fsgid();
	attach_page_private(page, wr);
okay:

	file_update_time(vmf->vma->vm_file);
	if (page->mapping != inode->i_mapping) {
		unlock_page(page);
		ret = VM_FAULT_LOCKED|VM_FAULT_NOPAGE;
		goto out;
	}

	/*
	 * We mark the page dirty already here so that when freeze is in
	 * progress, we are guaranteed that writeback during freezing will
	 * see the dirty page and writeprotect it again.
	 */
	set_page_dirty(page);
	wait_for_stable_page(page);
	ret = VM_FAULT_LOCKED;
out:
	sb_end_pagefault(inode->i_sb);
	return ret;
}

static int orangefs_setattr_size(struct inode *inode, struct iattr *iattr)
{
	struct orangefs_inode_s *orangefs_inode = ORANGEFS_I(inode);
	struct orangefs_kernel_op_s *new_op;
	loff_t orig_size;
	int ret = -EINVAL;

	gossip_debug(GOSSIP_INODE_DEBUG,
		     "%s: %pU: Handle is %pU | fs_id %d | size is %llu\n",
		     __func__,
		     get_khandle_from_ino(inode),
		     &orangefs_inode->refn.khandle,
		     orangefs_inode->refn.fs_id,
		     iattr->ia_size);

	/* Ensure that we have a up to date size, so we know if it changed. */
	ret = orangefs_inode_getattr(inode, ORANGEFS_GETATTR_SIZE);
	if (ret == -ESTALE)
		ret = -EIO;
	if (ret) {
		gossip_err("%s: orangefs_inode_getattr failed, ret:%d:.\n",
		    __func__, ret);
		return ret;
	}
	orig_size = i_size_read(inode);

	/* This is truncate_setsize in a different order. */
	truncate_pagecache(inode, iattr->ia_size);
	i_size_write(inode, iattr->ia_size);
	if (iattr->ia_size > orig_size)
		pagecache_isize_extended(inode, orig_size, iattr->ia_size);

	new_op = op_alloc(ORANGEFS_VFS_OP_TRUNCATE);
	if (!new_op)
		return -ENOMEM;

	new_op->upcall.req.truncate.refn = orangefs_inode->refn;
	new_op->upcall.req.truncate.size = (__s64) iattr->ia_size;

	ret = service_operation(new_op,
		__func__,
		get_interruptible_flag(inode));

	/*
	 * the truncate has no downcall members to retrieve, but
	 * the status value tells us if it went through ok or not
	 */
	gossip_debug(GOSSIP_INODE_DEBUG, "%s: ret:%d:\n", __func__, ret);

	op_release(new_op);

	if (ret != 0)
		return ret;

	if (orig_size != i_size_read(inode))
		iattr->ia_valid |= ATTR_CTIME | ATTR_MTIME;

	return ret;
}

int __orangefs_setattr(struct inode *inode, struct iattr *iattr)
{
	int ret;

	if (iattr->ia_valid & ATTR_MODE) {
		if (iattr->ia_mode & (S_ISVTX)) {
			if (is_root_handle(inode)) {
				/*
				 * allow sticky bit to be set on root (since
				 * it shows up that way by default anyhow),
				 * but don't show it to the server
				 */
				iattr->ia_mode -= S_ISVTX;
			} else {
				gossip_debug(GOSSIP_UTILS_DEBUG,
					     "User attempted to set sticky bit on non-root directory; returning EINVAL.\n");
				ret = -EINVAL;
				goto out;
			}
		}
		if (iattr->ia_mode & (S_ISUID)) {
			gossip_debug(GOSSIP_UTILS_DEBUG,
				     "Attempting to set setuid bit (not supported); returning EINVAL.\n");
			ret = -EINVAL;
			goto out;
		}
	}

	if (iattr->ia_valid & ATTR_SIZE) {
		ret = orangefs_setattr_size(inode, iattr);
		if (ret)
			goto out;
	}

again:
	spin_lock(&inode->i_lock);
	if (ORANGEFS_I(inode)->attr_valid) {
		if (uid_eq(ORANGEFS_I(inode)->attr_uid, current_fsuid()) &&
		    gid_eq(ORANGEFS_I(inode)->attr_gid, current_fsgid())) {
			ORANGEFS_I(inode)->attr_valid = iattr->ia_valid;
		} else {
			spin_unlock(&inode->i_lock);
			write_inode_now(inode, 1);
			goto again;
		}
	} else {
		ORANGEFS_I(inode)->attr_valid = iattr->ia_valid;
		ORANGEFS_I(inode)->attr_uid = current_fsuid();
		ORANGEFS_I(inode)->attr_gid = current_fsgid();
	}
	setattr_copy(&init_user_ns, inode, iattr);
	spin_unlock(&inode->i_lock);
	mark_inode_dirty(inode);

	if (iattr->ia_valid & ATTR_MODE)
		/* change mod on a file that has ACLs */
		ret = posix_acl_chmod(&init_user_ns, inode, inode->i_mode);

	ret = 0;
out:
	return ret;
}

/*
 * Change attributes of an object referenced by dentry.
 */
int orangefs_setattr(struct user_namespace *mnt_userns, struct dentry *dentry,
		     struct iattr *iattr)
{
	int ret;
	gossip_debug(GOSSIP_INODE_DEBUG, "__orangefs_setattr: called on %pd\n",
	    dentry);
	ret = setattr_prepare(&init_user_ns, dentry, iattr);
	if (ret)
	        goto out;
	ret = __orangefs_setattr(d_inode(dentry), iattr);
	sync_inode_metadata(d_inode(dentry), 1);
out:
	gossip_debug(GOSSIP_INODE_DEBUG, "orangefs_setattr: returning %d\n",
	    ret);
	return ret;
}

/*
 * Obtain attributes of an object given a dentry
 */
int orangefs_getattr(struct user_namespace *mnt_userns, const struct path *path,
		     struct kstat *stat, u32 request_mask, unsigned int flags)
{
	int ret;
	struct inode *inode = path->dentry->d_inode;

	gossip_debug(GOSSIP_INODE_DEBUG,
		     "orangefs_getattr: called on %pd mask %u\n",
		     path->dentry, request_mask);

	ret = orangefs_inode_getattr(inode,
	    request_mask & STATX_SIZE ? ORANGEFS_GETATTR_SIZE : 0);
	if (ret == 0) {
		generic_fillattr(&init_user_ns, inode, stat);

		/* override block size reported to stat */
		if (!(request_mask & STATX_SIZE))
			stat->result_mask &= ~STATX_SIZE;

		stat->attributes_mask = STATX_ATTR_IMMUTABLE |
		    STATX_ATTR_APPEND;
		if (inode->i_flags & S_IMMUTABLE)
			stat->attributes |= STATX_ATTR_IMMUTABLE;
		if (inode->i_flags & S_APPEND)
			stat->attributes |= STATX_ATTR_APPEND;
	}
	return ret;
}

int orangefs_permission(struct user_namespace *mnt_userns,
			struct inode *inode, int mask)
{
	int ret;

	if (mask & MAY_NOT_BLOCK)
		return -ECHILD;

	gossip_debug(GOSSIP_INODE_DEBUG, "%s: refreshing\n", __func__);

	/* Make sure the permission (and other common attrs) are up to date. */
	ret = orangefs_inode_getattr(inode, 0);
	if (ret < 0)
		return ret;

	return generic_permission(&init_user_ns, inode, mask);
}

int orangefs_update_time(struct inode *inode, struct timespec64 *time, int flags)
{
	struct iattr iattr;
	gossip_debug(GOSSIP_INODE_DEBUG, "orangefs_update_time: %pU\n",
	    get_khandle_from_ino(inode));
	generic_update_time(inode, time, flags);
	memset(&iattr, 0, sizeof iattr);
        if (flags & S_ATIME)
		iattr.ia_valid |= ATTR_ATIME;
	if (flags & S_CTIME)
		iattr.ia_valid |= ATTR_CTIME;
	if (flags & S_MTIME)
		iattr.ia_valid |= ATTR_MTIME;
	return __orangefs_setattr(inode, &iattr);
}

static int orangefs_fileattr_get(struct dentry *dentry, struct fileattr *fa)
{
	u64 val = 0;
	int ret;

	gossip_debug(GOSSIP_FILE_DEBUG, "%s: called on %pd\n", __func__,
		     dentry);

	ret = orangefs_inode_getxattr(d_inode(dentry),
				      "user.pvfs2.meta_hint",
				      &val, sizeof(val));
	if (ret < 0 && ret != -ENODATA)
		return ret;

	gossip_debug(GOSSIP_FILE_DEBUG, "%s: flags=%u\n", __func__, (u32) val);

	fileattr_fill_flags(fa, val);
	return 0;
}

static int orangefs_fileattr_set(struct user_namespace *mnt_userns,
				 struct dentry *dentry, struct fileattr *fa)
{
	u64 val = 0;

	gossip_debug(GOSSIP_FILE_DEBUG, "%s: called on %pd\n", __func__,
		     dentry);
	/*
	 * ORANGEFS_MIRROR_FL is set internally when the mirroring mode is
	 * turned on for a file. The user is not allowed to turn on this bit,
	 * but the bit is present if the user first gets the flags and then
	 * updates the flags with some new settings. So, we ignore it in the
	 * following edit. bligon.
	 */
	if (fileattr_has_fsx(fa) ||
	    (fa->flags & ~(FS_IMMUTABLE_FL | FS_APPEND_FL | FS_NOATIME_FL | ORANGEFS_MIRROR_FL))) {
		gossip_err("%s: only supports setting one of FS_IMMUTABLE_FL|FS_APPEND_FL|FS_NOATIME_FL\n",
			   __func__);
		return -EOPNOTSUPP;
	}
	val = fa->flags;
	gossip_debug(GOSSIP_FILE_DEBUG, "%s: flags=%u\n", __func__, (u32) val);
	return orangefs_inode_setxattr(d_inode(dentry),
				       "user.pvfs2.meta_hint",
				       &val, sizeof(val), 0);
}

/* ORANGEFS2 implementation of VFS inode operations for files */
static const struct inode_operations orangefs_file_inode_operations = {
	.get_acl = orangefs_get_acl,
	.set_acl = orangefs_set_acl,
	.setattr = orangefs_setattr,
	.getattr = orangefs_getattr,
	.listxattr = orangefs_listxattr,
	.permission = orangefs_permission,
	.update_time = orangefs_update_time,
	.fileattr_get = orangefs_fileattr_get,
	.fileattr_set = orangefs_fileattr_set,
};

static int orangefs_init_iops(struct inode *inode)
{
	inode->i_mapping->a_ops = &orangefs_address_operations;

	switch (inode->i_mode & S_IFMT) {
	case S_IFREG:
		inode->i_op = &orangefs_file_inode_operations;
		inode->i_fop = &orangefs_file_operations;
		break;
	case S_IFLNK:
		inode->i_op = &orangefs_symlink_inode_operations;
		break;
	case S_IFDIR:
		inode->i_op = &orangefs_dir_inode_operations;
		inode->i_fop = &orangefs_dir_operations;
		break;
	default:
		gossip_debug(GOSSIP_INODE_DEBUG,
			     "%s: unsupported mode\n",
			     __func__);
		return -EINVAL;
	}

	return 0;
}

/*
 * Given an ORANGEFS object identifier (fsid, handle), convert it into
 * a ino_t type that will be used as a hash-index from where the handle will
 * be searched for in the VFS hash table of inodes.
 */
static inline ino_t orangefs_handle_hash(struct orangefs_object_kref *ref)
{
	if (!ref)
		return 0;
	return orangefs_khandle_to_ino(&(ref->khandle));
}

/*
 * Called to set up an inode from iget5_locked.
 */
static int orangefs_set_inode(struct inode *inode, void *data)
{
	struct orangefs_object_kref *ref = (struct orangefs_object_kref *) data;
	ORANGEFS_I(inode)->refn.fs_id = ref->fs_id;
	ORANGEFS_I(inode)->refn.khandle = ref->khandle;
	ORANGEFS_I(inode)->attr_valid = 0;
	hash_init(ORANGEFS_I(inode)->xattr_cache);
	ORANGEFS_I(inode)->mapping_time = jiffies - 1;
	ORANGEFS_I(inode)->bitlock = 0;
	return 0;
}

/*
 * Called to determine if handles match.
 */
static int orangefs_test_inode(struct inode *inode, void *data)
{
	struct orangefs_object_kref *ref = (struct orangefs_object_kref *) data;
	struct orangefs_inode_s *orangefs_inode = NULL;

	orangefs_inode = ORANGEFS_I(inode);
	/* test handles and fs_ids... */
	return (!ORANGEFS_khandle_cmp(&(orangefs_inode->refn.khandle),
				&(ref->khandle)) &&
			orangefs_inode->refn.fs_id == ref->fs_id);
}

/*
 * Front-end to lookup the inode-cache maintained by the VFS using the ORANGEFS
 * file handle.
 *
 * @sb: the file system super block instance.
 * @ref: The ORANGEFS object for which we are trying to locate an inode.
 */
struct inode *orangefs_iget(struct super_block *sb,
		struct orangefs_object_kref *ref)
{
	struct inode *inode = NULL;
	unsigned long hash;
	int error;

	hash = orangefs_handle_hash(ref);
	inode = iget5_locked(sb,
			hash,
			orangefs_test_inode,
			orangefs_set_inode,
			ref);

	if (!inode)
		return ERR_PTR(-ENOMEM);

	if (!(inode->i_state & I_NEW))
		return inode;

	error = orangefs_inode_getattr(inode, ORANGEFS_GETATTR_NEW);
	if (error) {
		iget_failed(inode);
		return ERR_PTR(error);
	}

	inode->i_ino = hash;	/* needed for stat etc */
	orangefs_init_iops(inode);
	unlock_new_inode(inode);

	gossip_debug(GOSSIP_INODE_DEBUG,
		     "iget handle %pU, fsid %d hash %ld i_ino %lu\n",
		     &ref->khandle,
		     ref->fs_id,
		     hash,
		     inode->i_ino);

	return inode;
}

/*
 * Allocate an inode for a newly created file and insert it into the inode hash.
 */
struct inode *orangefs_new_inode(struct super_block *sb, struct inode *dir,
		int mode, dev_t dev, struct orangefs_object_kref *ref)
{
	unsigned long hash = orangefs_handle_hash(ref);
	struct inode *inode;
	int error;

	gossip_debug(GOSSIP_INODE_DEBUG,
		     "%s:(sb is %p | MAJOR(dev)=%u | MINOR(dev)=%u mode=%o)\n",
		     __func__,
		     sb,
		     MAJOR(dev),
		     MINOR(dev),
		     mode);

	inode = new_inode(sb);
	if (!inode)
		return ERR_PTR(-ENOMEM);

	orangefs_set_inode(inode, ref);
	inode->i_ino = hash;	/* needed for stat etc */

	error = orangefs_inode_getattr(inode, ORANGEFS_GETATTR_NEW);
	if (error)
		goto out_iput;

	orangefs_init_iops(inode);
	inode->i_rdev = dev;

	error = insert_inode_locked4(inode, hash, orangefs_test_inode, ref);
	if (error < 0)
		goto out_iput;

	gossip_debug(GOSSIP_INODE_DEBUG,
		     "Initializing ACL's for inode %pU\n",
		     get_khandle_from_ino(inode));
	orangefs_init_acl(inode, dir);
	return inode;

out_iput:
	iput(inode);
	return ERR_PTR(error);
}<|MERGE_RESOLUTION|>--- conflicted
+++ resolved
@@ -245,8 +245,6 @@
 
 static int orangefs_launder_page(struct page *);
 
-<<<<<<< HEAD
-=======
 static void orangefs_readahead(struct readahead_control *rac)
 {
 	loff_t offset;
@@ -290,7 +288,6 @@
 	}
 }
 
->>>>>>> e9f1cbc0
 static int orangefs_readpage(struct file *file, struct page *page)
 {
 	struct inode *inode = page->mapping->host;
