--- conflicted
+++ resolved
@@ -349,14 +349,8 @@
 	 * call back into the FS and do all the end_io operations
 	 */
 	inode = cb->inode;
-<<<<<<< HEAD
-	cb->compressed_pages[0]->mapping = cb->inode->i_mapping;
-	btrfs_record_physical_zoned(inode, cb->start, bio);
-	btrfs_writepage_endio_finish_ordered(cb->compressed_pages[0],
-=======
 	btrfs_record_physical_zoned(inode, cb->start, bio);
 	btrfs_writepage_endio_finish_ordered(BTRFS_I(inode), NULL,
->>>>>>> e48bf29c
 			cb->start, cb->start + cb->len - 1,
 			bio->bi_status == BLK_STS_OK);
 
@@ -431,35 +425,16 @@
 	bio->bi_end_io = end_compressed_bio_write;
 
 	if (use_append) {
-<<<<<<< HEAD
-		struct extent_map *em;
-		struct map_lookup *map;
-		struct block_device *bdev;
-
-		em = btrfs_get_chunk_map(fs_info, disk_start, PAGE_SIZE);
-		if (IS_ERR(em)) {
-=======
 		struct btrfs_device *device;
 
 		device = btrfs_zoned_get_device(fs_info, disk_start, PAGE_SIZE);
 		if (IS_ERR(device)) {
->>>>>>> e48bf29c
 			kfree(cb);
 			bio_put(bio);
 			return BLK_STS_NOTSUPP;
 		}
 
-<<<<<<< HEAD
-		map = em->map_lookup;
-		/* We only support single profile for now */
-		ASSERT(map->num_stripes == 1);
-		bdev = map->stripes[0].dev->bdev;
-
-		bio_set_dev(bio, bdev);
-		free_extent_map(em);
-=======
 		bio_set_dev(bio, device->bdev);
->>>>>>> e48bf29c
 	}
 
 	if (blkcg_css) {
@@ -472,11 +447,7 @@
 	bytes_left = compressed_len;
 	for (pg_index = 0; pg_index < cb->nr_pages; pg_index++) {
 		int submit = 0;
-<<<<<<< HEAD
-		int len;
-=======
 		int len = 0;
->>>>>>> e48bf29c
 
 		page = compressed_pages[pg_index];
 		page->mapping = inode->vfs_inode.i_mapping;
@@ -484,12 +455,6 @@
 			submit = btrfs_bio_fits_in_stripe(page, PAGE_SIZE, bio,
 							  0);
 
-<<<<<<< HEAD
-		if (pg_index == 0 && use_append)
-			len = bio_add_zone_append_page(bio, page, PAGE_SIZE, 0);
-		else
-			len = bio_add_page(bio, page, PAGE_SIZE, 0);
-=======
 		/*
 		 * Page can only be added to bio if the current bio fits in
 		 * stripe.
@@ -501,7 +466,6 @@
 			else
 				len = bio_add_page(bio, page, PAGE_SIZE, 0);
 		}
->>>>>>> e48bf29c
 
 		page->mapping = NULL;
 		if (submit || len < PAGE_SIZE) {
