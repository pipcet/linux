# SPDX-License-Identifier: GPL-2.0
####
# kbuild: Generic definitions

# Convenient variables
comma   := ,
quote   := "
squote  := '
empty   :=
space   := $(empty) $(empty)
space_escape := _-_SPACE_-_
pound := \#

###
# Name of target with a '.' as filename prefix. foo/bar.o => foo/.bar.o
dot-target = $(dir $@).$(notdir $@)

###
# The temporary file to save gcc -MMD generated dependencies must not
# contain a comma
depfile = $(subst $(comma),_,$(dot-target).d)

###
# filename of target with directory and extension stripped
basetarget = $(basename $(notdir $@))

###
# real prerequisites without phony targets
real-prereqs = $(filter-out $(PHONY), $^)

###
# Escape single quote for use in echo statements
escsq = $(subst $(squote),'\$(squote)',$1)

###
# Quote a string to pass it to C files. foo => '"foo"'
stringify = $(squote)$(quote)$1$(quote)$(squote)

###
# Easy method for doing a status message
       kecho := :
 quiet_kecho := echo
silent_kecho := :
kecho := $($(quiet)kecho)

###
# filechk is used to check if the content of a generated file is updated.
# Sample usage:
#
# filechk_sample = echo $(KERNELRELEASE)
# version.h: FORCE
#	$(call filechk,sample)
#
# The rule defined shall write to stdout the content of the new file.
# The existing file will be compared with the new one.
# - If no file exist it is created
# - If the content differ the new file is used
# - If they are equal no change, and no timestamp update
define filechk
	$(Q)set -e;						\
	mkdir -p $(dir $@);					\
	trap "rm -f $(dot-target).tmp" EXIT;			\
	{ $(filechk_$(1)); } > $(dot-target).tmp;		\
	if [ ! -r $@ ] || ! cmp -s $@ $(dot-target).tmp; then	\
		$(kecho) '  UPD     $@';			\
		mv -f $(dot-target).tmp $@;			\
	fi
endef

<<<<<<< HEAD
######
# gcc support functions
# See documentation in Documentation/kbuild/makefiles.rst

# cc-cross-prefix
# Usage: CROSS_COMPILE := $(call cc-cross-prefix, m68k-linux-gnu- m68k-linux-)
# Return first <prefix> where a <prefix>gcc is found in PATH.
# If no gcc found in PATH with listed prefixes return nothing
#
# Note: '2>/dev/null' is here to force Make to invoke a shell. Otherwise, it
# would try to directly execute the shell builtin 'command'. This workaround
# should be kept for a long time since this issue was fixed only after the
# GNU Make 4.2.1 release.
cc-cross-prefix = $(firstword $(foreach c, $(1), \
			$(if $(shell command -v -- $(c)gcc 2>/dev/null), $(c))))

# output directory for tests below
TMPOUT = $(if $(KBUILD_EXTMOD),$(firstword $(KBUILD_EXTMOD))/).tmp_$$$$

# try-run
# Usage: option = $(call try-run, $(CC)...-o "$$TMP",option-ok,otherwise)
# Exit code chooses option. "$$TMP" serves as a temporary file and is
# automatically cleaned up.
try-run = $(shell set -e;		\
	TMP=$(TMPOUT)/tmp;		\
	TMPO=$(TMPOUT)/tmp.o;		\
	mkdir -p $(TMPOUT);		\
	trap "rm -rf $(TMPOUT)" EXIT;	\
	if ($(1)) >/dev/null 2>&1;	\
	then echo "$(2)";		\
	else echo "$(3)";		\
	fi)

# as-option
# Usage: cflags-y += $(call as-option,-Wa$(comma)-isa=foo,)

as-option = $(call try-run,\
	$(CC) $(KBUILD_CFLAGS) $(1) -c -x assembler /dev/null -o "$$TMP",$(1),$(2))

# as-instr
# Usage: cflags-y += $(call as-instr,instr,option1,option2)

as-instr = $(call try-run,\
	printf "%b\n" "$(1)" | $(CC) $(KBUILD_AFLAGS) -c -x assembler -o "$$TMP" -,$(2),$(3))

# __cc-option
# Usage: MY_CFLAGS += $(call __cc-option,$(CC),$(MY_CFLAGS),-march=winchip-c6,-march=i586)
__cc-option = $(call try-run,\
	$(1) -Werror $(2) $(3) -c -x c /dev/null -o "$$TMP",$(3),$(4))

# cc-option
# Usage: cflags-y += $(call cc-option,-march=winchip-c6,-march=i586)

cc-option = $(call __cc-option, $(CC),\
	$(KBUILD_CPPFLAGS) $(KBUILD_CFLAGS),$(1),$(2))

# cc-option-yn
# Usage: flag := $(call cc-option-yn,-march=winchip-c6)
cc-option-yn = $(call try-run,\
	$(CC) -Werror $(KBUILD_CPPFLAGS) $(KBUILD_CFLAGS) $(1) -c -x c /dev/null -o "$$TMP",y,n)

# cc-disable-warning
# Usage: cflags-y += $(call cc-disable-warning,unused-but-set-variable)
cc-disable-warning = $(call try-run,\
	$(CC) -Werror $(KBUILD_CPPFLAGS) $(KBUILD_CFLAGS) -W$(strip $(1)) -c -x c /dev/null -o "$$TMP",-Wno-$(strip $(1)))

# cc-ifversion
# Usage:  EXTRA_CFLAGS += $(call cc-ifversion, -lt, 0402, -O1)
cc-ifversion = $(shell [ $(CONFIG_GCC_VERSION)0 $(1) $(2)000 ] && echo $(3) || echo $(4))

# ld-option
# Usage: KBUILD_LDFLAGS += $(call ld-option, -X, -Y)
ld-option = $(call try-run, $(LD) $(KBUILD_LDFLAGS) $(1) -v,$(1),$(2),$(3))

# ld-ifversion
# Usage:  $(call ld-ifversion, -ge, 22252, y)
ld-ifversion = $(shell [ $(CONFIG_LD_VERSION)0 $(1) $(2)0 ] && echo $(3) || echo $(4))

######

=======
>>>>>>> 11e4b63a
###
# Shorthand for $(Q)$(MAKE) -f scripts/Makefile.build obj=
# Usage:
# $(Q)$(MAKE) $(build)=dir
build := -f $(srctree)/scripts/Makefile.build obj

###
# Shorthand for $(Q)$(MAKE) -f scripts/Makefile.dtbinst obj=
# Usage:
# $(Q)$(MAKE) $(dtbinst)=dir
dtbinst := -f $(srctree)/scripts/Makefile.dtbinst obj

###
# Shorthand for $(Q)$(MAKE) -f scripts/Makefile.clean obj=
# Usage:
# $(Q)$(MAKE) $(clean)=dir
clean := -f $(srctree)/scripts/Makefile.clean obj

# echo command.
# Short version is used, if $(quiet) equals `quiet_', otherwise full one.
echo-cmd = $(if $($(quiet)cmd_$(1)),\
	echo '  $(call escsq,$($(quiet)cmd_$(1)))$(echo-why)';)

# printing commands
cmd = @set -e; $(echo-cmd) $(cmd_$(1))

###
# if_changed      - execute command if any prerequisite is newer than
#                   target, or command line has changed
# if_changed_dep  - as if_changed, but uses fixdep to reveal dependencies
#                   including used config symbols
# if_changed_rule - as if_changed but execute rule instead
# See Documentation/kbuild/makefiles.rst for more info

ifneq ($(KBUILD_NOCMDDEP),1)
# Check if both commands are the same including their order. Result is empty
# string if equal. User may override this check using make KBUILD_NOCMDDEP=1
cmd-check = $(filter-out $(subst $(space),$(space_escape),$(strip $(cmd_$@))), \
                         $(subst $(space),$(space_escape),$(strip $(cmd_$1))))
else
cmd-check = $(if $(strip $(cmd_$@)),,1)
endif

# Replace >$< with >$$< to preserve $ when reloading the .cmd file
# (needed for make)
# Replace >#< with >$(pound)< to avoid starting a comment in the .cmd file
# (needed for make)
# Replace >'< with >'\''< to be able to enclose the whole string in '...'
# (needed for the shell)
make-cmd = $(call escsq,$(subst $(pound),$$(pound),$(subst $$,$$$$,$(cmd_$(1)))))

# Find any prerequisites that are newer than target or that do not exist.
# (This is not true for now; $? should contain any non-existent prerequisites,
# but it does not work as expected when .SECONDARY is present. This seems a bug
# of GNU Make.)
# PHONY targets skipped in both cases.
newer-prereqs = $(filter-out $(PHONY),$?)

# Execute command if command has changed or prerequisite(s) are updated.
if_changed = $(if $(newer-prereqs)$(cmd-check),                              \
	$(cmd);                                                              \
	printf '%s\n' 'cmd_$@ := $(make-cmd)' > $(dot-target).cmd, @:)

# Execute the command and also postprocess generated .d dependencies file.
if_changed_dep = $(if $(newer-prereqs)$(cmd-check),$(cmd_and_fixdep),@:)

cmd_and_fixdep =                                                             \
	$(cmd);                                                              \
	scripts/basic/fixdep $(depfile) $@ '$(make-cmd)' > $(dot-target).cmd;\
	rm -f $(depfile)

# Usage: $(call if_changed_rule,foo)
# Will check if $(cmd_foo) or any of the prerequisites changed,
# and if so will execute $(rule_foo).
if_changed_rule = $(if $(newer-prereqs)$(cmd-check),$(rule_$(1)),@:)

###
# why - tell why a target got built
#       enabled by make V=2
#       Output (listed in the order they are checked):
#          (1) - due to target is PHONY
#          (2) - due to target missing
#          (3) - due to: file1.h file2.h
#          (4) - due to command line change
#          (5) - due to missing .cmd file
#          (6) - due to target not in $(targets)
# (1) PHONY targets are always build
# (2) No target, so we better build it
# (3) Prerequisite is newer than target
# (4) The command line stored in the file named dir/.target.cmd
#     differed from actual command line. This happens when compiler
#     options changes
# (5) No dir/.target.cmd file (used to store command line)
# (6) No dir/.target.cmd file and target not listed in $(targets)
#     This is a good hint that there is a bug in the kbuild file
ifeq ($(KBUILD_VERBOSE),2)
why =                                                                        \
    $(if $(filter $@, $(PHONY)),- due to target is PHONY,                    \
        $(if $(wildcard $@),                                                 \
            $(if $(newer-prereqs),- due to: $(newer-prereqs),                \
                $(if $(cmd-check),                                           \
                    $(if $(cmd_$@),- due to command line change,             \
                        $(if $(filter $@, $(targets)),                       \
                            - due to missing .cmd file,                      \
                            - due to $(notdir $@) not in $$(targets)         \
                         )                                                   \
                     )                                                       \
                 )                                                           \
             ),                                                              \
             - due to target missing                                         \
         )                                                                   \
     )

echo-why = $(call escsq, $(strip $(why)))
endif

###############################################################################
#
# When a Kconfig string contains a filename, it is suitable for
# passing to shell commands. It is surrounded by double-quotes, and
# any double-quotes or backslashes within it are escaped by
# backslashes.
#
# This is no use for dependencies or $(wildcard). We need to strip the
# surrounding quotes and the escaping from quotes and backslashes, and
# we *do* need to escape any spaces in the string. So, for example:
#
# Usage: $(eval $(call config_filename,FOO))
#
# Defines FOO_FILENAME based on the contents of the CONFIG_FOO option,
# transformed as described above to be suitable for use within the
# makefile.
#
# Also, if the filename is a relative filename and exists in the source
# tree but not the build tree, define FOO_SRCPREFIX as $(srctree)/ to
# be prefixed to *both* command invocation and dependencies.
#
# Note: We also print the filenames in the quiet_cmd_foo text, and
# perhaps ought to have a version specially escaped for that purpose.
# But it's only cosmetic, and $(patsubst "%",%,$(CONFIG_FOO)) is good
# enough.  It'll strip the quotes in the common case where there's no
# space and it's a simple filename, and it'll retain the quotes when
# there's a space. There are some esoteric cases in which it'll print
# the wrong thing, but we don't really care. The actual dependencies
# and commands *do* get it right, with various combinations of single
# and double quotes, backslashes and spaces in the filenames.
#
###############################################################################
#
define config_filename
ifneq ($$(CONFIG_$(1)),"")
$(1)_FILENAME := $$(subst \\,\,$$(subst \$$(quote),$$(quote),$$(subst $$(space_escape),\$$(space),$$(patsubst "%",%,$$(subst $$(space),$$(space_escape),$$(CONFIG_$(1)))))))
ifneq ($$(patsubst /%,%,$$(firstword $$($(1)_FILENAME))),$$(firstword $$($(1)_FILENAME)))
else
ifeq ($$(wildcard $$($(1)_FILENAME)),)
ifneq ($$(wildcard $$(srctree)/$$($(1)_FILENAME)),)
$(1)_SRCPREFIX := $(srctree)/
endif
endif
endif
endif
endef
#
###############################################################################

# delete partially updated (i.e. corrupted) files on error
.DELETE_ON_ERROR:

# do not delete intermediate files automatically
.SECONDARY:<|MERGE_RESOLUTION|>--- conflicted
+++ resolved
@@ -67,89 +67,6 @@
 	fi
 endef
 
-<<<<<<< HEAD
-######
-# gcc support functions
-# See documentation in Documentation/kbuild/makefiles.rst
-
-# cc-cross-prefix
-# Usage: CROSS_COMPILE := $(call cc-cross-prefix, m68k-linux-gnu- m68k-linux-)
-# Return first <prefix> where a <prefix>gcc is found in PATH.
-# If no gcc found in PATH with listed prefixes return nothing
-#
-# Note: '2>/dev/null' is here to force Make to invoke a shell. Otherwise, it
-# would try to directly execute the shell builtin 'command'. This workaround
-# should be kept for a long time since this issue was fixed only after the
-# GNU Make 4.2.1 release.
-cc-cross-prefix = $(firstword $(foreach c, $(1), \
-			$(if $(shell command -v -- $(c)gcc 2>/dev/null), $(c))))
-
-# output directory for tests below
-TMPOUT = $(if $(KBUILD_EXTMOD),$(firstword $(KBUILD_EXTMOD))/).tmp_$$$$
-
-# try-run
-# Usage: option = $(call try-run, $(CC)...-o "$$TMP",option-ok,otherwise)
-# Exit code chooses option. "$$TMP" serves as a temporary file and is
-# automatically cleaned up.
-try-run = $(shell set -e;		\
-	TMP=$(TMPOUT)/tmp;		\
-	TMPO=$(TMPOUT)/tmp.o;		\
-	mkdir -p $(TMPOUT);		\
-	trap "rm -rf $(TMPOUT)" EXIT;	\
-	if ($(1)) >/dev/null 2>&1;	\
-	then echo "$(2)";		\
-	else echo "$(3)";		\
-	fi)
-
-# as-option
-# Usage: cflags-y += $(call as-option,-Wa$(comma)-isa=foo,)
-
-as-option = $(call try-run,\
-	$(CC) $(KBUILD_CFLAGS) $(1) -c -x assembler /dev/null -o "$$TMP",$(1),$(2))
-
-# as-instr
-# Usage: cflags-y += $(call as-instr,instr,option1,option2)
-
-as-instr = $(call try-run,\
-	printf "%b\n" "$(1)" | $(CC) $(KBUILD_AFLAGS) -c -x assembler -o "$$TMP" -,$(2),$(3))
-
-# __cc-option
-# Usage: MY_CFLAGS += $(call __cc-option,$(CC),$(MY_CFLAGS),-march=winchip-c6,-march=i586)
-__cc-option = $(call try-run,\
-	$(1) -Werror $(2) $(3) -c -x c /dev/null -o "$$TMP",$(3),$(4))
-
-# cc-option
-# Usage: cflags-y += $(call cc-option,-march=winchip-c6,-march=i586)
-
-cc-option = $(call __cc-option, $(CC),\
-	$(KBUILD_CPPFLAGS) $(KBUILD_CFLAGS),$(1),$(2))
-
-# cc-option-yn
-# Usage: flag := $(call cc-option-yn,-march=winchip-c6)
-cc-option-yn = $(call try-run,\
-	$(CC) -Werror $(KBUILD_CPPFLAGS) $(KBUILD_CFLAGS) $(1) -c -x c /dev/null -o "$$TMP",y,n)
-
-# cc-disable-warning
-# Usage: cflags-y += $(call cc-disable-warning,unused-but-set-variable)
-cc-disable-warning = $(call try-run,\
-	$(CC) -Werror $(KBUILD_CPPFLAGS) $(KBUILD_CFLAGS) -W$(strip $(1)) -c -x c /dev/null -o "$$TMP",-Wno-$(strip $(1)))
-
-# cc-ifversion
-# Usage:  EXTRA_CFLAGS += $(call cc-ifversion, -lt, 0402, -O1)
-cc-ifversion = $(shell [ $(CONFIG_GCC_VERSION)0 $(1) $(2)000 ] && echo $(3) || echo $(4))
-
-# ld-option
-# Usage: KBUILD_LDFLAGS += $(call ld-option, -X, -Y)
-ld-option = $(call try-run, $(LD) $(KBUILD_LDFLAGS) $(1) -v,$(1),$(2),$(3))
-
-# ld-ifversion
-# Usage:  $(call ld-ifversion, -ge, 22252, y)
-ld-ifversion = $(shell [ $(CONFIG_LD_VERSION)0 $(1) $(2)0 ] && echo $(3) || echo $(4))
-
-######
-
-=======
->>>>>>> 11e4b63a
 ###
 # Shorthand for $(Q)$(MAKE) -f scripts/Makefile.build obj=
 # Usage:
