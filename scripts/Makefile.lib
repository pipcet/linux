--- conflicted
+++ resolved
@@ -507,11 +507,7 @@
 ZSTD_EXTRA ?= --ultra --long
 
 quiet_cmd_zstd = ZSTD    $@
-<<<<<<< HEAD
       cmd_zstd = { cat $(real-prereqs) | $(ZSTD) -$(ZSTD_LEVEL) $(ZSTD_EXTRA) --verbose; $(size_append); } > $@
-=======
-      cmd_zstd = cat $(real-prereqs) | $(ZSTD) -19 > $@
->>>>>>> 20855e4c
 
 quiet_cmd_zstd22 = ZSTD22  $@
       cmd_zstd22 = cat $(real-prereqs) | $(ZSTD) -22 --ultra > $@
