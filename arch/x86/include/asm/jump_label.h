--- conflicted
+++ resolved
@@ -4,11 +4,6 @@
 
 #define HAVE_JUMP_LABEL_BATCH
 
-<<<<<<< HEAD
-#define JUMP_LABEL_NOP_SIZE 5
-
-=======
->>>>>>> 11e4b63a
 #include <asm/asm.h>
 #include <asm/nops.h>
 
@@ -30,14 +25,6 @@
 static __always_inline bool arch_static_branch(struct static_key *key, bool branch)
 {
 	asm_volatile_goto("1:"
-<<<<<<< HEAD
-		".byte " __stringify(BYTES_NOP5) "\n\t"
-		".pushsection __jump_table,  \"aw\" \n\t"
-		_ASM_ALIGN "\n\t"
-		".long 1b - ., %l[l_yes] - . \n\t"
-		_ASM_PTR "%c0 + %c1 - .\n\t"
-		".popsection \n\t"
-=======
 		"jmp %l[l_yes] # objtool NOPs this \n\t"
 		JUMP_TABLE_ENTRY
 		: :  "i" (key), "i" (2 | branch) : : l_yes);
@@ -54,7 +41,6 @@
 	asm_volatile_goto("1:"
 		".byte " __stringify(BYTES_NOP5) "\n\t"
 		JUMP_TABLE_ENTRY
->>>>>>> 11e4b63a
 		: :  "i" (key), "i" (branch) : : l_yes);
 
 	return false;
@@ -76,45 +62,7 @@
 	return true;
 }
 
-<<<<<<< HEAD
-#else	/* __ASSEMBLY__ */
-
-.macro STATIC_JUMP_IF_TRUE target, key, def
-.Lstatic_jump_\@:
-	.if \def
-	/* Equivalent to "jmp.d32 \target" */
-	.byte		0xe9
-	.long		\target - .Lstatic_jump_after_\@
-.Lstatic_jump_after_\@:
-	.else
-	.byte		BYTES_NOP5
-	.endif
-	.pushsection __jump_table, "aw"
-	_ASM_ALIGN
-	.long		.Lstatic_jump_\@ - ., \target - .
-	_ASM_PTR	\key - .
-	.popsection
-.endm
-
-.macro STATIC_JUMP_IF_FALSE target, key, def
-.Lstatic_jump_\@:
-	.if \def
-	.byte		BYTES_NOP5
-	.else
-	/* Equivalent to "jmp.d32 \target" */
-	.byte		0xe9
-	.long		\target - .Lstatic_jump_after_\@
-.Lstatic_jump_after_\@:
-	.endif
-	.pushsection __jump_table, "aw"
-	_ASM_ALIGN
-	.long		.Lstatic_jump_\@ - ., \target - .
-	_ASM_PTR	\key + 1 - .
-	.popsection
-.endm
-=======
 extern int arch_jump_entry_size(struct jump_entry *entry);
->>>>>>> 11e4b63a
 
 #endif	/* __ASSEMBLY__ */
 
