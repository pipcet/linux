/* SPDX-License-Identifier: GPL-2.0 */
/*
 * GCC stack protector support.
 *
 * Stack protector works by putting predefined pattern at the start of
 * the stack frame and verifying that it hasn't been overwritten when
 * returning from the function.  The pattern is called stack canary
 * and unfortunately gcc historically required it to be at a fixed offset
 * from the percpu segment base.  On x86_64, the offset is 40 bytes.
 *
 * The same segment is shared by percpu area and stack canary.  On
 * x86_64, percpu symbols are zero based and %gs (64-bit) points to the
 * base of percpu area.  The first occupant of the percpu area is always
<<<<<<< HEAD
 * fixed_percpu_data which contains stack_canary at the approproate
=======
 * fixed_percpu_data which contains stack_canary at the appropriate
>>>>>>> 11e4b63a
 * offset.  On x86_32, the stack canary is just a regular percpu
 * variable.
 *
 * Putting percpu data in %fs on 32-bit is a minor optimization compared to
 * using %gs.  Since 32-bit userspace normally has %fs == 0, we are likely
 * to load 0 into %fs on exit to usermode, whereas with percpu data in
 * %gs, we are likely to load a non-null %gs on return to user mode.
 *
 * Once we are willing to require GCC 8.1 or better for 64-bit stackprotector
 * support, we can remove some of this complexity.
 */

#ifndef _ASM_STACKPROTECTOR_H
#define _ASM_STACKPROTECTOR_H 1

#ifdef CONFIG_STACKPROTECTOR

#include <asm/tsc.h>
#include <asm/processor.h>
#include <asm/percpu.h>
#include <asm/desc.h>

#include <linux/random.h>
#include <linux/sched.h>

/*
 * Initialize the stackprotector canary value.
 *
 * NOTE: this must only be called from functions that never return
 * and it must always be inlined.
 *
 * In addition, it should be called from a compilation unit for which
 * stack protector is disabled. Alternatively, the caller should not end
 * with a function call which gets tail-call optimized as that would
 * lead to checking a modified canary value.
 */
static __always_inline void boot_init_stack_canary(void)
{
	u64 canary;
	u64 tsc;

#ifdef CONFIG_X86_64
	BUILD_BUG_ON(offsetof(struct fixed_percpu_data, stack_canary) != 40);
#endif
	/*
	 * We both use the random pool and the current TSC as a source
	 * of randomness. The TSC only matters for very early init,
	 * there it already has some randomness on most systems. Later
	 * on during the bootup the random pool has true entropy too.
	 */
	get_random_bytes(&canary, sizeof(canary));
	tsc = rdtsc();
	canary += tsc + (tsc << 32UL);
	canary &= CANARY_MASK;

	current->stack_canary = canary;
#ifdef CONFIG_X86_64
	this_cpu_write(fixed_percpu_data.stack_canary, canary);
#else
	this_cpu_write(__stack_chk_guard, canary);
#endif
}

static inline void cpu_init_stack_canary(int cpu, struct task_struct *idle)
{
#ifdef CONFIG_X86_64
	per_cpu(fixed_percpu_data.stack_canary, cpu) = idle->stack_canary;
#else
	per_cpu(__stack_chk_guard, cpu) = idle->stack_canary;
#endif
}

#else	/* STACKPROTECTOR */

/* dummy boot_init_stack_canary() is defined in linux/stackprotector.h */

static inline void cpu_init_stack_canary(int cpu, struct task_struct *idle)
{ }

#endif	/* STACKPROTECTOR */
#endif	/* _ASM_STACKPROTECTOR_H */<|MERGE_RESOLUTION|>--- conflicted
+++ resolved
@@ -11,11 +11,7 @@
  * The same segment is shared by percpu area and stack canary.  On
  * x86_64, percpu symbols are zero based and %gs (64-bit) points to the
  * base of percpu area.  The first occupant of the percpu area is always
-<<<<<<< HEAD
- * fixed_percpu_data which contains stack_canary at the approproate
-=======
  * fixed_percpu_data which contains stack_canary at the appropriate
->>>>>>> 11e4b63a
  * offset.  On x86_32, the stack canary is just a regular percpu
  * variable.
  *
