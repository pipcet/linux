--- conflicted
+++ resolved
@@ -629,15 +629,6 @@
 	.xen		= xen_asm_##func,		\
 	.ist_okay	= ist_ok }
 
-<<<<<<< HEAD
-#define TRAP_ENTRY_REDIR(func, xenfunc, ist_ok) {	\
-	.orig		= asm_##func,			\
-	.xen		= xen_asm_##xenfunc,		\
-	.ist_okay	= ist_ok }
-
-static struct trap_array_entry trap_array[] = {
-	TRAP_ENTRY_REDIR(exc_debug, exc_xendebug,	true  ),
-=======
 #define TRAP_ENTRY_REDIR(func, ist_ok) {		\
 	.orig		= asm_##func,			\
 	.xen		= xen_asm_xenpv_##func,		\
@@ -645,16 +636,11 @@
 
 static struct trap_array_entry trap_array[] = {
 	TRAP_ENTRY_REDIR(exc_debug,			true  ),
->>>>>>> 84569f32
 	TRAP_ENTRY(exc_double_fault,			true  ),
 #ifdef CONFIG_X86_MCE
 	TRAP_ENTRY(exc_machine_check,			true  ),
 #endif
-<<<<<<< HEAD
-	TRAP_ENTRY_REDIR(exc_nmi, exc_xennmi,		true  ),
-=======
 	TRAP_ENTRY_REDIR(exc_nmi,			true  ),
->>>>>>> 84569f32
 	TRAP_ENTRY(exc_int3,				false ),
 	TRAP_ENTRY(exc_overflow,			false ),
 #ifdef CONFIG_IA32_EMULATION
