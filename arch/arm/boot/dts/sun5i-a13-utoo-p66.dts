--- conflicted
+++ resolved
@@ -58,11 +58,7 @@
 		/delete-property/stdout-path;
 	};
 
-<<<<<<< HEAD
-	i2c_lcd: i2c-gpio {
-=======
 	i2c_lcd: i2c {
->>>>>>> 0ecfebd2
 		/* The lcd panel i2c interface is hooked up via gpios */
 		compatible = "i2c-gpio";
 		sda-gpios = <&pio 6 12 (GPIO_ACTIVE_HIGH | GPIO_PULL_UP)>; /* PG12 */
@@ -96,17 +92,6 @@
 	};
 };
 
-<<<<<<< HEAD
-&pio {
-	i2c_lcd_pins: i2c-lcd-pin {
-		pins = "PG10", "PG12";
-		function = "gpio_out";
-		bias-pull-up;
-	};
-};
-
-=======
->>>>>>> 0ecfebd2
 &reg_usb0_vbus {
 	gpio = <&pio 1 4 GPIO_ACTIVE_HIGH>; /* PB4 */
 };
