# SPDX-License-Identifier: GPL-2.0
#
# Makefile for the linux kernel.
#

CFLAGS_armv8_deprecated.o := -I$(src)

CFLAGS_REMOVE_ftrace.o = $(CC_FLAGS_FTRACE)
CFLAGS_REMOVE_insn.o = $(CC_FLAGS_FTRACE)
CFLAGS_REMOVE_return_address.o = $(CC_FLAGS_FTRACE)

# Object file lists.
obj-y			:= debug-monitors.o entry.o irq.o fpsimd.o		\
			   entry-common.o entry-fpsimd.o process.o ptrace.o	\
			   setup.o signal.o sys.o stacktrace.o time.o traps.o	\
			   io.o vdso.o hyp-stub.o psci.o cpu_ops.o insn.o	\
			   return_address.o cpuinfo.o cpu_errata.o		\
			   cpufeature.o alternative.o cacheinfo.o		\
			   smp.o smp_spin_table.o topology.o smccc-call.o	\
			   syscall.o proton-pack.o idreg-override.o

targets			+= efi-entry.o

OBJCOPYFLAGS := --prefix-symbols=__efistub_
$(obj)/%.stub.o: $(obj)/%.o FORCE
	$(call if_changed,objcopy)

obj-$(CONFIG_COMPAT)			+= sys32.o signal32.o			\
					   sys_compat.o
obj-$(CONFIG_COMPAT)			+= sigreturn32.o
obj-$(CONFIG_KUSER_HELPERS)		+= kuser32.o
obj-$(CONFIG_FUNCTION_TRACER)		+= ftrace.o entry-ftrace.o
obj-$(CONFIG_MODULES)			+= module.o
obj-$(CONFIG_ARM64_MODULE_PLTS)		+= module-plts.o
obj-$(CONFIG_PERF_EVENTS)		+= perf_regs.o perf_callchain.o
obj-$(CONFIG_HW_PERF_EVENTS)		+= perf_event.o
obj-$(CONFIG_HAVE_HW_BREAKPOINT)	+= hw_breakpoint.o
obj-$(CONFIG_CPU_PM)			+= sleep.o suspend.o
obj-$(CONFIG_CPU_IDLE)			+= cpuidle.o
obj-$(CONFIG_JUMP_LABEL)		+= jump_label.o
obj-$(CONFIG_KGDB)			+= kgdb.o
obj-$(CONFIG_EFI)			+= efi.o efi-entry.stub.o		\
					   efi-rt-wrapper.o
obj-$(CONFIG_PCI)			+= pci.o
obj-$(CONFIG_ARMV8_DEPRECATED)		+= armv8_deprecated.o
obj-$(CONFIG_ACPI)			+= acpi.o
obj-$(CONFIG_ACPI_NUMA)			+= acpi_numa.o
obj-$(CONFIG_ARM64_ACPI_PARKING_PROTOCOL)	+= acpi_parking_protocol.o
obj-$(CONFIG_PARAVIRT)			+= paravirt.o
obj-$(CONFIG_RANDOMIZE_BASE)		+= kaslr.o
obj-$(CONFIG_HIBERNATION)		+= hibernate.o hibernate-asm.o
obj-$(CONFIG_KEXEC_CORE)		+= machine_kexec.o relocate_kernel.o	\
					   cpu-reset.o
obj-$(CONFIG_KEXEC_FILE)		+= machine_kexec_file.o kexec_image.o
obj-$(CONFIG_ARM64_RELOC_TEST)		+= arm64-reloc-test.o
arm64-reloc-test-y := reloc_test_core.o reloc_test_syms.o
obj-$(CONFIG_CRASH_DUMP)		+= crash_dump.o
obj-$(CONFIG_CRASH_CORE)		+= crash_core.o
obj-$(CONFIG_ARM_SDE_INTERFACE)		+= sdei.o
obj-$(CONFIG_ARM64_PTR_AUTH)		+= pointer_auth.o
obj-$(CONFIG_ARM64_MTE)			+= mte.o
<<<<<<< HEAD
obj-$(CONFIG_ARCH_APPLE)		+= apple_cpustart.o
=======
obj-y					+= vdso-wrap.o
obj-$(CONFIG_COMPAT_VDSO)		+= vdso32-wrap.o
>>>>>>> 89698bec

obj-y					+= probes/
head-y					:= head.o
extra-y					+= $(head-y) vmlinux.lds

ifeq ($(CONFIG_DEBUG_EFI),y)
AFLAGS_head.o += -DVMLINUX_PATH="\"$(realpath $(objtree)/vmlinux)\""
endif<|MERGE_RESOLUTION|>--- conflicted
+++ resolved
@@ -59,12 +59,9 @@
 obj-$(CONFIG_ARM_SDE_INTERFACE)		+= sdei.o
 obj-$(CONFIG_ARM64_PTR_AUTH)		+= pointer_auth.o
 obj-$(CONFIG_ARM64_MTE)			+= mte.o
-<<<<<<< HEAD
 obj-$(CONFIG_ARCH_APPLE)		+= apple_cpustart.o
-=======
 obj-y					+= vdso-wrap.o
 obj-$(CONFIG_COMPAT_VDSO)		+= vdso32-wrap.o
->>>>>>> 89698bec
 
 obj-y					+= probes/
 head-y					:= head.o
