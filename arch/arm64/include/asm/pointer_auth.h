/* SPDX-License-Identifier: GPL-2.0 */
#ifndef __ASM_POINTER_AUTH_H
#define __ASM_POINTER_AUTH_H

#include <linux/bitops.h>
#include <linux/prctl.h>
#include <linux/random.h>

#include <asm/cpufeature.h>
#include <asm/memory.h>
#include <asm/sysreg.h>

#ifdef CONFIG_ARM64_PTR_AUTH
/*
 * Each key is a 128-bit quantity which is split across a pair of 64-bit
 * registers (Lo and Hi).
 */
struct ptrauth_key {
	unsigned long lo, hi;
};

/*
 * We give each process its own keys, which are shared by all threads. The keys
 * are inherited upon fork(), and reinitialised upon exec*().
 */
struct ptrauth_keys_user {
	struct ptrauth_key apia;
	struct ptrauth_key apib;
	struct ptrauth_key apda;
	struct ptrauth_key apdb;
	struct ptrauth_key apga;
};

<<<<<<< HEAD
struct ptrauth_keys_kernel {
	struct ptrauth_key apia;
};

=======
>>>>>>> 11e4b63a
#define __ptrauth_key_install_nosync(k, v)			\
do {								\
	struct ptrauth_key __pki_v = (v);			\
	write_sysreg_s(__pki_v.lo, SYS_ ## k ## KEYLO_EL1);	\
	write_sysreg_s(__pki_v.hi, SYS_ ## k ## KEYHI_EL1);	\
} while (0)
<<<<<<< HEAD

static inline void ptrauth_keys_install_user(struct ptrauth_keys_user *keys)
{
	if (system_supports_address_auth()) {
		__ptrauth_key_install_nosync(APIB, keys->apib);
		__ptrauth_key_install_nosync(APDA, keys->apda);
		__ptrauth_key_install_nosync(APDB, keys->apdb);
	}

	if (system_supports_generic_auth())
		__ptrauth_key_install_nosync(APGA, keys->apga);
}

static inline void ptrauth_keys_init_user(struct ptrauth_keys_user *keys)
{
	if (system_supports_address_auth()) {
		get_random_bytes(&keys->apia, sizeof(keys->apia));
		get_random_bytes(&keys->apib, sizeof(keys->apib));
		get_random_bytes(&keys->apda, sizeof(keys->apda));
		get_random_bytes(&keys->apdb, sizeof(keys->apdb));
	}

	if (system_supports_generic_auth())
		get_random_bytes(&keys->apga, sizeof(keys->apga));

	ptrauth_keys_install_user(keys);
}
=======
>>>>>>> 11e4b63a

#ifdef CONFIG_ARM64_PTR_AUTH_KERNEL

struct ptrauth_keys_kernel {
	struct ptrauth_key apia;
};

static __always_inline void ptrauth_keys_init_kernel(struct ptrauth_keys_kernel *keys)
{
	if (system_supports_address_auth())
		get_random_bytes(&keys->apia, sizeof(keys->apia));
}

static __always_inline void ptrauth_keys_switch_kernel(struct ptrauth_keys_kernel *keys)
{
	if (!system_supports_address_auth())
		return;

	__ptrauth_key_install_nosync(APIA, keys->apia);
	isb();
}

#endif /* CONFIG_ARM64_PTR_AUTH_KERNEL */

static inline void ptrauth_keys_install_user(struct ptrauth_keys_user *keys)
{
	if (system_supports_address_auth()) {
		__ptrauth_key_install_nosync(APIB, keys->apib);
		__ptrauth_key_install_nosync(APDA, keys->apda);
		__ptrauth_key_install_nosync(APDB, keys->apdb);
	}

	if (system_supports_generic_auth())
		__ptrauth_key_install_nosync(APGA, keys->apga);
}

static inline void ptrauth_keys_init_user(struct ptrauth_keys_user *keys)
{
	if (system_supports_address_auth()) {
		get_random_bytes(&keys->apia, sizeof(keys->apia));
		get_random_bytes(&keys->apib, sizeof(keys->apib));
		get_random_bytes(&keys->apda, sizeof(keys->apda));
		get_random_bytes(&keys->apdb, sizeof(keys->apdb));
	}

	if (system_supports_generic_auth())
		get_random_bytes(&keys->apga, sizeof(keys->apga));

	ptrauth_keys_install_user(keys);
}

extern int ptrauth_prctl_reset_keys(struct task_struct *tsk, unsigned long arg);

extern int ptrauth_set_enabled_keys(struct task_struct *tsk, unsigned long keys,
				    unsigned long enabled);
extern int ptrauth_get_enabled_keys(struct task_struct *tsk);

static inline unsigned long ptrauth_strip_insn_pac(unsigned long ptr)
{
	return ptrauth_clear_pac(ptr);
}

static __always_inline void ptrauth_enable(void)
{
	if (!system_supports_address_auth())
		return;
	sysreg_clear_set(sctlr_el1, 0, (SCTLR_ELx_ENIA | SCTLR_ELx_ENIB |
					SCTLR_ELx_ENDA | SCTLR_ELx_ENDB));
	isb();
}

#define ptrauth_suspend_exit()                                                 \
	ptrauth_keys_install_user(&current->thread.keys_user)

#define ptrauth_thread_init_user()                                             \
	do {                                                                   \
		ptrauth_keys_init_user(&current->thread.keys_user);            \
									       \
		/* enable all keys */                                          \
		if (system_supports_address_auth())                            \
			set_task_sctlr_el1(current->thread.sctlr_user |        \
					   SCTLR_ELx_ENIA | SCTLR_ELx_ENIB |   \
					   SCTLR_ELx_ENDA | SCTLR_ELx_ENDB);   \
	} while (0)

#define ptrauth_thread_switch_user(tsk)                                        \
	ptrauth_keys_install_user(&(tsk)->thread.keys_user)
<<<<<<< HEAD

#define ptrauth_thread_init_kernel(tsk)					\
	ptrauth_keys_init_kernel(&(tsk)->thread.keys_kernel)
#define ptrauth_thread_switch_kernel(tsk)				\
	ptrauth_keys_switch_kernel(&(tsk)->thread.keys_kernel)
=======
>>>>>>> 11e4b63a

#else /* CONFIG_ARM64_PTR_AUTH */
#define ptrauth_enable()
#define ptrauth_prctl_reset_keys(tsk, arg)	(-EINVAL)
#define ptrauth_set_enabled_keys(tsk, keys, enabled)	(-EINVAL)
#define ptrauth_get_enabled_keys(tsk)	(-EINVAL)
#define ptrauth_strip_insn_pac(lr)	(lr)
#define ptrauth_suspend_exit()
#define ptrauth_thread_init_user()
<<<<<<< HEAD
=======
#define ptrauth_thread_switch_user(tsk)
#endif /* CONFIG_ARM64_PTR_AUTH */

#ifdef CONFIG_ARM64_PTR_AUTH_KERNEL
#define ptrauth_thread_init_kernel(tsk)					\
	ptrauth_keys_init_kernel(&(tsk)->thread.keys_kernel)
#define ptrauth_thread_switch_kernel(tsk)				\
	ptrauth_keys_switch_kernel(&(tsk)->thread.keys_kernel)
#else
>>>>>>> 11e4b63a
#define ptrauth_thread_init_kernel(tsk)
#define ptrauth_thread_switch_user(tsk)
#define ptrauth_thread_switch_kernel(tsk)
#endif /* CONFIG_ARM64_PTR_AUTH_KERNEL */

#define PR_PAC_ENABLED_KEYS_MASK                                               \
	(PR_PAC_APIAKEY | PR_PAC_APIBKEY | PR_PAC_APDAKEY | PR_PAC_APDBKEY)

#define PR_PAC_ENABLED_KEYS_MASK                                               \
	(PR_PAC_APIAKEY | PR_PAC_APIBKEY | PR_PAC_APDAKEY | PR_PAC_APDBKEY)

#endif /* __ASM_POINTER_AUTH_H */<|MERGE_RESOLUTION|>--- conflicted
+++ resolved
@@ -31,49 +31,12 @@
 	struct ptrauth_key apga;
 };
 
-<<<<<<< HEAD
-struct ptrauth_keys_kernel {
-	struct ptrauth_key apia;
-};
-
-=======
->>>>>>> 11e4b63a
 #define __ptrauth_key_install_nosync(k, v)			\
 do {								\
 	struct ptrauth_key __pki_v = (v);			\
 	write_sysreg_s(__pki_v.lo, SYS_ ## k ## KEYLO_EL1);	\
 	write_sysreg_s(__pki_v.hi, SYS_ ## k ## KEYHI_EL1);	\
 } while (0)
-<<<<<<< HEAD
-
-static inline void ptrauth_keys_install_user(struct ptrauth_keys_user *keys)
-{
-	if (system_supports_address_auth()) {
-		__ptrauth_key_install_nosync(APIB, keys->apib);
-		__ptrauth_key_install_nosync(APDA, keys->apda);
-		__ptrauth_key_install_nosync(APDB, keys->apdb);
-	}
-
-	if (system_supports_generic_auth())
-		__ptrauth_key_install_nosync(APGA, keys->apga);
-}
-
-static inline void ptrauth_keys_init_user(struct ptrauth_keys_user *keys)
-{
-	if (system_supports_address_auth()) {
-		get_random_bytes(&keys->apia, sizeof(keys->apia));
-		get_random_bytes(&keys->apib, sizeof(keys->apib));
-		get_random_bytes(&keys->apda, sizeof(keys->apda));
-		get_random_bytes(&keys->apdb, sizeof(keys->apdb));
-	}
-
-	if (system_supports_generic_auth())
-		get_random_bytes(&keys->apga, sizeof(keys->apga));
-
-	ptrauth_keys_install_user(keys);
-}
-=======
->>>>>>> 11e4b63a
 
 #ifdef CONFIG_ARM64_PTR_AUTH_KERNEL
 
@@ -161,14 +124,6 @@
 
 #define ptrauth_thread_switch_user(tsk)                                        \
 	ptrauth_keys_install_user(&(tsk)->thread.keys_user)
-<<<<<<< HEAD
-
-#define ptrauth_thread_init_kernel(tsk)					\
-	ptrauth_keys_init_kernel(&(tsk)->thread.keys_kernel)
-#define ptrauth_thread_switch_kernel(tsk)				\
-	ptrauth_keys_switch_kernel(&(tsk)->thread.keys_kernel)
-=======
->>>>>>> 11e4b63a
 
 #else /* CONFIG_ARM64_PTR_AUTH */
 #define ptrauth_enable()
@@ -178,8 +133,6 @@
 #define ptrauth_strip_insn_pac(lr)	(lr)
 #define ptrauth_suspend_exit()
 #define ptrauth_thread_init_user()
-<<<<<<< HEAD
-=======
 #define ptrauth_thread_switch_user(tsk)
 #endif /* CONFIG_ARM64_PTR_AUTH */
 
@@ -189,16 +142,11 @@
 #define ptrauth_thread_switch_kernel(tsk)				\
 	ptrauth_keys_switch_kernel(&(tsk)->thread.keys_kernel)
 #else
->>>>>>> 11e4b63a
 #define ptrauth_thread_init_kernel(tsk)
-#define ptrauth_thread_switch_user(tsk)
 #define ptrauth_thread_switch_kernel(tsk)
 #endif /* CONFIG_ARM64_PTR_AUTH_KERNEL */
 
 #define PR_PAC_ENABLED_KEYS_MASK                                               \
 	(PR_PAC_APIAKEY | PR_PAC_APIBKEY | PR_PAC_APDAKEY | PR_PAC_APDBKEY)
 
-#define PR_PAC_ENABLED_KEYS_MASK                                               \
-	(PR_PAC_APIAKEY | PR_PAC_APIBKEY | PR_PAC_APDAKEY | PR_PAC_APDBKEY)
-
 #endif /* __ASM_POINTER_AUTH_H */