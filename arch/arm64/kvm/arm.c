// SPDX-License-Identifier: GPL-2.0-only
/*
 * Copyright (C) 2012 - Virtual Open Systems and Columbia University
 * Author: Christoffer Dall <c.dall@virtualopensystems.com>
 */

#include <linux/bug.h>
#include <linux/cpu_pm.h>
#include <linux/errno.h>
#include <linux/err.h>
#include <linux/kvm_host.h>
#include <linux/list.h>
#include <linux/module.h>
#include <linux/vmalloc.h>
#include <linux/fs.h>
#include <linux/mman.h>
#include <linux/sched.h>
#include <linux/kvm.h>
#include <linux/kvm_irqfd.h>
#include <linux/irqbypass.h>
#include <linux/sched/stat.h>
#include <linux/psci.h>
#include <trace/events/kvm.h>

#define CREATE_TRACE_POINTS
#include "trace_arm.h"

#include <linux/uaccess.h>
#include <asm/ptrace.h>
#include <asm/mman.h>
#include <asm/tlbflush.h>
#include <asm/cacheflush.h>
#include <asm/cpufeature.h>
#include <asm/virt.h>
#include <asm/kvm_arm.h>
#include <asm/kvm_asm.h>
#include <asm/kvm_mmu.h>
#include <asm/kvm_emulate.h>
#include <asm/sections.h>

#include <kvm/arm_hypercalls.h>
#include <kvm/arm_pmu.h>
#include <kvm/arm_psci.h>

#ifdef REQUIRES_VIRT
__asm__(".arch_extension	virt");
#endif

static enum kvm_mode kvm_mode = KVM_MODE_DEFAULT;
DEFINE_STATIC_KEY_FALSE(kvm_protected_mode_initialized);

DECLARE_KVM_HYP_PER_CPU(unsigned long, kvm_hyp_vector);

static DEFINE_PER_CPU(unsigned long, kvm_arm_hyp_stack_page);
unsigned long kvm_arm_hyp_percpu_base[NR_CPUS];
DECLARE_KVM_NVHE_PER_CPU(struct kvm_nvhe_init_params, kvm_init_params);

/* The VMID used in the VTTBR */
static atomic64_t kvm_vmid_gen = ATOMIC64_INIT(1);
static u32 kvm_next_vmid;
static DEFINE_SPINLOCK(kvm_vmid_lock);

static bool vgic_present;

static DEFINE_PER_CPU(unsigned char, kvm_arm_hardware_enabled);
DEFINE_STATIC_KEY_FALSE(userspace_irqchip_in_use);

int kvm_arch_vcpu_should_kick(struct kvm_vcpu *vcpu)
{
	return kvm_vcpu_exiting_guest_mode(vcpu) == IN_GUEST_MODE;
}

int kvm_arch_hardware_setup(void *opaque)
{
	return 0;
}

int kvm_arch_check_processor_compat(void *opaque)
{
	return 0;
}

int kvm_vm_ioctl_enable_cap(struct kvm *kvm,
			    struct kvm_enable_cap *cap)
{
	int r;

	if (cap->flags)
		return -EINVAL;

	switch (cap->cap) {
	case KVM_CAP_ARM_NISV_TO_USER:
		r = 0;
		kvm->arch.return_nisv_io_abort_to_user = true;
		break;
	case KVM_CAP_ARM_MTE:
		if (!system_supports_mte() || kvm->created_vcpus)
			return -EINVAL;
		r = 0;
		kvm->arch.mte_enabled = true;
		break;
	default:
		r = -EINVAL;
		break;
	}

	return r;
}

static int kvm_arm_default_max_vcpus(void)
{
	return vgic_present ? kvm_vgic_get_max_vcpus() : KVM_MAX_VCPUS;
}

static void set_default_spectre(struct kvm *kvm)
{
	/*
	 * The default is to expose CSV2 == 1 if the HW isn't affected.
	 * Although this is a per-CPU feature, we make it global because
	 * asymmetric systems are just a nuisance.
	 *
	 * Userspace can override this as long as it doesn't promise
	 * the impossible.
	 */
	if (arm64_get_spectre_v2_state() == SPECTRE_UNAFFECTED)
		kvm->arch.pfr0_csv2 = 1;
	if (arm64_get_meltdown_state() == SPECTRE_UNAFFECTED)
		kvm->arch.pfr0_csv3 = 1;
}

/**
 * kvm_arch_init_vm - initializes a VM data structure
 * @kvm:	pointer to the KVM struct
 */
int kvm_arch_init_vm(struct kvm *kvm, unsigned long type)
{
	int ret;

	ret = kvm_arm_setup_stage2(kvm, type);
	if (ret)
		return ret;

	ret = kvm_init_stage2_mmu(kvm, &kvm->arch.mmu);
	if (ret)
		return ret;

	ret = create_hyp_mappings(kvm, kvm + 1, PAGE_HYP);
	if (ret)
		goto out_free_stage2_pgd;

	kvm_vgic_early_init(kvm);

	/* The maximum number of VCPUs is limited by the host's GIC model */
	kvm->arch.max_vcpus = kvm_arm_default_max_vcpus();

	set_default_spectre(kvm);

	return ret;
out_free_stage2_pgd:
	kvm_free_stage2_pgd(&kvm->arch.mmu);
	return ret;
}

vm_fault_t kvm_arch_vcpu_fault(struct kvm_vcpu *vcpu, struct vm_fault *vmf)
{
	return VM_FAULT_SIGBUS;
}


/**
 * kvm_arch_destroy_vm - destroy the VM data structure
 * @kvm:	pointer to the KVM struct
 */
void kvm_arch_destroy_vm(struct kvm *kvm)
{
	int i;

	bitmap_free(kvm->arch.pmu_filter);

	kvm_vgic_destroy(kvm);

	for (i = 0; i < KVM_MAX_VCPUS; ++i) {
		if (kvm->vcpus[i]) {
			kvm_vcpu_destroy(kvm->vcpus[i]);
			kvm->vcpus[i] = NULL;
		}
	}
	atomic_set(&kvm->online_vcpus, 0);
}

int kvm_vm_ioctl_check_extension(struct kvm *kvm, long ext)
{
	int r;
	switch (ext) {
	case KVM_CAP_IRQCHIP:
		r = vgic_present;
		break;
	case KVM_CAP_IOEVENTFD:
	case KVM_CAP_DEVICE_CTRL:
	case KVM_CAP_USER_MEMORY:
	case KVM_CAP_SYNC_MMU:
	case KVM_CAP_DESTROY_MEMORY_REGION_WORKS:
	case KVM_CAP_ONE_REG:
	case KVM_CAP_ARM_PSCI:
	case KVM_CAP_ARM_PSCI_0_2:
	case KVM_CAP_READONLY_MEM:
	case KVM_CAP_MP_STATE:
	case KVM_CAP_IMMEDIATE_EXIT:
	case KVM_CAP_VCPU_EVENTS:
	case KVM_CAP_ARM_IRQ_LINE_LAYOUT_2:
	case KVM_CAP_ARM_NISV_TO_USER:
	case KVM_CAP_ARM_INJECT_EXT_DABT:
	case KVM_CAP_SET_GUEST_DEBUG:
	case KVM_CAP_VCPU_ATTRIBUTES:
	case KVM_CAP_PTP_KVM:
		r = 1;
		break;
	case KVM_CAP_SET_GUEST_DEBUG2:
		return KVM_GUESTDBG_VALID_MASK;
	case KVM_CAP_ARM_SET_DEVICE_ADDR:
		r = 1;
		break;
	case KVM_CAP_NR_VCPUS:
		r = num_online_cpus();
		break;
	case KVM_CAP_MAX_VCPUS:
	case KVM_CAP_MAX_VCPU_ID:
		if (kvm)
			r = kvm->arch.max_vcpus;
		else
			r = kvm_arm_default_max_vcpus();
		break;
	case KVM_CAP_MSI_DEVID:
		if (!kvm)
			r = -EINVAL;
		else
			r = kvm->arch.vgic.msis_require_devid;
		break;
	case KVM_CAP_ARM_USER_IRQ:
		/*
		 * 1: EL1_VTIMER, EL1_PTIMER, and PMU.
		 * (bump this number if adding more devices)
		 */
		r = 1;
		break;
	case KVM_CAP_ARM_MTE:
		r = system_supports_mte();
		break;
	case KVM_CAP_STEAL_TIME:
		r = kvm_arm_pvtime_supported();
		break;
	case KVM_CAP_ARM_EL1_32BIT:
		r = cpus_have_const_cap(ARM64_HAS_32BIT_EL1);
		break;
	case KVM_CAP_GUEST_DEBUG_HW_BPS:
		r = get_num_brps();
		break;
	case KVM_CAP_GUEST_DEBUG_HW_WPS:
		r = get_num_wrps();
		break;
	case KVM_CAP_ARM_PMU_V3:
		r = kvm_arm_support_pmu_v3();
		break;
	case KVM_CAP_ARM_INJECT_SERROR_ESR:
		r = cpus_have_const_cap(ARM64_HAS_RAS_EXTN);
		break;
	case KVM_CAP_ARM_VM_IPA_SIZE:
		r = get_kvm_ipa_limit();
		break;
	case KVM_CAP_ARM_SVE:
		r = system_supports_sve();
		break;
	case KVM_CAP_ARM_PTRAUTH_ADDRESS:
	case KVM_CAP_ARM_PTRAUTH_GENERIC:
		r = system_has_full_ptr_auth();
		break;
	default:
		r = 0;
	}

	return r;
}

long kvm_arch_dev_ioctl(struct file *filp,
			unsigned int ioctl, unsigned long arg)
{
	return -EINVAL;
}

struct kvm *kvm_arch_alloc_vm(void)
{
	if (!has_vhe())
		return kzalloc(sizeof(struct kvm), GFP_KERNEL);

	return vzalloc(sizeof(struct kvm));
}

void kvm_arch_free_vm(struct kvm *kvm)
{
	if (!has_vhe())
		kfree(kvm);
	else
		vfree(kvm);
}

int kvm_arch_vcpu_precreate(struct kvm *kvm, unsigned int id)
{
	if (irqchip_in_kernel(kvm) && vgic_initialized(kvm))
		return -EBUSY;

	if (id >= kvm->arch.max_vcpus)
		return -EINVAL;

	return 0;
}

int kvm_arch_vcpu_create(struct kvm_vcpu *vcpu)
{
	int err;

	/* Force users to call KVM_ARM_VCPU_INIT */
	vcpu->arch.target = -1;
	bitmap_zero(vcpu->arch.features, KVM_VCPU_MAX_FEATURES);

	vcpu->arch.mmu_page_cache.gfp_zero = __GFP_ZERO;

	/* Set up the timer */
	kvm_timer_vcpu_init(vcpu);

	kvm_pmu_vcpu_init(vcpu);

	kvm_arm_reset_debug_ptr(vcpu);

	kvm_arm_pvtime_vcpu_init(&vcpu->arch);

	vcpu->arch.hw_mmu = &vcpu->kvm->arch.mmu;

	err = kvm_vgic_vcpu_init(vcpu);
	if (err)
		return err;

	return create_hyp_mappings(vcpu, vcpu + 1, PAGE_HYP);
}

void kvm_arch_vcpu_postcreate(struct kvm_vcpu *vcpu)
{
}

void kvm_arch_vcpu_destroy(struct kvm_vcpu *vcpu)
{
	if (vcpu->arch.has_run_once && unlikely(!irqchip_in_kernel(vcpu->kvm)))
		static_branch_dec(&userspace_irqchip_in_use);

	kvm_mmu_free_memory_cache(&vcpu->arch.mmu_page_cache);
	kvm_timer_vcpu_terminate(vcpu);
	kvm_pmu_vcpu_destroy(vcpu);

	kvm_arm_vcpu_destroy(vcpu);
}

int kvm_cpu_has_pending_timer(struct kvm_vcpu *vcpu)
{
	return kvm_timer_is_pending(vcpu);
}

void kvm_arch_vcpu_blocking(struct kvm_vcpu *vcpu)
{
	/*
	 * If we're about to block (most likely because we've just hit a
	 * WFI), we need to sync back the state of the GIC CPU interface
	 * so that we have the latest PMR and group enables. This ensures
	 * that kvm_arch_vcpu_runnable has up-to-date data to decide
	 * whether we have pending interrupts.
	 *
	 * For the same reason, we want to tell GICv4 that we need
	 * doorbells to be signalled, should an interrupt become pending.
	 */
	preempt_disable();
	kvm_vgic_vmcr_sync(vcpu);
	vgic_v4_put(vcpu, true);
	preempt_enable();
}

void kvm_arch_vcpu_unblocking(struct kvm_vcpu *vcpu)
{
	preempt_disable();
	vgic_v4_load(vcpu);
	preempt_enable();
}

void kvm_arch_vcpu_load(struct kvm_vcpu *vcpu, int cpu)
{
	struct kvm_s2_mmu *mmu;
	int *last_ran;

	mmu = vcpu->arch.hw_mmu;
	last_ran = this_cpu_ptr(mmu->last_vcpu_ran);

	/*
	 * We guarantee that both TLBs and I-cache are private to each
	 * vcpu. If detecting that a vcpu from the same VM has
	 * previously run on the same physical CPU, call into the
	 * hypervisor code to nuke the relevant contexts.
	 *
	 * We might get preempted before the vCPU actually runs, but
	 * over-invalidation doesn't affect correctness.
	 */
	if (*last_ran != vcpu->vcpu_id) {
		kvm_call_hyp(__kvm_flush_cpu_context, mmu);
		*last_ran = vcpu->vcpu_id;
	}

	vcpu->cpu = cpu;

	kvm_vgic_load(vcpu);
	kvm_timer_vcpu_load(vcpu);
	if (has_vhe())
		kvm_vcpu_load_sysregs_vhe(vcpu);
	kvm_arch_vcpu_load_fp(vcpu);
	kvm_vcpu_pmu_restore_guest(vcpu);
	if (kvm_arm_is_pvtime_enabled(&vcpu->arch))
		kvm_make_request(KVM_REQ_RECORD_STEAL, vcpu);

	if (single_task_running())
		vcpu_clear_wfx_traps(vcpu);
	else
		vcpu_set_wfx_traps(vcpu);

	if (vcpu_has_ptrauth(vcpu))
		vcpu_ptrauth_disable(vcpu);
	kvm_arch_vcpu_load_debug_state_flags(vcpu);
}

void kvm_arch_vcpu_put(struct kvm_vcpu *vcpu)
{
	kvm_arch_vcpu_put_debug_state_flags(vcpu);
	kvm_arch_vcpu_put_fp(vcpu);
	if (has_vhe())
		kvm_vcpu_put_sysregs_vhe(vcpu);
	kvm_timer_vcpu_put(vcpu);
	kvm_vgic_put(vcpu);
	kvm_vcpu_pmu_restore_host(vcpu);

	vcpu->cpu = -1;
}

static void vcpu_power_off(struct kvm_vcpu *vcpu)
{
	vcpu->arch.power_off = true;
	kvm_make_request(KVM_REQ_SLEEP, vcpu);
	kvm_vcpu_kick(vcpu);
}

int kvm_arch_vcpu_ioctl_get_mpstate(struct kvm_vcpu *vcpu,
				    struct kvm_mp_state *mp_state)
{
	if (vcpu->arch.power_off)
		mp_state->mp_state = KVM_MP_STATE_STOPPED;
	else
		mp_state->mp_state = KVM_MP_STATE_RUNNABLE;

	return 0;
}

int kvm_arch_vcpu_ioctl_set_mpstate(struct kvm_vcpu *vcpu,
				    struct kvm_mp_state *mp_state)
{
	int ret = 0;

	switch (mp_state->mp_state) {
	case KVM_MP_STATE_RUNNABLE:
		vcpu->arch.power_off = false;
		break;
	case KVM_MP_STATE_STOPPED:
		vcpu_power_off(vcpu);
		break;
	default:
		ret = -EINVAL;
	}

	return ret;
}

/**
 * kvm_arch_vcpu_runnable - determine if the vcpu can be scheduled
 * @v:		The VCPU pointer
 *
 * If the guest CPU is not waiting for interrupts or an interrupt line is
 * asserted, the CPU is by definition runnable.
 */
int kvm_arch_vcpu_runnable(struct kvm_vcpu *v)
{
	bool irq_lines = *vcpu_hcr(v) & (HCR_VI | HCR_VF);
	return ((irq_lines || kvm_vgic_vcpu_pending_irq(v))
		&& !v->arch.power_off && !v->arch.pause);
}

bool kvm_arch_vcpu_in_kernel(struct kvm_vcpu *vcpu)
{
	return vcpu_mode_priv(vcpu);
}

/* Just ensure a guest exit from a particular CPU */
static void exit_vm_noop(void *info)
{
}

void force_vm_exit(const cpumask_t *mask)
{
	preempt_disable();
	smp_call_function_many(mask, exit_vm_noop, NULL, true);
	preempt_enable();
}

/**
 * need_new_vmid_gen - check that the VMID is still valid
 * @vmid: The VMID to check
 *
 * return true if there is a new generation of VMIDs being used
 *
 * The hardware supports a limited set of values with the value zero reserved
 * for the host, so we check if an assigned value belongs to a previous
 * generation, which requires us to assign a new value. If we're the first to
 * use a VMID for the new generation, we must flush necessary caches and TLBs
 * on all CPUs.
 */
static bool need_new_vmid_gen(struct kvm_vmid *vmid)
{
	u64 current_vmid_gen = atomic64_read(&kvm_vmid_gen);
	smp_rmb(); /* Orders read of kvm_vmid_gen and kvm->arch.vmid */
	return unlikely(READ_ONCE(vmid->vmid_gen) != current_vmid_gen);
}

/**
 * update_vmid - Update the vmid with a valid VMID for the current generation
 * @vmid: The stage-2 VMID information struct
 */
static void update_vmid(struct kvm_vmid *vmid)
{
	if (!need_new_vmid_gen(vmid))
		return;

	spin_lock(&kvm_vmid_lock);

	/*
	 * We need to re-check the vmid_gen here to ensure that if another vcpu
	 * already allocated a valid vmid for this vm, then this vcpu should
	 * use the same vmid.
	 */
	if (!need_new_vmid_gen(vmid)) {
		spin_unlock(&kvm_vmid_lock);
		return;
	}

	/* First user of a new VMID generation? */
	if (unlikely(kvm_next_vmid == 0)) {
		atomic64_inc(&kvm_vmid_gen);
		kvm_next_vmid = 1;

		/*
		 * On SMP we know no other CPUs can use this CPU's or each
		 * other's VMID after force_vm_exit returns since the
		 * kvm_vmid_lock blocks them from reentry to the guest.
		 */
		force_vm_exit(cpu_all_mask);
		/*
		 * Now broadcast TLB + ICACHE invalidation over the inner
		 * shareable domain to make sure all data structures are
		 * clean.
		 */
		kvm_call_hyp(__kvm_flush_vm_context);
	}

	vmid->vmid = kvm_next_vmid;
	kvm_next_vmid++;
	kvm_next_vmid &= (1 << kvm_get_vmid_bits()) - 1;

	smp_wmb();
	WRITE_ONCE(vmid->vmid_gen, atomic64_read(&kvm_vmid_gen));

	spin_unlock(&kvm_vmid_lock);
}

static int kvm_vcpu_first_run_init(struct kvm_vcpu *vcpu)
{
	struct kvm *kvm = vcpu->kvm;
	int ret = 0;

	if (likely(vcpu->arch.has_run_once))
		return 0;

	if (!kvm_arm_vcpu_is_finalized(vcpu))
		return -EPERM;

	vcpu->arch.has_run_once = true;

	kvm_arm_vcpu_init_debug(vcpu);

	if (likely(irqchip_in_kernel(kvm))) {
		/*
		 * Map the VGIC hardware resources before running a vcpu the
		 * first time on this VM.
		 */
		ret = kvm_vgic_map_resources(kvm);
		if (ret)
			return ret;
	} else {
		/*
		 * Tell the rest of the code that there are userspace irqchip
		 * VMs in the wild.
		 */
		static_branch_inc(&userspace_irqchip_in_use);
	}

	ret = kvm_timer_enable(vcpu);
	if (ret)
		return ret;

	ret = kvm_arm_pmu_v3_enable(vcpu);

	return ret;
}

bool kvm_arch_intc_initialized(struct kvm *kvm)
{
	return vgic_initialized(kvm);
}

void kvm_arm_halt_guest(struct kvm *kvm)
{
	int i;
	struct kvm_vcpu *vcpu;

	kvm_for_each_vcpu(i, vcpu, kvm)
		vcpu->arch.pause = true;
	kvm_make_all_cpus_request(kvm, KVM_REQ_SLEEP);
}

void kvm_arm_resume_guest(struct kvm *kvm)
{
	int i;
	struct kvm_vcpu *vcpu;

	kvm_for_each_vcpu(i, vcpu, kvm) {
		vcpu->arch.pause = false;
		rcuwait_wake_up(kvm_arch_vcpu_get_wait(vcpu));
	}
}

static void vcpu_req_sleep(struct kvm_vcpu *vcpu)
{
	struct rcuwait *wait = kvm_arch_vcpu_get_wait(vcpu);

	rcuwait_wait_event(wait,
			   (!vcpu->arch.power_off) &&(!vcpu->arch.pause),
			   TASK_INTERRUPTIBLE);

	if (vcpu->arch.power_off || vcpu->arch.pause) {
		/* Awaken to handle a signal, request we sleep again later. */
		kvm_make_request(KVM_REQ_SLEEP, vcpu);
	}

	/*
	 * Make sure we will observe a potential reset request if we've
	 * observed a change to the power state. Pairs with the smp_wmb() in
	 * kvm_psci_vcpu_on().
	 */
	smp_rmb();
}

static int kvm_vcpu_initialized(struct kvm_vcpu *vcpu)
{
	return vcpu->arch.target >= 0;
}

static void check_vcpu_requests(struct kvm_vcpu *vcpu)
{
	if (kvm_request_pending(vcpu)) {
		if (kvm_check_request(KVM_REQ_SLEEP, vcpu))
			vcpu_req_sleep(vcpu);

		if (kvm_check_request(KVM_REQ_VCPU_RESET, vcpu))
			kvm_reset_vcpu(vcpu);

		/*
		 * Clear IRQ_PENDING requests that were made to guarantee
		 * that a VCPU sees new virtual interrupts.
		 */
		kvm_check_request(KVM_REQ_IRQ_PENDING, vcpu);

		if (kvm_check_request(KVM_REQ_RECORD_STEAL, vcpu))
			kvm_update_stolen_time(vcpu);

		if (kvm_check_request(KVM_REQ_RELOAD_GICv4, vcpu)) {
			/* The distributor enable bits were changed */
			preempt_disable();
			vgic_v4_put(vcpu, false);
			vgic_v4_load(vcpu);
			preempt_enable();
		}

		if (kvm_check_request(KVM_REQ_RELOAD_PMU, vcpu))
			kvm_pmu_handle_pmcr(vcpu,
					    __vcpu_sys_reg(vcpu, PMCR_EL0));
	}
}

static bool vcpu_mode_is_bad_32bit(struct kvm_vcpu *vcpu)
{
	if (likely(!vcpu_mode_is_32bit(vcpu)))
		return false;

	return !system_supports_32bit_el0() ||
		static_branch_unlikely(&arm64_mismatched_32bit_el0);
}

/**
 * kvm_arch_vcpu_ioctl_run - the main VCPU run function to execute guest code
 * @vcpu:	The VCPU pointer
 *
 * This function is called through the VCPU_RUN ioctl called from user space. It
 * will execute VM code in a loop until the time slice for the process is used
 * or some emulation is needed from user space in which case the function will
 * return with return value 0 and with the kvm_run structure filled in with the
 * required data for the requested emulation.
 */
int kvm_arch_vcpu_ioctl_run(struct kvm_vcpu *vcpu)
{
	struct kvm_run *run = vcpu->run;
	int ret;

	if (unlikely(!kvm_vcpu_initialized(vcpu)))
		return -ENOEXEC;

	ret = kvm_vcpu_first_run_init(vcpu);
	if (ret)
		return ret;

	if (run->exit_reason == KVM_EXIT_MMIO) {
		ret = kvm_handle_mmio_return(vcpu);
		if (ret)
			return ret;
	}

	vcpu_load(vcpu);

	if (run->immediate_exit) {
		ret = -EINTR;
		goto out;
	}

	kvm_sigset_activate(vcpu);

	ret = 1;
	run->exit_reason = KVM_EXIT_UNKNOWN;
	while (ret > 0) {
		/*
		 * Check conditions before entering the guest
		 */
		cond_resched();

		update_vmid(&vcpu->arch.hw_mmu->vmid);

		check_vcpu_requests(vcpu);

		/*
		 * Preparing the interrupts to be injected also
		 * involves poking the GIC, which must be done in a
		 * non-preemptible context.
		 */
		preempt_disable();

		kvm_pmu_flush_hwstate(vcpu);

		local_irq_disable();

		kvm_vgic_flush_hwstate(vcpu);

		/*
		 * Exit if we have a signal pending so that we can deliver the
		 * signal to user space.
		 */
		if (signal_pending(current)) {
			ret = -EINTR;
			run->exit_reason = KVM_EXIT_INTR;
		}

		/*
		 * If we're using a userspace irqchip, then check if we need
		 * to tell a userspace irqchip about timer or PMU level
		 * changes and if so, exit to userspace (the actual level
		 * state gets updated in kvm_timer_update_run and
		 * kvm_pmu_update_run below).
		 */
		if (static_branch_unlikely(&userspace_irqchip_in_use)) {
			if (kvm_timer_should_notify_user(vcpu) ||
			    kvm_pmu_should_notify_user(vcpu)) {
				ret = -EINTR;
				run->exit_reason = KVM_EXIT_INTR;
			}
		}

		/*
		 * Ensure we set mode to IN_GUEST_MODE after we disable
		 * interrupts and before the final VCPU requests check.
		 * See the comment in kvm_vcpu_exiting_guest_mode() and
		 * Documentation/virt/kvm/vcpu-requests.rst
		 */
		smp_store_mb(vcpu->mode, IN_GUEST_MODE);

		if (ret <= 0 || need_new_vmid_gen(&vcpu->arch.hw_mmu->vmid) ||
		    kvm_request_pending(vcpu)) {
			vcpu->mode = OUTSIDE_GUEST_MODE;
			isb(); /* Ensure work in x_flush_hwstate is committed */
			kvm_pmu_sync_hwstate(vcpu);
			if (static_branch_unlikely(&userspace_irqchip_in_use))
				kvm_timer_sync_user(vcpu);
			kvm_vgic_sync_hwstate(vcpu);
			local_irq_enable();
			preempt_enable();
			continue;
		}

		kvm_arm_setup_debug(vcpu);

		/**************************************************************
		 * Enter the guest
		 */
		trace_kvm_entry(*vcpu_pc(vcpu));
		guest_enter_irqoff();

		ret = kvm_call_hyp_ret(__kvm_vcpu_run, vcpu);

		vcpu->mode = OUTSIDE_GUEST_MODE;
		vcpu->stat.exits++;
		/*
		 * Back from guest
		 *************************************************************/

		kvm_arm_clear_debug(vcpu);

		/*
		 * We must sync the PMU state before the vgic state so
		 * that the vgic can properly sample the updated state of the
		 * interrupt line.
		 */
		kvm_pmu_sync_hwstate(vcpu);

		/*
		 * Sync the vgic state before syncing the timer state because
		 * the timer code needs to know if the virtual timer
		 * interrupts are active.
		 */
		kvm_vgic_sync_hwstate(vcpu);

		/*
		 * Sync the timer hardware state before enabling interrupts as
		 * we don't want vtimer interrupts to race with syncing the
		 * timer virtual interrupt state.
		 */
		if (static_branch_unlikely(&userspace_irqchip_in_use))
			kvm_timer_sync_user(vcpu);

		kvm_arch_vcpu_ctxsync_fp(vcpu);

		/*
		 * We may have taken a host interrupt in HYP mode (ie
		 * while executing the guest). This interrupt is still
		 * pending, as we haven't serviced it yet!
		 *
		 * We're now back in SVC mode, with interrupts
		 * disabled.  Enabling the interrupts now will have
		 * the effect of taking the interrupt again, in SVC
		 * mode this time.
		 */
		local_irq_enable();

		/*
		 * We do local_irq_enable() before calling guest_exit() so
		 * that if a timer interrupt hits while running the guest we
		 * account that tick as being spent in the guest.  We enable
		 * preemption after calling guest_exit() so that if we get
		 * preempted we make sure ticks after that is not counted as
		 * guest time.
		 */
		guest_exit();
		trace_kvm_exit(ret, kvm_vcpu_trap_get_class(vcpu), *vcpu_pc(vcpu));

		/* Exit types that need handling before we can be preempted */
		handle_exit_early(vcpu, ret);

		preempt_enable();

		/*
		 * The ARMv8 architecture doesn't give the hypervisor
		 * a mechanism to prevent a guest from dropping to AArch32 EL0
		 * if implemented by the CPU. If we spot the guest in such
		 * state and that we decided it wasn't supposed to do so (like
		 * with the asymmetric AArch32 case), return to userspace with
		 * a fatal error.
		 */
		if (vcpu_mode_is_bad_32bit(vcpu)) {
			/*
			 * As we have caught the guest red-handed, decide that
			 * it isn't fit for purpose anymore by making the vcpu
			 * invalid. The VMM can try and fix it by issuing  a
			 * KVM_ARM_VCPU_INIT if it really wants to.
			 */
			vcpu->arch.target = -1;
			ret = ARM_EXCEPTION_IL;
		}

		ret = handle_exit(vcpu, ret);
	}

	/* Tell userspace about in-kernel device output levels */
	if (unlikely(!irqchip_in_kernel(vcpu->kvm))) {
		kvm_timer_update_run(vcpu);
		kvm_pmu_update_run(vcpu);
	}

	kvm_sigset_deactivate(vcpu);

out:
	/*
	 * In the unlikely event that we are returning to userspace
	 * with pending exceptions or PC adjustment, commit these
	 * adjustments in order to give userspace a consistent view of
	 * the vcpu state. Note that this relies on __kvm_adjust_pc()
	 * being preempt-safe on VHE.
	 */
	if (unlikely(vcpu->arch.flags & (KVM_ARM64_PENDING_EXCEPTION |
					 KVM_ARM64_INCREMENT_PC)))
		kvm_call_hyp(__kvm_adjust_pc, vcpu);

	vcpu_put(vcpu);
	return ret;
}

static int vcpu_interrupt_line(struct kvm_vcpu *vcpu, int number, bool level)
{
	int bit_index;
	bool set;
	unsigned long *hcr;

	if (number == KVM_ARM_IRQ_CPU_IRQ)
		bit_index = __ffs(HCR_VI);
	else /* KVM_ARM_IRQ_CPU_FIQ */
		bit_index = __ffs(HCR_VF);

	hcr = vcpu_hcr(vcpu);
	if (level)
		set = test_and_set_bit(bit_index, hcr);
	else
		set = test_and_clear_bit(bit_index, hcr);

	/*
	 * If we didn't change anything, no need to wake up or kick other CPUs
	 */
	if (set == level)
		return 0;

	/*
	 * The vcpu irq_lines field was updated, wake up sleeping VCPUs and
	 * trigger a world-switch round on the running physical CPU to set the
	 * virtual IRQ/FIQ fields in the HCR appropriately.
	 */
	kvm_make_request(KVM_REQ_IRQ_PENDING, vcpu);
	kvm_vcpu_kick(vcpu);

	return 0;
}

int kvm_vm_ioctl_irq_line(struct kvm *kvm, struct kvm_irq_level *irq_level,
			  bool line_status)
{
	u32 irq = irq_level->irq;
	unsigned int irq_type, vcpu_idx, irq_num;
	int nrcpus = atomic_read(&kvm->online_vcpus);
	struct kvm_vcpu *vcpu = NULL;
	bool level = irq_level->level;

	irq_type = (irq >> KVM_ARM_IRQ_TYPE_SHIFT) & KVM_ARM_IRQ_TYPE_MASK;
	vcpu_idx = (irq >> KVM_ARM_IRQ_VCPU_SHIFT) & KVM_ARM_IRQ_VCPU_MASK;
	vcpu_idx += ((irq >> KVM_ARM_IRQ_VCPU2_SHIFT) & KVM_ARM_IRQ_VCPU2_MASK) * (KVM_ARM_IRQ_VCPU_MASK + 1);
	irq_num = (irq >> KVM_ARM_IRQ_NUM_SHIFT) & KVM_ARM_IRQ_NUM_MASK;

	trace_kvm_irq_line(irq_type, vcpu_idx, irq_num, irq_level->level);

	switch (irq_type) {
	case KVM_ARM_IRQ_TYPE_CPU:
		if (irqchip_in_kernel(kvm))
			return -ENXIO;

		if (vcpu_idx >= nrcpus)
			return -EINVAL;

		vcpu = kvm_get_vcpu(kvm, vcpu_idx);
		if (!vcpu)
			return -EINVAL;

		if (irq_num > KVM_ARM_IRQ_CPU_FIQ)
			return -EINVAL;

		return vcpu_interrupt_line(vcpu, irq_num, level);
	case KVM_ARM_IRQ_TYPE_PPI:
		if (!irqchip_in_kernel(kvm))
			return -ENXIO;

		if (vcpu_idx >= nrcpus)
			return -EINVAL;

		vcpu = kvm_get_vcpu(kvm, vcpu_idx);
		if (!vcpu)
			return -EINVAL;

		if (irq_num < VGIC_NR_SGIS || irq_num >= VGIC_NR_PRIVATE_IRQS)
			return -EINVAL;

		return kvm_vgic_inject_irq(kvm, vcpu->vcpu_id, irq_num, level, NULL);
	case KVM_ARM_IRQ_TYPE_SPI:
		if (!irqchip_in_kernel(kvm))
			return -ENXIO;

		if (irq_num < VGIC_NR_PRIVATE_IRQS)
			return -EINVAL;

		return kvm_vgic_inject_irq(kvm, 0, irq_num, level, NULL);
	}

	return -EINVAL;
}

static int kvm_vcpu_set_target(struct kvm_vcpu *vcpu,
			       const struct kvm_vcpu_init *init)
{
	unsigned int i, ret;
	int phys_target = kvm_target_cpu();

	if (init->target != phys_target)
		return -EINVAL;

	/*
	 * Secondary and subsequent calls to KVM_ARM_VCPU_INIT must
	 * use the same target.
	 */
	if (vcpu->arch.target != -1 && vcpu->arch.target != init->target)
		return -EINVAL;

	/* -ENOENT for unknown features, -EINVAL for invalid combinations. */
	for (i = 0; i < sizeof(init->features) * 8; i++) {
		bool set = (init->features[i / 32] & (1 << (i % 32)));

		if (set && i >= KVM_VCPU_MAX_FEATURES)
			return -ENOENT;

		/*
		 * Secondary and subsequent calls to KVM_ARM_VCPU_INIT must
		 * use the same feature set.
		 */
		if (vcpu->arch.target != -1 && i < KVM_VCPU_MAX_FEATURES &&
		    test_bit(i, vcpu->arch.features) != set)
			return -EINVAL;

		if (set)
			set_bit(i, vcpu->arch.features);
	}

	vcpu->arch.target = phys_target;

	/* Now we know what it is, we can reset it. */
	ret = kvm_reset_vcpu(vcpu);
	if (ret) {
		vcpu->arch.target = -1;
		bitmap_zero(vcpu->arch.features, KVM_VCPU_MAX_FEATURES);
	}

	return ret;
}

static int kvm_arch_vcpu_ioctl_vcpu_init(struct kvm_vcpu *vcpu,
					 struct kvm_vcpu_init *init)
{
	int ret;

	ret = kvm_vcpu_set_target(vcpu, init);
	if (ret)
		return ret;

	/*
	 * Ensure a rebooted VM will fault in RAM pages and detect if the
	 * guest MMU is turned off and flush the caches as needed.
	 *
	 * S2FWB enforces all memory accesses to RAM being cacheable,
	 * ensuring that the data side is always coherent. We still
	 * need to invalidate the I-cache though, as FWB does *not*
	 * imply CTR_EL0.DIC.
	 */
	if (vcpu->arch.has_run_once) {
		if (!cpus_have_final_cap(ARM64_HAS_STAGE2_FWB))
			stage2_unmap_vm(vcpu->kvm);
		else
			icache_inval_all_pou();
	}

	vcpu_reset_hcr(vcpu);

	/*
	 * Handle the "start in power-off" case.
	 */
	if (test_bit(KVM_ARM_VCPU_POWER_OFF, vcpu->arch.features))
		vcpu_power_off(vcpu);
	else
		vcpu->arch.power_off = false;

	return 0;
}

static int kvm_arm_vcpu_set_attr(struct kvm_vcpu *vcpu,
				 struct kvm_device_attr *attr)
{
	int ret = -ENXIO;

	switch (attr->group) {
	default:
		ret = kvm_arm_vcpu_arch_set_attr(vcpu, attr);
		break;
	}

	return ret;
}

static int kvm_arm_vcpu_get_attr(struct kvm_vcpu *vcpu,
				 struct kvm_device_attr *attr)
{
	int ret = -ENXIO;

	switch (attr->group) {
	default:
		ret = kvm_arm_vcpu_arch_get_attr(vcpu, attr);
		break;
	}

	return ret;
}

static int kvm_arm_vcpu_has_attr(struct kvm_vcpu *vcpu,
				 struct kvm_device_attr *attr)
{
	int ret = -ENXIO;

	switch (attr->group) {
	default:
		ret = kvm_arm_vcpu_arch_has_attr(vcpu, attr);
		break;
	}

	return ret;
}

static int kvm_arm_vcpu_get_events(struct kvm_vcpu *vcpu,
				   struct kvm_vcpu_events *events)
{
	memset(events, 0, sizeof(*events));

	return __kvm_arm_vcpu_get_events(vcpu, events);
}

static int kvm_arm_vcpu_set_events(struct kvm_vcpu *vcpu,
				   struct kvm_vcpu_events *events)
{
	int i;

	/* check whether the reserved field is zero */
	for (i = 0; i < ARRAY_SIZE(events->reserved); i++)
		if (events->reserved[i])
			return -EINVAL;

	/* check whether the pad field is zero */
	for (i = 0; i < ARRAY_SIZE(events->exception.pad); i++)
		if (events->exception.pad[i])
			return -EINVAL;

	return __kvm_arm_vcpu_set_events(vcpu, events);
}

long kvm_arch_vcpu_ioctl(struct file *filp,
			 unsigned int ioctl, unsigned long arg)
{
	struct kvm_vcpu *vcpu = filp->private_data;
	void __user *argp = (void __user *)arg;
	struct kvm_device_attr attr;
	long r;

	switch (ioctl) {
	case KVM_ARM_VCPU_INIT: {
		struct kvm_vcpu_init init;

		r = -EFAULT;
		if (copy_from_user(&init, argp, sizeof(init)))
			break;

		r = kvm_arch_vcpu_ioctl_vcpu_init(vcpu, &init);
		break;
	}
	case KVM_SET_ONE_REG:
	case KVM_GET_ONE_REG: {
		struct kvm_one_reg reg;

		r = -ENOEXEC;
		if (unlikely(!kvm_vcpu_initialized(vcpu)))
			break;

		r = -EFAULT;
		if (copy_from_user(&reg, argp, sizeof(reg)))
			break;

		if (ioctl == KVM_SET_ONE_REG)
			r = kvm_arm_set_reg(vcpu, &reg);
		else
			r = kvm_arm_get_reg(vcpu, &reg);
		break;
	}
	case KVM_GET_REG_LIST: {
		struct kvm_reg_list __user *user_list = argp;
		struct kvm_reg_list reg_list;
		unsigned n;

		r = -ENOEXEC;
		if (unlikely(!kvm_vcpu_initialized(vcpu)))
			break;

		r = -EPERM;
		if (!kvm_arm_vcpu_is_finalized(vcpu))
			break;

		r = -EFAULT;
		if (copy_from_user(&reg_list, user_list, sizeof(reg_list)))
			break;
		n = reg_list.n;
		reg_list.n = kvm_arm_num_regs(vcpu);
		if (copy_to_user(user_list, &reg_list, sizeof(reg_list)))
			break;
		r = -E2BIG;
		if (n < reg_list.n)
			break;
		r = kvm_arm_copy_reg_indices(vcpu, user_list->reg);
		break;
	}
	case KVM_SET_DEVICE_ATTR: {
		r = -EFAULT;
		if (copy_from_user(&attr, argp, sizeof(attr)))
			break;
		r = kvm_arm_vcpu_set_attr(vcpu, &attr);
		break;
	}
	case KVM_GET_DEVICE_ATTR: {
		r = -EFAULT;
		if (copy_from_user(&attr, argp, sizeof(attr)))
			break;
		r = kvm_arm_vcpu_get_attr(vcpu, &attr);
		break;
	}
	case KVM_HAS_DEVICE_ATTR: {
		r = -EFAULT;
		if (copy_from_user(&attr, argp, sizeof(attr)))
			break;
		r = kvm_arm_vcpu_has_attr(vcpu, &attr);
		break;
	}
	case KVM_GET_VCPU_EVENTS: {
		struct kvm_vcpu_events events;

		if (kvm_arm_vcpu_get_events(vcpu, &events))
			return -EINVAL;

		if (copy_to_user(argp, &events, sizeof(events)))
			return -EFAULT;

		return 0;
	}
	case KVM_SET_VCPU_EVENTS: {
		struct kvm_vcpu_events events;

		if (copy_from_user(&events, argp, sizeof(events)))
			return -EFAULT;

		return kvm_arm_vcpu_set_events(vcpu, &events);
	}
	case KVM_ARM_VCPU_FINALIZE: {
		int what;

		if (!kvm_vcpu_initialized(vcpu))
			return -ENOEXEC;

		if (get_user(what, (const int __user *)argp))
			return -EFAULT;

		return kvm_arm_vcpu_finalize(vcpu, what);
	}
	default:
		r = -EINVAL;
	}

	return r;
}

void kvm_arch_sync_dirty_log(struct kvm *kvm, struct kvm_memory_slot *memslot)
{

}

void kvm_arch_flush_remote_tlbs_memslot(struct kvm *kvm,
					const struct kvm_memory_slot *memslot)
{
	kvm_flush_remote_tlbs(kvm);
}

static int kvm_vm_ioctl_set_device_addr(struct kvm *kvm,
					struct kvm_arm_device_addr *dev_addr)
{
	unsigned long dev_id, type;

	dev_id = (dev_addr->id & KVM_ARM_DEVICE_ID_MASK) >>
		KVM_ARM_DEVICE_ID_SHIFT;
	type = (dev_addr->id & KVM_ARM_DEVICE_TYPE_MASK) >>
		KVM_ARM_DEVICE_TYPE_SHIFT;

	switch (dev_id) {
	case KVM_ARM_DEVICE_VGIC_V2:
		if (!vgic_present)
			return -ENXIO;
		return kvm_vgic_addr(kvm, type, &dev_addr->addr, true);
	default:
		return -ENODEV;
	}
}

long kvm_arch_vm_ioctl(struct file *filp,
		       unsigned int ioctl, unsigned long arg)
{
	struct kvm *kvm = filp->private_data;
	void __user *argp = (void __user *)arg;

	switch (ioctl) {
	case KVM_CREATE_IRQCHIP: {
		int ret;
		if (!vgic_present)
			return -ENXIO;
		mutex_lock(&kvm->lock);
		ret = kvm_vgic_create(kvm, KVM_DEV_TYPE_ARM_VGIC_V2);
		mutex_unlock(&kvm->lock);
		return ret;
	}
	case KVM_ARM_SET_DEVICE_ADDR: {
		struct kvm_arm_device_addr dev_addr;

		if (copy_from_user(&dev_addr, argp, sizeof(dev_addr)))
			return -EFAULT;
		return kvm_vm_ioctl_set_device_addr(kvm, &dev_addr);
	}
	case KVM_ARM_PREFERRED_TARGET: {
		int err;
		struct kvm_vcpu_init init;

		err = kvm_vcpu_preferred_target(&init);
		if (err)
			return err;

		if (copy_to_user(argp, &init, sizeof(init)))
			return -EFAULT;

		return 0;
	}
	case KVM_ARM_MTE_COPY_TAGS: {
		struct kvm_arm_copy_mte_tags copy_tags;

		if (copy_from_user(&copy_tags, argp, sizeof(copy_tags)))
			return -EFAULT;
		return kvm_vm_ioctl_mte_copy_tags(kvm, &copy_tags);
	}
	default:
		return -EINVAL;
	}
}

static unsigned long nvhe_percpu_size(void)
{
	return (unsigned long)CHOOSE_NVHE_SYM(__per_cpu_end) -
		(unsigned long)CHOOSE_NVHE_SYM(__per_cpu_start);
}

static unsigned long nvhe_percpu_order(void)
{
	unsigned long size = nvhe_percpu_size();

	return size ? get_order(size) : 0;
}

/* A lookup table holding the hypervisor VA for each vector slot */
static void *hyp_spectre_vector_selector[BP_HARDEN_EL2_SLOTS];

static void kvm_init_vector_slot(void *base, enum arm64_hyp_spectre_vector slot)
{
	hyp_spectre_vector_selector[slot] = __kvm_vector_slot2addr(base, slot);
}

static int kvm_init_vector_slots(void)
{
	int err;
	void *base;

	base = kern_hyp_va(kvm_ksym_ref(__kvm_hyp_vector));
	kvm_init_vector_slot(base, HYP_VECTOR_DIRECT);

	base = kern_hyp_va(kvm_ksym_ref(__bp_harden_hyp_vecs));
	kvm_init_vector_slot(base, HYP_VECTOR_SPECTRE_DIRECT);

	if (!cpus_have_const_cap(ARM64_SPECTRE_V3A))
		return 0;

	if (!has_vhe()) {
		err = create_hyp_exec_mappings(__pa_symbol(__bp_harden_hyp_vecs),
					       __BP_HARDEN_HYP_VECS_SZ, &base);
		if (err)
			return err;
	}

	kvm_init_vector_slot(base, HYP_VECTOR_INDIRECT);
	kvm_init_vector_slot(base, HYP_VECTOR_SPECTRE_INDIRECT);
	return 0;
}

static void cpu_prepare_hyp_mode(int cpu)
{
	struct kvm_nvhe_init_params *params = per_cpu_ptr_nvhe_sym(kvm_init_params, cpu);
	unsigned long tcr;

	/*
	 * Calculate the raw per-cpu offset without a translation from the
	 * kernel's mapping to the linear mapping, and store it in tpidr_el2
	 * so that we can use adr_l to access per-cpu variables in EL2.
	 * Also drop the KASAN tag which gets in the way...
	 */
	params->tpidr_el2 = (unsigned long)kasan_reset_tag(per_cpu_ptr_nvhe_sym(__per_cpu_start, cpu)) -
			    (unsigned long)kvm_ksym_ref(CHOOSE_NVHE_SYM(__per_cpu_start));

	params->mair_el2 = read_sysreg(mair_el1);

	/*
	 * The ID map may be configured to use an extended virtual address
	 * range. This is only the case if system RAM is out of range for the
	 * currently configured page size and VA_BITS, in which case we will
	 * also need the extended virtual range for the HYP ID map, or we won't
	 * be able to enable the EL2 MMU.
	 *
	 * However, at EL2, there is only one TTBR register, and we can't switch
	 * between translation tables *and* update TCR_EL2.T0SZ at the same
	 * time. Bottom line: we need to use the extended range with *both* our
	 * translation tables.
	 *
	 * So use the same T0SZ value we use for the ID map.
	 */
	tcr = (read_sysreg(tcr_el1) & TCR_EL2_MASK) | TCR_EL2_RES1;
	tcr &= ~TCR_T0SZ_MASK;
	tcr |= (idmap_t0sz & GENMASK(TCR_TxSZ_WIDTH - 1, 0)) << TCR_T0SZ_OFFSET;
	params->tcr_el2 = tcr;

	params->stack_hyp_va = kern_hyp_va(per_cpu(kvm_arm_hyp_stack_page, cpu) + PAGE_SIZE);
	params->pgd_pa = kvm_mmu_get_httbr();
	if (is_protected_kvm_enabled())
		params->hcr_el2 = HCR_HOST_NVHE_PROTECTED_FLAGS;
	else
		params->hcr_el2 = HCR_HOST_NVHE_FLAGS;
	params->vttbr = params->vtcr = 0;

	/*
	 * Flush the init params from the data cache because the struct will
	 * be read while the MMU is off.
	 */
	kvm_flush_dcache_to_poc(params, sizeof(*params));
}

static void hyp_install_host_vector(void)
{
	struct kvm_nvhe_init_params *params;
	struct arm_smccc_res res;

	/* Switch from the HYP stub to our own HYP init vector */
	__hyp_set_vectors(kvm_get_idmap_vector());

	/*
	 * Call initialization code, and switch to the full blown HYP code.
	 * If the cpucaps haven't been finalized yet, something has gone very
	 * wrong, and hyp will crash and burn when it uses any
	 * cpus_have_const_cap() wrapper.
	 */
	BUG_ON(!system_capabilities_finalized());
	params = this_cpu_ptr_nvhe_sym(kvm_init_params);
	arm_smccc_1_1_hvc(KVM_HOST_SMCCC_FUNC(__kvm_hyp_init), virt_to_phys(params), &res);
	WARN_ON(res.a0 != SMCCC_RET_SUCCESS);
}

static void cpu_init_hyp_mode(void)
{
	hyp_install_host_vector();

	/*
	 * Disabling SSBD on a non-VHE system requires us to enable SSBS
	 * at EL2.
	 */
	if (this_cpu_has_cap(ARM64_SSBS) &&
	    arm64_get_spectre_v4_state() == SPECTRE_VULNERABLE) {
		kvm_call_hyp_nvhe(__kvm_enable_ssbs);
	}
}

static void cpu_hyp_reset(void)
{
	if (!is_kernel_in_hyp_mode())
		__hyp_reset_vectors();
}

/*
 * EL2 vectors can be mapped and rerouted in a number of ways,
 * depending on the kernel configuration and CPU present:
 *
 * - If the CPU is affected by Spectre-v2, the hardening sequence is
 *   placed in one of the vector slots, which is executed before jumping
 *   to the real vectors.
 *
 * - If the CPU also has the ARM64_SPECTRE_V3A cap, the slot
 *   containing the hardening sequence is mapped next to the idmap page,
 *   and executed before jumping to the real vectors.
 *
 * - If the CPU only has the ARM64_SPECTRE_V3A cap, then an
 *   empty slot is selected, mapped next to the idmap page, and
 *   executed before jumping to the real vectors.
 *
 * Note that ARM64_SPECTRE_V3A is somewhat incompatible with
 * VHE, as we don't have hypervisor-specific mappings. If the system
 * is VHE and yet selects this capability, it will be ignored.
 */
static void cpu_set_hyp_vector(void)
{
	struct bp_hardening_data *data = this_cpu_ptr(&bp_hardening_data);
	void *vector = hyp_spectre_vector_selector[data->slot];

	if (!is_protected_kvm_enabled())
		*this_cpu_ptr_hyp_sym(kvm_hyp_vector) = (unsigned long)vector;
	else
		kvm_call_hyp_nvhe(__pkvm_cpu_set_vector, data->slot);
}

static void cpu_hyp_reinit(void)
{
	kvm_init_host_cpu_context(&this_cpu_ptr_hyp_sym(kvm_host_data)->host_ctxt);

	cpu_hyp_reset();

	if (is_kernel_in_hyp_mode())
		kvm_timer_init_vhe();
	else
		cpu_init_hyp_mode();

	cpu_set_hyp_vector();

	kvm_arm_init_debug();

	if (vgic_present)
		kvm_vgic_init_cpu_hardware();
}

static void _kvm_arch_hardware_enable(void *discard)
{
	if (!__this_cpu_read(kvm_arm_hardware_enabled)) {
		cpu_hyp_reinit();
		__this_cpu_write(kvm_arm_hardware_enabled, 1);
	}
}

int kvm_arch_hardware_enable(void)
{
	_kvm_arch_hardware_enable(NULL);
	return 0;
}

static void _kvm_arch_hardware_disable(void *discard)
{
	if (__this_cpu_read(kvm_arm_hardware_enabled)) {
		cpu_hyp_reset();
		__this_cpu_write(kvm_arm_hardware_enabled, 0);
	}
}

void kvm_arch_hardware_disable(void)
{
	if (!is_protected_kvm_enabled())
		_kvm_arch_hardware_disable(NULL);
}

#ifdef CONFIG_CPU_PM
static int hyp_init_cpu_pm_notifier(struct notifier_block *self,
				    unsigned long cmd,
				    void *v)
{
	/*
	 * kvm_arm_hardware_enabled is left with its old value over
	 * PM_ENTER->PM_EXIT. It is used to indicate PM_EXIT should
	 * re-enable hyp.
	 */
	switch (cmd) {
	case CPU_PM_ENTER:
		if (__this_cpu_read(kvm_arm_hardware_enabled))
			/*
			 * don't update kvm_arm_hardware_enabled here
			 * so that the hardware will be re-enabled
			 * when we resume. See below.
			 */
			cpu_hyp_reset();

		return NOTIFY_OK;
	case CPU_PM_ENTER_FAILED:
	case CPU_PM_EXIT:
		if (__this_cpu_read(kvm_arm_hardware_enabled))
			/* The hardware was enabled before suspend. */
			cpu_hyp_reinit();

		return NOTIFY_OK;

	default:
		return NOTIFY_DONE;
	}
}

static struct notifier_block hyp_init_cpu_pm_nb = {
	.notifier_call = hyp_init_cpu_pm_notifier,
};

static void hyp_cpu_pm_init(void)
{
	if (!is_protected_kvm_enabled())
		cpu_pm_register_notifier(&hyp_init_cpu_pm_nb);
}
static void hyp_cpu_pm_exit(void)
{
	if (!is_protected_kvm_enabled())
		cpu_pm_unregister_notifier(&hyp_init_cpu_pm_nb);
}
#else
static inline void hyp_cpu_pm_init(void)
{
}
static inline void hyp_cpu_pm_exit(void)
{
}
#endif

static void init_cpu_logical_map(void)
{
	unsigned int cpu;

	/*
	 * Copy the MPIDR <-> logical CPU ID mapping to hyp.
	 * Only copy the set of online CPUs whose features have been chacked
	 * against the finalized system capabilities. The hypervisor will not
	 * allow any other CPUs from the `possible` set to boot.
	 */
	for_each_online_cpu(cpu)
		hyp_cpu_logical_map[cpu] = cpu_logical_map(cpu);
}

#define init_psci_0_1_impl_state(config, what)	\
	config.psci_0_1_ ## what ## _implemented = psci_ops.what

static bool init_psci_relay(void)
{
	/*
	 * If PSCI has not been initialized, protected KVM cannot install
	 * itself on newly booted CPUs.
	 */
	if (!psci_ops.get_version) {
		kvm_err("Cannot initialize protected mode without PSCI\n");
		return false;
	}

	kvm_host_psci_config.version = psci_ops.get_version();

	if (kvm_host_psci_config.version == PSCI_VERSION(0, 1)) {
		kvm_host_psci_config.function_ids_0_1 = get_psci_0_1_function_ids();
		init_psci_0_1_impl_state(kvm_host_psci_config, cpu_suspend);
		init_psci_0_1_impl_state(kvm_host_psci_config, cpu_on);
		init_psci_0_1_impl_state(kvm_host_psci_config, cpu_off);
		init_psci_0_1_impl_state(kvm_host_psci_config, migrate);
	}
	return true;
}

static int init_common_resources(void)
{
	return kvm_set_ipa_limit();
}

static int init_subsystems(void)
{
	int err = 0;

	/*
	 * Enable hardware so that subsystem initialisation can access EL2.
	 */
	on_each_cpu(_kvm_arch_hardware_enable, NULL, 1);

	/*
	 * Register CPU lower-power notifier
	 */
	hyp_cpu_pm_init();

	/*
	 * Init HYP view of VGIC
	 */
	err = kvm_vgic_hyp_init();
	switch (err) {
	case 0:
		vgic_present = true;
		break;
	case -ENODEV:
	case -ENXIO:
		vgic_present = false;
		err = 0;
		break;
	default:
		goto out;
	}

	/*
	 * Init HYP architected timer support
	 */
	err = kvm_timer_hyp_init(vgic_present);
	if (err)
		goto out;

	kvm_perf_init();
	kvm_sys_reg_table_init();

out:
	if (err || !is_protected_kvm_enabled())
		on_each_cpu(_kvm_arch_hardware_disable, NULL, 1);

	return err;
}

static void teardown_hyp_mode(void)
{
	int cpu;

	free_hyp_pgds();
	for_each_possible_cpu(cpu) {
		free_page(per_cpu(kvm_arm_hyp_stack_page, cpu));
		free_pages(kvm_arm_hyp_percpu_base[cpu], nvhe_percpu_order());
	}
}

static int do_pkvm_init(u32 hyp_va_bits)
{
	void *per_cpu_base = kvm_ksym_ref(kvm_arm_hyp_percpu_base);
	int ret;

	preempt_disable();
	hyp_install_host_vector();
	ret = kvm_call_hyp_nvhe(__pkvm_init, hyp_mem_base, hyp_mem_size,
				num_possible_cpus(), kern_hyp_va(per_cpu_base),
				hyp_va_bits);
	preempt_enable();

	return ret;
}

static int kvm_hyp_init_protection(u32 hyp_va_bits)
{
	void *addr = phys_to_virt(hyp_mem_base);
	int ret;

	kvm_nvhe_sym(id_aa64mmfr0_el1_sys_val) = read_sanitised_ftr_reg(SYS_ID_AA64MMFR0_EL1);
	kvm_nvhe_sym(id_aa64mmfr1_el1_sys_val) = read_sanitised_ftr_reg(SYS_ID_AA64MMFR1_EL1);

	ret = create_hyp_mappings(addr, addr + hyp_mem_size, PAGE_HYP);
	if (ret)
		return ret;

	ret = do_pkvm_init(hyp_va_bits);
	if (ret)
		return ret;

	free_hyp_pgds();

	return 0;
}

/**
 * Inits Hyp-mode on all online CPUs
 */
static int init_hyp_mode(void)
{
	u32 hyp_va_bits;
	int cpu;
	int err = -ENOMEM;

	/*
	 * The protected Hyp-mode cannot be initialized if the memory pool
	 * allocation has failed.
	 */
	if (is_protected_kvm_enabled() && !hyp_mem_base)
		goto out_err;

	/*
	 * Allocate Hyp PGD and setup Hyp identity mapping
	 */
	err = kvm_mmu_init(&hyp_va_bits);
	if (err)
		goto out_err;

	/*
	 * Allocate stack pages for Hypervisor-mode
	 */
	for_each_possible_cpu(cpu) {
		unsigned long stack_page;

		stack_page = __get_free_page(GFP_KERNEL);
		if (!stack_page) {
			err = -ENOMEM;
			goto out_err;
		}

		per_cpu(kvm_arm_hyp_stack_page, cpu) = stack_page;
	}

	/*
	 * Allocate and initialize pages for Hypervisor-mode percpu regions.
	 */
	for_each_possible_cpu(cpu) {
		struct page *page;
		void *page_addr;

		page = alloc_pages(GFP_KERNEL, nvhe_percpu_order());
		if (!page) {
			err = -ENOMEM;
			goto out_err;
		}

		page_addr = page_address(page);
		memcpy(page_addr, CHOOSE_NVHE_SYM(__per_cpu_start), nvhe_percpu_size());
		kvm_arm_hyp_percpu_base[cpu] = (unsigned long)page_addr;
	}

	/*
	 * Map the Hyp-code called directly from the host
	 */
	err = create_hyp_mappings(kvm_ksym_ref(__hyp_text_start),
				  kvm_ksym_ref(__hyp_text_end), PAGE_HYP_EXEC);
	if (err) {
		kvm_err("Cannot map world-switch code\n");
		goto out_err;
	}

	err = create_hyp_mappings(kvm_ksym_ref(__hyp_rodata_start),
				  kvm_ksym_ref(__hyp_rodata_end), PAGE_HYP_RO);
	if (err) {
		kvm_err("Cannot map .hyp.rodata section\n");
		goto out_err;
	}

	err = create_hyp_mappings(kvm_ksym_ref(__start_rodata),
				  kvm_ksym_ref(__end_rodata), PAGE_HYP_RO);
	if (err) {
		kvm_err("Cannot map rodata section\n");
		goto out_err;
	}

	/*
	 * .hyp.bss is guaranteed to be placed at the beginning of the .bss
	 * section thanks to an assertion in the linker script. Map it RW and
	 * the rest of .bss RO.
	 */
	err = create_hyp_mappings(kvm_ksym_ref(__hyp_bss_start),
				  kvm_ksym_ref(__hyp_bss_end), PAGE_HYP);
	if (err) {
		kvm_err("Cannot map hyp bss section: %d\n", err);
		goto out_err;
	}

	err = create_hyp_mappings(kvm_ksym_ref(__hyp_bss_end),
				  kvm_ksym_ref(__bss_stop), PAGE_HYP_RO);
	if (err) {
		kvm_err("Cannot map bss section\n");
		goto out_err;
	}

	/*
	 * Map the Hyp stack pages
	 */
	for_each_possible_cpu(cpu) {
		char *stack_page = (char *)per_cpu(kvm_arm_hyp_stack_page, cpu);
		err = create_hyp_mappings(stack_page, stack_page + PAGE_SIZE,
					  PAGE_HYP);

		if (err) {
			kvm_err("Cannot map hyp stack\n");
			goto out_err;
		}
	}

	for_each_possible_cpu(cpu) {
		char *percpu_begin = (char *)kvm_arm_hyp_percpu_base[cpu];
		char *percpu_end = percpu_begin + nvhe_percpu_size();

		/* Map Hyp percpu pages */
		err = create_hyp_mappings(percpu_begin, percpu_end, PAGE_HYP);
		if (err) {
			kvm_err("Cannot map hyp percpu region\n");
			goto out_err;
		}

		/* Prepare the CPU initialization parameters */
		cpu_prepare_hyp_mode(cpu);
	}

	if (is_protected_kvm_enabled()) {
		init_cpu_logical_map();

		if (!init_psci_relay()) {
			err = -ENODEV;
<<<<<<< HEAD
			goto out_err;
		}
	}

	if (is_protected_kvm_enabled()) {
		err = kvm_hyp_init_protection(hyp_va_bits);
		if (err) {
			kvm_err("Failed to init hyp memory protection\n");
			goto out_err;
		}
=======
			goto out_err;
		}
	}

	if (is_protected_kvm_enabled()) {
		err = kvm_hyp_init_protection(hyp_va_bits);
		if (err) {
			kvm_err("Failed to init hyp memory protection\n");
			goto out_err;
		}
>>>>>>> e48bf29c
	}

	return 0;

out_err:
	teardown_hyp_mode();
	kvm_err("error initializing Hyp mode: %d\n", err);
	return err;
}

static void _kvm_host_prot_finalize(void *discard)
{
	WARN_ON(kvm_call_hyp_nvhe(__pkvm_prot_finalize));
}

static inline int pkvm_mark_hyp(phys_addr_t start, phys_addr_t end)
{
	return kvm_call_hyp_nvhe(__pkvm_mark_hyp, start, end);
}

#define pkvm_mark_hyp_section(__section)		\
	pkvm_mark_hyp(__pa_symbol(__section##_start),	\
			__pa_symbol(__section##_end))

static int finalize_hyp_mode(void)
{
	int cpu, ret;

	if (!is_protected_kvm_enabled())
		return 0;

	ret = pkvm_mark_hyp_section(__hyp_idmap_text);
	if (ret)
		return ret;

	ret = pkvm_mark_hyp_section(__hyp_text);
	if (ret)
		return ret;

	ret = pkvm_mark_hyp_section(__hyp_rodata);
	if (ret)
		return ret;

	ret = pkvm_mark_hyp_section(__hyp_bss);
	if (ret)
		return ret;

	ret = pkvm_mark_hyp(hyp_mem_base, hyp_mem_base + hyp_mem_size);
	if (ret)
		return ret;

	for_each_possible_cpu(cpu) {
		phys_addr_t start = virt_to_phys((void *)kvm_arm_hyp_percpu_base[cpu]);
		phys_addr_t end = start + (PAGE_SIZE << nvhe_percpu_order());

		ret = pkvm_mark_hyp(start, end);
		if (ret)
			return ret;

		start = virt_to_phys((void *)per_cpu(kvm_arm_hyp_stack_page, cpu));
		end = start + PAGE_SIZE;
		ret = pkvm_mark_hyp(start, end);
		if (ret)
			return ret;
	}

	/*
	 * Flip the static key upfront as that may no longer be possible
	 * once the host stage 2 is installed.
	 */
	static_branch_enable(&kvm_protected_mode_initialized);
	on_each_cpu(_kvm_host_prot_finalize, NULL, 1);

	return 0;
}

static void check_kvm_target_cpu(void *ret)
{
	*(int *)ret = kvm_target_cpu();
}

struct kvm_vcpu *kvm_mpidr_to_vcpu(struct kvm *kvm, unsigned long mpidr)
{
	struct kvm_vcpu *vcpu;
	int i;

	mpidr &= MPIDR_HWID_BITMASK;
	kvm_for_each_vcpu(i, vcpu, kvm) {
		if (mpidr == kvm_vcpu_get_mpidr_aff(vcpu))
			return vcpu;
	}
	return NULL;
}

bool kvm_arch_has_irq_bypass(void)
{
	return true;
}

int kvm_arch_irq_bypass_add_producer(struct irq_bypass_consumer *cons,
				      struct irq_bypass_producer *prod)
{
	struct kvm_kernel_irqfd *irqfd =
		container_of(cons, struct kvm_kernel_irqfd, consumer);

	return kvm_vgic_v4_set_forwarding(irqfd->kvm, prod->irq,
					  &irqfd->irq_entry);
}
void kvm_arch_irq_bypass_del_producer(struct irq_bypass_consumer *cons,
				      struct irq_bypass_producer *prod)
{
	struct kvm_kernel_irqfd *irqfd =
		container_of(cons, struct kvm_kernel_irqfd, consumer);

	kvm_vgic_v4_unset_forwarding(irqfd->kvm, prod->irq,
				     &irqfd->irq_entry);
}

void kvm_arch_irq_bypass_stop(struct irq_bypass_consumer *cons)
{
	struct kvm_kernel_irqfd *irqfd =
		container_of(cons, struct kvm_kernel_irqfd, consumer);

	kvm_arm_halt_guest(irqfd->kvm);
}

void kvm_arch_irq_bypass_start(struct irq_bypass_consumer *cons)
{
	struct kvm_kernel_irqfd *irqfd =
		container_of(cons, struct kvm_kernel_irqfd, consumer);

	kvm_arm_resume_guest(irqfd->kvm);
}

/**
 * Initialize Hyp-mode and memory mappings on all CPUs.
 */
int kvm_arch_init(void *opaque)
{
	int err;
	int ret, cpu;
	bool in_hyp_mode;

	if (!is_hyp_mode_available()) {
		kvm_info("HYP mode not available\n");
		return -ENODEV;
	}

	in_hyp_mode = is_kernel_in_hyp_mode();

	if (cpus_have_final_cap(ARM64_WORKAROUND_DEVICE_LOAD_ACQUIRE) ||
	    cpus_have_final_cap(ARM64_WORKAROUND_1508412))
		kvm_info("Guests without required CPU erratum workarounds can deadlock system!\n" \
			 "Only trusted guests should be used on this system.\n");

	for_each_online_cpu(cpu) {
		smp_call_function_single(cpu, check_kvm_target_cpu, &ret, 1);
		if (ret < 0) {
			kvm_err("Error, CPU %d not supported!\n", cpu);
			return -ENODEV;
		}
	}

	err = init_common_resources();
	if (err)
		return err;

	err = kvm_arm_init_sve();
	if (err)
		return err;

	if (!in_hyp_mode) {
		err = init_hyp_mode();
		if (err)
			goto out_err;
	}

	err = kvm_init_vector_slots();
	if (err) {
		kvm_err("Cannot initialise vector slots\n");
		goto out_err;
	}

	err = init_subsystems();
	if (err)
		goto out_hyp;

	if (!in_hyp_mode) {
		err = finalize_hyp_mode();
		if (err) {
			kvm_err("Failed to finalize Hyp protection\n");
			goto out_hyp;
		}
	}

	if (is_protected_kvm_enabled()) {
		kvm_info("Protected nVHE mode initialized successfully\n");
	} else if (in_hyp_mode) {
		kvm_info("VHE mode initialized successfully\n");
	} else {
		kvm_info("Hyp mode initialized successfully\n");
	}

	return 0;

out_hyp:
	hyp_cpu_pm_exit();
	if (!in_hyp_mode)
		teardown_hyp_mode();
out_err:
	return err;
}

/* NOP: Compiling as a module not supported */
void kvm_arch_exit(void)
{
	kvm_perf_teardown();
}

static int __init early_kvm_mode_cfg(char *arg)
{
	if (!arg)
		return -EINVAL;

	if (strcmp(arg, "protected") == 0) {
		kvm_mode = KVM_MODE_PROTECTED;
		return 0;
	}

	if (strcmp(arg, "nvhe") == 0 && !WARN_ON(is_kernel_in_hyp_mode()))
		return 0;

	return -EINVAL;
}
early_param("kvm-arm.mode", early_kvm_mode_cfg);

enum kvm_mode kvm_get_mode(void)
{
	return kvm_mode;
}

static int arm_init(void)
{
	int rc = kvm_init(NULL, sizeof(struct kvm_vcpu), 0, THIS_MODULE);
	return rc;
}

module_init(arm_init);<|MERGE_RESOLUTION|>--- conflicted
+++ resolved
@@ -1929,7 +1929,6 @@
 
 		if (!init_psci_relay()) {
 			err = -ENODEV;
-<<<<<<< HEAD
 			goto out_err;
 		}
 	}
@@ -1940,18 +1939,6 @@
 			kvm_err("Failed to init hyp memory protection\n");
 			goto out_err;
 		}
-=======
-			goto out_err;
-		}
-	}
-
-	if (is_protected_kvm_enabled()) {
-		err = kvm_hyp_init_protection(hyp_va_bits);
-		if (err) {
-			kvm_err("Failed to init hyp memory protection\n");
-			goto out_err;
-		}
->>>>>>> e48bf29c
 	}
 
 	return 0;
