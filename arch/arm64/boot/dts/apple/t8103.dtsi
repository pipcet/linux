// SPDX-License-Identifier: GPL-2.0+ OR MIT
/*
 * Apple T8103 "M1" SoC
 *
 * Other names: H13G, "Tonga"
 *
 * Copyright The Asahi Linux Contributors
 */

#include <dt-bindings/soc/ascii.h>
#include <dt-bindings/interrupt-controller/apple-aic.h>
#include <dt-bindings/interrupt-controller/irq.h>

#define APPLE_PINMUX(pin, func) ((pin) | ((func) << 16))
#define APPLE_PIN(pinmux) ((pinmux) & 0xffff)
#define APPLE_FUNC(pinmux) ((pinmux) >> 16)

/ {
	compatible = "apple,t8103", "apple,arm-platform";

	#address-cells = <2>;
	#size-cells = <2>;

	cpus {
		#address-cells = <2>;
		#size-cells = <0>;

		cpu0: cpu@0 {
			compatible = "apple,icestorm";
			device_type = "cpu";
			reg = <0x0 0x0>;
			enable-method = "spin-table";
			cpu-release-addr = <0 0>; /* To be filled by loader */
			apple,cluster = <0>;
		};

		cpu1: cpu@1 {
			compatible = "apple,icestorm";
			device_type = "cpu";
			reg = <0x0 0x1>;
			enable-method = "spin-table";
			cpu-release-addr = <0 0>; /* To be filled by loader */
			apple,cluster = <0>;
		};

		cpu2: cpu@2 {
			compatible = "apple,icestorm";
			device_type = "cpu";
			reg = <0x0 0x2>;
			enable-method = "spin-table";
			cpu-release-addr = <0 0>; /* To be filled by loader */
			apple,cluster = <0>;
		};

		cpu3: cpu@3 {
			compatible = "apple,icestorm";
			device_type = "cpu";
			reg = <0x0 0x3>;
			enable-method = "spin-table";
			cpu-release-addr = <0 0>; /* To be filled by loader */
			apple,cluster = <0>;
		};

		cpu4: cpu@10100 {
			compatible = "apple,firestorm";
			device_type = "cpu";
			reg = <0x0 0x10100>;
			enable-method = "spin-table";
			cpu-release-addr = <0 0>; /* To be filled by loader */
			apple,cluster = <1>;
		};

		cpu5: cpu@10101 {
			compatible = "apple,firestorm";
			device_type = "cpu";
			reg = <0x0 0x10101>;
			enable-method = "spin-table";
			cpu-release-addr = <0 0>; /* To be filled by loader */
			apple,cluster = <1>;
		};

		cpu6: cpu@10102 {
			compatible = "apple,firestorm";
			device_type = "cpu";
			reg = <0x0 0x10102>;
			enable-method = "spin-table";
			cpu-release-addr = <0 0>; /* To be filled by loader */
			apple,cluster = <1>;
		};

		cpu7: cpu@10103 {
			compatible = "apple,firestorm";
			device_type = "cpu";
			reg = <0x0 0x10103>;
			enable-method = "spin-table";
			cpu-release-addr = <0 0>; /* To be filled by loader */
			apple,cluster = <1>;
		};
	};

	fiq: interrupt-controller {
	        compatible = "apple,fiq";
		#interrupt-cells = <3>;
		interrupt-controller;
	};

	timer {
		compatible = "arm,armv8-timer";
		interrupt-parent = <&fiq>;
		interrupt-names = "phys", "virt", "hyp-phys", "hyp-virt";
		interrupts = <AIC_FIQ AIC_TMR_GUEST_PHYS IRQ_TYPE_LEVEL_HIGH>,
			     <AIC_FIQ AIC_TMR_GUEST_VIRT IRQ_TYPE_LEVEL_HIGH>,
			     <AIC_FIQ AIC_TMR_HV_PHYS IRQ_TYPE_LEVEL_HIGH>,
			     <AIC_FIQ AIC_TMR_HV_VIRT IRQ_TYPE_LEVEL_HIGH>;
	};

	clk24: clock-24m {
		compatible = "fixed-clock";
		#clock-cells = <0>;
		clock-frequency = <24000000>;
		clock-output-names = "clk24";
	};

	soc {
		compatible = "simple-bus";
		#address-cells = <2>;
		#size-cells = <2>;

		ranges;
		dma-ranges;
		nonposted-mmio;

		cpufreq: cpufreq@210e00000 {
			compatible = "apple,pmgr-cpufreq-m1";
			reg = <0x2 0x10e00000 0x0 0x100000   0x2 0x11e00000 0x0 0x100000
				0x2 0x3b700000 0x0 0x100000   0x2 0x00200000 0x0 0x200000>;
			tunable-ecpu-states = <0x1aaaa 0x22c 0x1075f 0x26d 0xc031 0x2a6 0x963c 0x300 0x7c07 0x35b>;
			tunable-pcpu-states = <0x1aaaa 0x254 0x1352d 0x27d 0xf26c 0x2a3 0xc760 0x2a9 0xaaaa 0x2d1 0x9425 0x2e4 0x82e1 0x310 0x7537 0x320 0x6b33 0x342 0x62c3 0x377 0x5c5a 0x3a0 0x55ad 0x3d2 0x52af 0x3d2 0x516c 0x3d2 0x4fe6 0x3d2>;
			tunable-pcpu-fast-dcfg = <0x133 0x55555340>;
			tunable-pcpu-fast-freq = <0x888>;
		};

		serial0: serial@235200000 {
			compatible = "apple,s5l-uart";
			reg = <0x2 0x35200000 0x0 0x1000>;
			reg-io-width = <4>;
			interrupt-parent = <&aic>;
			interrupts = <AIC_IRQ 605 IRQ_TYPE_LEVEL_HIGH>;
			/*
			 * TODO: figure out the clocking properly, there may
			 * be a third selectable clock.
			 */
			clocks = <&clk24>, <&clk24>;
			clock-names = "uart", "clk_uart_baud0";
			status = "disabled";
		};

		aic: interrupt-controller@23b100000 {
			compatible = "apple,t8103-aic", "apple,aic";
			#interrupt-cells = <3>;
			interrupt-controller;
			reg = <0x2 0x3b100000 0x0 0x8000>;
		};

<<<<<<< HEAD
=======
		dwc3_0_dart_0: iommu@382f00000 {
			compatible = "apple,t8103-dart";
			reg = <0x3 0x82f00000 0x0 0x4000>;
			interrupt-parent = <&aic>;
			interrupts = <AIC_IRQ 781 IRQ_TYPE_LEVEL_HIGH>;
			#iommu-cells = <1>;
		};

		dwc3_0_dart_1: iommu@382f80000 {
			compatible = "apple,t8103-dart";
			reg = <0x3 0x82f80000 0x0 0x4000>;
			interrupt-parent = <&aic>;
			interrupts = <AIC_IRQ 781 IRQ_TYPE_LEVEL_HIGH>;
			#iommu-cells = <1>;
		};

		dwc3_0: usb@382280000{
			compatible = "snps,dwc3";
			reg = <0x3 0x82280000 0x0 0x100000>;
			interrupt-parent = <&aic>;
			interrupts = <AIC_IRQ 777 IRQ_TYPE_LEVEL_HIGH>;
			dr_mode = "host";
			iommus = <&dwc3_0_dart_0 0>, <&dwc3_0_dart_1 1>;
		};

		dwc3_1_dart_0: iommu@502f00000 {
			compatible = "apple,t8103-dart";
			reg = <0x5 0x02f00000 0x0 0x4000>;
			interrupt-parent = <&aic>;
			interrupts = <AIC_IRQ 861 IRQ_TYPE_LEVEL_HIGH>;
			#iommu-cells = <1>;
		};

		dwc3_1_dart_1: iommu@502f80000 {
			compatible = "apple,t8103-dart";
			reg = <0x5 0x02f80000 0x0 0x4000>;
			interrupt-parent = <&aic>;
			interrupts = <AIC_IRQ 861 IRQ_TYPE_LEVEL_HIGH>;
			#iommu-cells = <1>;
		};

		dwc3_1: usb@502280000{
			compatible = "snps,dwc3";
			reg = <0x5 0x02280000 0x0 0x100000>;
			interrupt-parent = <&aic>;
			interrupts = <AIC_IRQ 857 IRQ_TYPE_LEVEL_HIGH>;
			dr_mode = "host";
			iommus = <&dwc3_1_dart_0 0>, <&dwc3_1_dart_1 1>;
		};

		gpio_clk: gpio_clk@23b700130 {
		    compatible = "apple,pmgr-clk-gate";
		    #clock-cells = <0>;
		    reg = <0x2 0x3b700130 0x0 0x8>;
		    clocks = <&clk24>;
		    clock-output-names = "gpio_clk";
		};

		gpio: pinctrl@23c100000 {
		    compatible = "apple,t8103-pinctrl", "apple,pinctrl";
		    reg = <0x2 0x3c100000 0x0 0x100000>;
		    pin-count = <212>;

		    interrupts = <0 190 4   0 191 4   0 192 4   0 193 4   0 194 4   0 195 4   0 196 4>;

		    clocks = <&gpio_clk>;

		    gpio-controller;
		    #gpio-cells = <2>;
		    gpio-ranges = <&gpio 0 0 212>;

                    interrupt-parent = <&aic>;
		    interrupt-controller;
		    #interrupt-cells = <2>;

		    i2c0_pins: i2c0_pins {
			pins = "gpio192", "gpio188";
			function = "periph";
		    };

		    pcie_clkreq_pins: pcie_clkreq_pins {
			pins = "gpio150", "gpio151", "gpio32";
			function = "periph";
		    };

			pcie_pins: pcie-pins {
				pinmux = <APPLE_PINMUX(150, 1)>,
					 <APPLE_PINMUX(151, 1)>,
					 <APPLE_PINMUX(32, 1)>;
			};
		};

		nub_gpio_clk: nub_gpio_clk@23d280080 {
		    compatible = "apple,pmgr-clk-gate";
		    #clock-cells = <0>;
		    reg = <0x2 0x3d280080 0x0 0x8>;
		    clocks = <&clk24>;
		    clock-output-names = "nub_gpio_clk";
		};

		sio_busif_clk: sio_busif_clk@23b7001c0 {
			compatible = "apple,pmgr-clk-gate";
			#clock-cells = <0>;
			reg = <0x2 0x3b7001c0 0x0 0x8>;
			clocks = <&clk24>;
			clock-output-names = "sio_busif_clk";
		};

		sio_clk: sio_clk@23b7001c8 {
			compatible = "apple,pmgr-clk-gate";
			#clock-cells = <0>;
			reg = <0x2 0x3b7001c8 0x0 0x8>;
			clocks = <&sio_busif_clk>;
			clock-output-names = "sio_clk";
		};

		nub_gpio: pinctrl@23d1f0000 {
		    compatible = "apple,t8103-pinctrl", "apple,pinctrl";
		    reg = <0x2 0x3d1f0000 0x0 0x4000>;

			interrupts = <AIC_IRQ 330 IRQ_TYPE_LEVEL_HIGH
			              AIC_IRQ 331 IRQ_TYPE_LEVEL_HIGH
			              AIC_IRQ 332 IRQ_TYPE_LEVEL_HIGH
			              AIC_IRQ 333 IRQ_TYPE_LEVEL_HIGH
			              AIC_IRQ 334 IRQ_TYPE_LEVEL_HIGH
			              AIC_IRQ 335 IRQ_TYPE_LEVEL_HIGH
			              AIC_IRQ 336 IRQ_TYPE_LEVEL_HIGH>;

		    clocks = <&nub_gpio_clk>;

		    gpio-controller;
		    #gpio-cells = <2>;
		    gpio-ranges = <&nub_gpio 0 221 23>;

                    interrupt-parent = <&aic>;
		    interrupt-controller;
		    #interrupt-cells = <2>;
		};

		spi_p_clk: spi_p_clk@23b700218 {
		    compatible = "apple,pmgr-clk-gate";
		    #clock-cells = <0>;
		    reg = <0x2 0x3b700218 0x0 0x8>;
		    clocks = <&sio_clk>;
		    clock-output-names = "spi_p_clk";
		};

		spi3_clk: spi3_clk@23b700258 {
		    compatible = "apple,pmgr-clk-gate";
		    #clock-cells = <0>;
		    reg = <0x2 0x3b700258 0x0 0x8>;
		    clocks = <&spi_p_clk>;
		    clock-output-names = "spi3_clk";
		};

		spi3: spi@23510c000 {
		    compatible = "apple,spi-mc-m1";
		    reg = <0x2 0x3510c000 0x0 0x4000>;
		    interrupts = <0 617 4>;
		    //clocks = <&spi3_clk>;
                    interrupt-parent = <&aic>;
                    clocks = <&clk24>;
		    cs-gpios = <&gpio 49 0>;
		    #address-cells = <1>;
		    #size-cells = <0>;

		    keyboard@0 {
			compatible = "input,applespi-kbd-v1";
			reg = <0>;
			spi-max-frequency = <2000000>;
			spien-gpios = <&gpio 195 0>;
			irq-gpios = <&nub_gpio 13 0>;
			interrupt-parent = <&nub_gpio>;
			interrupts = <13 8>;
		    };
		};

		pcie0_dart_0: dart@681008000 {
			compatible = "apple,t8103-dart";
			reg = <0x6 0x81008000 0x0 0x4000>;
			#iommu-cells = <1>;
			interrupt-parent = <&aic>;
			interrupts = <AIC_IRQ 696 IRQ_TYPE_LEVEL_HIGH>;
		};

		pcie0_dart_1: dart@682008000 {
			compatible = "apple,t8103-dart";
			reg = <0x6 0x82008000 0x0 0x4000>;
			#iommu-cells = <1>;
			interrupt-parent = <&aic>;
			interrupts = <AIC_IRQ 699 IRQ_TYPE_LEVEL_HIGH>;
		};

		pcie0_dart_2: dart@683008000 {
			compatible = "apple,t8103-dart";
			reg = <0x6 0x83008000 0x0 0x4000>;
			#iommu-cells = <1>;
			interrupt-parent = <&aic>;
			interrupts = <AIC_IRQ 702 IRQ_TYPE_LEVEL_HIGH>;
		};

		smc_mbox: smc_mbox@23e408000 {
		        compatible = "apple,apple-mailbox";
			reg = <0x2 0x3e408000 0 0x4000>;
			#mbox-cells = <1>; /* could be 0, but that requires extra code */
			interrupt-parent = <&aic>;
			interrupts = <0 400 4  0 403 4>;
		};

		smc_asc: smc_asc@23e400000 {
		        compatible = "apple,apple-asc";
			reg = <0x2 0x3e400000 0 0x8000>;
			rproc-name = "smc";
			mboxes = <&smc_mbox 0>;
			#mbox-cells = <1>;
			endpoints = <0>;
			smc_asc_mgmt: smc_asc_mgmt@0 {
				compatible = "apple,apple-asc-mgmt", "apple,apple-asc-system-endpoint";
				mboxes = <&smc_asc 0x0>;
				rprocs = <&smc_asc>;
			};
			smc_asc_panic: smc_asc_panic@1 {
				compatible = "apple,apple-asc-panic", "apple,apple-asc-system-endpoint";
				mboxes = <&smc_asc 0x1>;
				rprocs = <&smc_asc>;
			};
			smc_asc_syslog: smc_asc_syslog@2 {
				compatible = "apple,apple-asc-syslog", "apple,apple-asc-system-endpoint";
				mboxes = <&smc_asc 0x2>;
				rprocs = <&smc_asc>;
			};
			smc_asc_ioreport: smc_asc_ioreport@4 {
				compatible = "apple,apple-asc-ioreport", "apple,apple-asc-system-endpoint";
				mboxes = <&smc_asc 0x4>;
				rprocs = <&smc_asc>;
			};
			smc: smc_asc_smc@20 {
			        compatible = "apple,apple-asc-smc";
				mboxes = <&smc_asc 0x20>;
				rprocs = <&smc_asc>;
				#address-cells = <1>;
				#size-cells = <1>;
				#kvbox-cells = <1>;
				#mbox-cells = <1>;
				smc_gpio: smc_gpio {
					pin-count = <2>;
					pin-prefix = "smc";
					compatible = "kvbox-gpio";
					kvboxes = <&smc 0>;
					kvbox-keys = "gP0d", "gP12";
					kvbox-read-suffix = /bits/ 8 <0x01 0x00 0x00 0x00>;
					kvbox-write-enable = /bits/ 8 <0x01 0x00 0x80 0x00>;
					kvbox-write-disable = /bits/ 8 <0x00 0x00 0x00 0x00>;
					gpio-line-names = "gP0d", "gP12";
				        gpio-controller;
					#gpio-cells = <2>;

#define SMC_IRQ_BATT 0
#define SMC_IRQ_HID 1

#define SMC_PIN(a,b,c,d,description) \
	pin_##a##b##c##d { \
		gpio-line-name = description; \
	        key-read = /bits/ 8 <ASCII_##d ASCII_##c ASCII_##b ASCII_##a 0x01 0x00 0x00 0x00>; \
	        key-write = /bits/ 8 <ASCII_##d ASCII_##c ASCII_##b ASCII_##a>; \
	        data-enable = /bits/ 8 <0x01 0x00 0x00 0x00>; \
	        data-disable = /bits/ 8 <0x00 0x00 0x00 0x00>; \
	}
	     		      		SMC_PIN(g,P,0,d,"PCI power");
					SMC_PIN(g,P,1,2,"backlight power");
				};
				smc_battery {
					compatible = "kvbox-battery";
					mboxes = <&smc 1>;
					kvboxes = <&smc 0>;

					capacity-prop = <FOURCC(S,B,A,S)>;
				};
				smc_adc {
					compatible = "apple,apple-asc-smc-adc";
					kvboxes = <&smc 0>;
					#kvbox-cells = <1>;
				};
				smc_hid {
					compatible = "apple,apple-asc-smc-hid";
					mboxes = <&smc 0>;
					kvboxes = <&smc 0>;
				};
			};
		};

		dcp_mbox: dcp_mbox@231c08000 {
		        compatible = "apple,apple-mailbox";
			reg = <0x2 0x31c08000 0 0x4000>;
			#mbox-cells = <1>; /* could be 0, but that requires extra code */
			interrupt-parent = <&aic>;
			interrupts = <0 0x1ab 4  0 0x1ae 4>;
		};

		dcp_dart: iommu@23130c000 {
			compatible = "apple,t8103-dart";
			reg = <0x2 0x3130c000 0 0x4000>;
			interrupt-parent = <&aic>;
			interrupts = <AIC_IRQ 0x1bd IRQ_TYPE_LEVEL_HIGH>;
			#iommu-cells = <1>;
		};

		dcp_asc: remoteproc@231c00000 {
		        compatible = "apple,apple-asc";
			reg = <0x2 0x31c00000 0 0x8000>;
			rproc-name = "dcp";
			iommus = <&dcp_dart 15>;
			mboxes = <&dcp_mbox 0>;
			#mbox-cells = <1>;
			endpoints = <0>;
			dcp_asc_mgmt: dcp_asc_mgmt@0 {
				compatible = "apple,apple-asc-mgmt", "apple,apple-asc-system-endpoint";
				mboxes = <&dcp_asc 0x0>;
				rprocs = <&dcp_asc>;
				iommus = <&dcp_dart 15>;
			};
			dcp_asc_panic: dcp_asc_panic@1 {
				compatible = "apple,apple-asc-panic", "apple,apple-asc-system-endpoint";
				mboxes = <&dcp_asc 0x1>;
				rprocs = <&dcp_asc>;
				iommus = <&dcp_dart 15>;
			};
			dcp_asc_syslog: dcp_asc_syslog@2 {
				compatible = "apple,apple-asc-syslog", "apple,apple-asc-system-endpoint";
				mboxes = <&dcp_asc 0x2>;
				rprocs = <&dcp_asc>;
				iommus = <&dcp_dart 15>;
			};
			dcp_asc_ioreport: dcp_asc_ioreport@4 {
				compatible = "apple,apple-asc-iorpt", "apple,apple-asc-system-endpoint";
				mboxes = <&dcp_asc 0x4>;
				rprocs = <&dcp_asc>;
				iommus = <&dcp_dart 15>;
			};
			dcp_asc_dcp: dcp_asc_dcp@37 {
				compatible = "apple,apple-asc-dcp", "apple,apple-asc-system-endpoint";
				mboxes = <&dcp_asc 0x37>;
				rprocs = <&dcp_asc>;
				#mbox-cells = <1>; /* could be 0, but requires extra code */
				iommus = <&dcp_dart 15>;
			};
		};

		ans_sart: iommu@27bc50000 {
			compatible = "apple,apple-sart";
			reg = <0x2 0x7bc50000 0x0 0x10000>;
			#iommu-cells = <1>;
		};

		ans_mbox: mbox@277408000 {
			compatible = "apple,apple-mailbox";
			reg = <0x2 0x77408000 0x0 0x8000>;
			interrupt-parent = <&aic>;
			interrupts = <AIC_IRQ 583 IRQ_TYPE_LEVEL_HIGH>, <AIC_IRQ 586 IRQ_TYPE_LEVEL_HIGH>;
			#mbox-cells = <1>; /* could be 0, but requires extra code */
			/* HACK alert: we don't go through the SART, ans_asc does, but the SART doesn't implement a proper iommu, just a startup function... */
			iommus = <&ans_sart 0>;
		};

		ans_asc: remoteproc@277400000 {
		        compatible = "apple,apple-asc";
			reg = <0x2 0x77400000 0 0x8000>;
			rproc-name = "ans";
			mboxes = <&ans_mbox 0>;
			#mbox-cells = <1>;
			endpoints = <0>;
			#address-cells = <2>;
			#size-cells = <2>;
			ans_asc_mgmt: ans_asc_mgmt@0 {
				compatible = "apple,apple-asc-mgmt", "apple,apple-asc-system-endpoint";
				mboxes = <&ans_asc 0x0>;
				rprocs = <&ans_asc>;
			};
			ans_asc_panic: ans_asc_panic@1 {
				compatible = "apple,apple-asc-panic", "apple,apple-asc-system-endpoint";
				mboxes = <&ans_asc 0x1>;
				rprocs = <&ans_asc>;
			};
			ans_asc_syslog: ans_asc_syslog@2 {
				compatible = "apple,apple-asc-iorpt", "apple,apple-asc-system-endpoint";
				mboxes = <&ans_asc 0x2>;
				rprocs = <&ans_asc>;
			};
			ans_asc_ioreport: ans_asc_ioreport@4 {
				compatible = "apple,apple-asc-iorpt", "apple,apple-asc-system-endpoint";
				mboxes = <&ans_asc 0x4>;
				rprocs = <&ans_asc>;
			};
			ans_asc_ans: ans_asc_ans@4 {
				compatible = "apple,apple-asc-ans", "apple,apple-asc-system-endpoint";
				mboxes = <&ans_asc 0x20>;
				#mbox-cells = <1>;
				rprocs = <&ans_asc>;
			};
		};
		ans2_hdd: nvme@27bcc0000 {
                        compatible = "apple,t8103-ans-nvme";
                        reg = <0x2 0x7bcc0000 0x0 0x40000>;
                        interrupt-parent = <&aic>;
                        interrupts = <AIC_IRQ 590 IRQ_TYPE_LEVEL_HIGH>;
		        mboxes = <&ans_asc_ans 0>;
                };

		pcie0: pcie@690000000 {
			compatible = "apple,pcie";
			reg = <0x6 0x90000000 0x0 0x1000000>,
			      <0x6 0x80000000 0x0 0x100000>,
			      <0x6 0x8c000000 0x0 0x100000>,
			      <0x6 0x81000000 0x0 0x4000>,
			      <0x6 0x82000000 0x0 0x4000>,
			      <0x6 0x83000000 0x0 0x4000>;
			reg-names = "config", "rc", "phy", "port0",
				    "port1", "port2";

			interrupt-parent = <&aic>;
			interrupts = <AIC_IRQ 695 IRQ_TYPE_LEVEL_HIGH>,
				     <AIC_IRQ 698 IRQ_TYPE_LEVEL_HIGH>,
				     <AIC_IRQ 701 IRQ_TYPE_LEVEL_HIGH>,
				     <AIC_IRQ 704 IRQ_TYPE_LEVEL_HIGH>,
				     <AIC_IRQ 705 IRQ_TYPE_LEVEL_HIGH>,
				     <AIC_IRQ 706 IRQ_TYPE_LEVEL_HIGH>,
				     <AIC_IRQ 707 IRQ_TYPE_LEVEL_HIGH>,
				     <AIC_IRQ 708 IRQ_TYPE_LEVEL_HIGH>,
				     <AIC_IRQ 709 IRQ_TYPE_LEVEL_HIGH>,
				     <AIC_IRQ 710 IRQ_TYPE_LEVEL_HIGH>,
				     <AIC_IRQ 711 IRQ_TYPE_LEVEL_HIGH>,
				     <AIC_IRQ 712 IRQ_TYPE_LEVEL_HIGH>,
				     <AIC_IRQ 713 IRQ_TYPE_LEVEL_HIGH>,
				     <AIC_IRQ 714 IRQ_TYPE_LEVEL_HIGH>,
				     <AIC_IRQ 715 IRQ_TYPE_LEVEL_HIGH>,
				     <AIC_IRQ 716 IRQ_TYPE_LEVEL_HIGH>,
				     <AIC_IRQ 717 IRQ_TYPE_LEVEL_HIGH>,
				     <AIC_IRQ 718 IRQ_TYPE_LEVEL_HIGH>,
				     <AIC_IRQ 719 IRQ_TYPE_LEVEL_HIGH>,
				     <AIC_IRQ 720 IRQ_TYPE_LEVEL_HIGH>,
				     <AIC_IRQ 721 IRQ_TYPE_LEVEL_HIGH>,
				     <AIC_IRQ 722 IRQ_TYPE_LEVEL_HIGH>,
				     <AIC_IRQ 723 IRQ_TYPE_LEVEL_HIGH>,
				     <AIC_IRQ 724 IRQ_TYPE_LEVEL_HIGH>,
				     <AIC_IRQ 725 IRQ_TYPE_LEVEL_HIGH>,
				     <AIC_IRQ 726 IRQ_TYPE_LEVEL_HIGH>,
				     <AIC_IRQ 727 IRQ_TYPE_LEVEL_HIGH>,
				     <AIC_IRQ 728 IRQ_TYPE_LEVEL_HIGH>,
				     <AIC_IRQ 729 IRQ_TYPE_LEVEL_HIGH>,
				     <AIC_IRQ 730 IRQ_TYPE_LEVEL_HIGH>,
				     <AIC_IRQ 731 IRQ_TYPE_LEVEL_HIGH>,
				     <AIC_IRQ 732 IRQ_TYPE_LEVEL_HIGH>,
				     <AIC_IRQ 733 IRQ_TYPE_LEVEL_HIGH>,
				     <AIC_IRQ 734 IRQ_TYPE_LEVEL_HIGH>,
				     <AIC_IRQ 735 IRQ_TYPE_LEVEL_HIGH>;

			msi-controller;
			msi-parent = <&pcie0>;
			msi-interrupts = <704 32>;

			iommu-map = <0x100 &pcie0_dart_0 0 1>,
				    <0x200 &pcie0_dart_1 0 1>,
				    <0x300 &pcie0_dart_2 0 1>;
			iommu-map-mask = <0xff00>;

			pinctrl-0 = <&pcie_pins>;
			pinctrl-names = "default";

			reset-gpios = <&gpio 152 0   &gpio 153 0   &gpio 33 0>;

			bus-range = <0 15>;
			#address-cells = <3>;
			#size-cells = <2>;
			ranges = <0x43000000 0x6 0xa0000000 0x6 0xa0000000
				  0x0 0x20000000>,
				 <0x02000000 0x0 0xc0000000 0x6 0xc0000000
				  0x0 0x40000000>;

			device_type = "pci";
		};

		watchdog@23d2b0000 {
			compatible = "apple,t8103-wdt";
			reg = <0x2 0x3d2b0000 0x0 0x4000>;
			clocks = <&clk24>;
		};

>>>>>>> b0637b22
		fpwm0: pwm@235044000 {
			compatible = "apple,t8103-fpwm";
			reg = <0x2 0x35044000 0x0 0x4000>;
			clocks = <&clk24>;
			#pwm-cells = <2>;
		};
	};

<<<<<<< HEAD
	leds {
		compatible = "pwm-leds";

		kbd-backlight {
			label = "kbd_backlight";
			function = LED_FUNCTION_KBD_BACKLIGHT;
			color = <LED_COLOR_ID_WHITE>;
			pwm-names = "kbd_backlight";
			pwms = <&fpwm0 0 1000000>;
			max-brightness = <255>;
		};
=======
	backlight: backlight {
		compatible = "apple,apple-m1-backlight";
		max-brightness = <0x20d0000>;
		mboxes = <&dcp_asc_dcp 0>;
		power-gpios = <&smc_gpio 1 0>;
>>>>>>> b0637b22
	};
};<|MERGE_RESOLUTION|>--- conflicted
+++ resolved
@@ -162,8 +162,6 @@
 			reg = <0x2 0x3b100000 0x0 0x8000>;
 		};
 
-<<<<<<< HEAD
-=======
 		dwc3_0_dart_0: iommu@382f00000 {
 			compatible = "apple,t8103-dart";
 			reg = <0x3 0x82f00000 0x0 0x4000>;
@@ -651,7 +649,6 @@
 			clocks = <&clk24>;
 		};
 
->>>>>>> b0637b22
 		fpwm0: pwm@235044000 {
 			compatible = "apple,t8103-fpwm";
 			reg = <0x2 0x35044000 0x0 0x4000>;
@@ -660,7 +657,6 @@
 		};
 	};
 
-<<<<<<< HEAD
 	leds {
 		compatible = "pwm-leds";
 
@@ -672,12 +668,12 @@
 			pwms = <&fpwm0 0 1000000>;
 			max-brightness = <255>;
 		};
-=======
+	};
+
 	backlight: backlight {
 		compatible = "apple,apple-m1-backlight";
 		max-brightness = <0x20d0000>;
 		mboxes = <&dcp_asc_dcp 0>;
 		power-gpios = <&smc_gpio 1 0>;
->>>>>>> b0637b22
 	};
 };