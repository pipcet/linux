--- conflicted
+++ resolved
@@ -759,10 +759,6 @@
 				snps,hird-threshold = /bits/ 8 <0x0>;
 				snps,dis_u2_susphy_quirk;
 				snps,dis_u3_susphy_quirk;
-<<<<<<< HEAD
-				snps,ref-clock-period-ns = <0x29>;
-=======
->>>>>>> 46d2c20b
 				dr_mode = "host";
 			};
 		};
