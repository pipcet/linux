/* SPDX-License-Identifier: GPL-2.0 */
#ifndef _ASM_POWERPC_BOOK3S_32_KUP_H
#define _ASM_POWERPC_BOOK3S_32_KUP_H

#include <asm/bug.h>
#include <asm/book3s/32/mmu-hash.h>

#ifndef __ASSEMBLY__

#ifdef CONFIG_PPC_KUAP

#include <linux/sched.h>

static inline void kuap_update_sr(u32 sr, u32 addr, u32 end)
{
	addr &= 0xf0000000;	/* align addr to start of segment */
	barrier();	/* make sure thread.kuap is updated before playing with SRs */
	while (addr < end) {
		mtsr(sr, addr);
		sr += 0x111;		/* next VSID */
		sr &= 0xf0ffffff;	/* clear VSID overflow */
		addr += 0x10000000;	/* address of next segment */
	}
	isync();	/* Context sync required after mtsr() */
<<<<<<< HEAD
=======
}

static inline void kuap_save_and_lock(struct pt_regs *regs)
{
	unsigned long kuap = current->thread.kuap;
	u32 addr = kuap & 0xf0000000;
	u32 end = kuap << 28;

	regs->kuap = kuap;
	if (unlikely(!kuap))
		return;

	current->thread.kuap = 0;
	kuap_update_sr(mfsr(addr) | SR_KS, addr, end);	/* Set Ks */
}

static inline void kuap_user_restore(struct pt_regs *regs)
{
}

static inline void kuap_kernel_restore(struct pt_regs *regs, unsigned long kuap)
{
	u32 addr = regs->kuap & 0xf0000000;
	u32 end = regs->kuap << 28;

	current->thread.kuap = regs->kuap;

	if (unlikely(regs->kuap == kuap))
		return;

	kuap_update_sr(mfsr(addr) & ~SR_KS, addr, end);	/* Clear Ks */
}

static inline unsigned long kuap_get_and_assert_locked(void)
{
	unsigned long kuap = current->thread.kuap;

	WARN_ON_ONCE(IS_ENABLED(CONFIG_PPC_KUAP_DEBUG) && kuap != 0);

	return kuap;
}

static inline void kuap_assert_locked(void)
{
	kuap_get_and_assert_locked();
>>>>>>> 11e4b63a
}

static __always_inline void allow_user_access(void __user *to, const void __user *from,
					      u32 size, unsigned long dir)
{
	u32 addr, end;

	BUILD_BUG_ON(!__builtin_constant_p(dir));
	BUILD_BUG_ON(dir & ~KUAP_READ_WRITE);

	if (!(dir & KUAP_WRITE))
		return;

	addr = (__force u32)to;

	if (unlikely(addr >= TASK_SIZE || !size))
		return;

	end = min(addr + size, TASK_SIZE);

	current->thread.kuap = (addr & 0xf0000000) | ((((end - 1) >> 28) + 1) & 0xf);
	kuap_update_sr(mfsr(addr) & ~SR_KS, addr, end);	/* Clear Ks */
}

static __always_inline void prevent_user_access(void __user *to, const void __user *from,
						u32 size, unsigned long dir)
{
	u32 addr, end;

	BUILD_BUG_ON(!__builtin_constant_p(dir));

	if (dir & KUAP_CURRENT_WRITE) {
		u32 kuap = current->thread.kuap;

		if (unlikely(!kuap))
			return;

		addr = kuap & 0xf0000000;
		end = kuap << 28;
	} else if (dir & KUAP_WRITE) {
		addr = (__force u32)to;
		end = min(addr + size, TASK_SIZE);

		if (unlikely(addr >= TASK_SIZE || !size))
			return;
	} else {
		return;
	}

	current->thread.kuap = 0;
	kuap_update_sr(mfsr(addr) | SR_KS, addr, end);	/* set Ks */
}

static inline unsigned long prevent_user_access_return(void)
{
	unsigned long flags = current->thread.kuap;
	unsigned long addr = flags & 0xf0000000;
	unsigned long end = flags << 28;
	void __user *to = (__force void __user *)addr;

	if (flags)
		prevent_user_access(to, to, end - addr, KUAP_READ_WRITE);

	return flags;
}

static inline void restore_user_access(unsigned long flags)
{
	unsigned long addr = flags & 0xf0000000;
	unsigned long end = flags << 28;
	void __user *to = (__force void __user *)addr;

	if (flags)
		allow_user_access(to, to, end - addr, KUAP_READ_WRITE);
}

static inline bool
bad_kuap_fault(struct pt_regs *regs, unsigned long address, bool is_write)
{
	unsigned long begin = regs->kuap & 0xf0000000;
	unsigned long end = regs->kuap << 28;

	return is_write && (address < begin || address >= end);
}

#endif /* CONFIG_PPC_KUAP */

#endif /* __ASSEMBLY__ */

#endif /* _ASM_POWERPC_BOOK3S_32_KUP_H */<|MERGE_RESOLUTION|>--- conflicted
+++ resolved
@@ -22,8 +22,6 @@
 		addr += 0x10000000;	/* address of next segment */
 	}
 	isync();	/* Context sync required after mtsr() */
-<<<<<<< HEAD
-=======
 }
 
 static inline void kuap_save_and_lock(struct pt_regs *regs)
@@ -69,7 +67,6 @@
 static inline void kuap_assert_locked(void)
 {
 	kuap_get_and_assert_locked();
->>>>>>> 11e4b63a
 }
 
 static __always_inline void allow_user_access(void __user *to, const void __user *from,
