--- conflicted
+++ resolved
@@ -1010,12 +1010,8 @@
 	if (config->interval_clear)
 		puts(CONSOLE_CLEAR);
 
-<<<<<<< HEAD
-	sprintf(prefix, "%6lu.%09lu%s", (unsigned long) ts->tv_sec, ts->tv_nsec, config->csv_sep);
-=======
 	if (!config->iostat_run)
 		sprintf(prefix, "%6lu.%09lu%s", (unsigned long) ts->tv_sec, ts->tv_nsec, config->csv_sep);
->>>>>>> 11e4b63a
 
 	if ((num_print_interval == 0 && !config->csv_output) || config->interval_clear) {
 		switch (config->aggr_mode) {
