# SPDX-License-Identifier: GPL-2.0
ifneq ($(O),)
ifeq ($(origin O), command line)
	dummy := $(if $(shell cd $(PWD); test -d $(O) || echo $(O)),$(error O=$(O) does not exist),)
	ABSOLUTE_O := $(shell cd $(PWD); cd $(O) ; pwd)
	OUTPUT := $(ABSOLUTE_O)/$(if $(subdir),$(subdir)/)
	COMMAND_O := O=$(ABSOLUTE_O)
ifeq ($(objtree),)
	objtree := $(O)
endif
endif
endif

# check that the output directory actually exists
ifneq ($(OUTPUT),)
OUTDIR := $(shell cd $(OUTPUT) && pwd)
$(if $(OUTDIR),, $(error output directory "$(OUTPUT)" does not exist))
endif

#
# Include saner warnings here, which can catch bugs:
#
EXTRA_WARNINGS := -Wbad-function-cast
EXTRA_WARNINGS += -Wdeclaration-after-statement
EXTRA_WARNINGS += -Wformat-security
EXTRA_WARNINGS += -Wformat-y2k
EXTRA_WARNINGS += -Winit-self
EXTRA_WARNINGS += -Wmissing-declarations
EXTRA_WARNINGS += -Wmissing-prototypes
EXTRA_WARNINGS += -Wnested-externs
EXTRA_WARNINGS += -Wno-system-headers
EXTRA_WARNINGS += -Wold-style-definition
EXTRA_WARNINGS += -Wpacked
EXTRA_WARNINGS += -Wredundant-decls
EXTRA_WARNINGS += -Wstrict-prototypes
EXTRA_WARNINGS += -Wswitch-default
EXTRA_WARNINGS += -Wswitch-enum
EXTRA_WARNINGS += -Wundef
EXTRA_WARNINGS += -Wwrite-strings
EXTRA_WARNINGS += -Wformat
EXTRA_WARNINGS += -Wno-type-limits

# Makefiles suck: This macro sets a default value of $(2) for the
# variable named by $(1), unless the variable has been set by
# environment or command line. This is necessary for CC and AR
# because make sets default values, so the simpler ?= approach
# won't work as expected.
define allow-override
  $(if $(or $(findstring environment,$(origin $(1))),\
            $(findstring command line,$(origin $(1)))),,\
    $(eval $(1) = $(2)))
endef

ifneq ($(LLVM),)
$(call allow-override,CC,clang)
$(call allow-override,AR,llvm-ar)
$(call allow-override,LD,ld.lld)
$(call allow-override,CXX,clang++)
$(call allow-override,STRIP,llvm-strip)
else
# Allow setting various cross-compile vars or setting CROSS_COMPILE as a prefix.
$(call allow-override,CC,$(CROSS_COMPILE)gcc)
$(call allow-override,AR,$(CROSS_COMPILE)ar)
$(call allow-override,LD,$(CROSS_COMPILE)ld)
$(call allow-override,CXX,$(CROSS_COMPILE)g++)
$(call allow-override,STRIP,$(CROSS_COMPILE)strip)
endif

CC_NO_CLANG := $(shell $(CC) -dM -E -x c /dev/null | grep -Fq "__clang__"; echo $$?)

ifneq ($(LLVM),)
HOSTAR  ?= llvm-ar
HOSTCC  ?= clang
HOSTLD  ?= ld.lld
else
HOSTAR  ?= ar
HOSTCC  ?= gcc
HOSTLD  ?= ld
endif

# Some tools require Clang, LLC and/or LLVM utils
CLANG		?= clang
LLC		?= llc
LLVM_CONFIG	?= llvm-config
LLVM_OBJCOPY	?= llvm-objcopy
LLVM_STRIP	?= llvm-strip

ifeq ($(CC_NO_CLANG), 1)
EXTRA_WARNINGS += -Wstrict-aliasing=3
endif

# Hack to avoid type-punned warnings on old systems such as RHEL5:
# We should be changing CFLAGS and checking gcc version, but this
# will do for now and keep the above -Wstrict-aliasing=3 in place
# in newer systems.
# Needed for the __raw_cmpxchg in tools/arch/x86/include/asm/cmpxchg.h
#
# See https://lore.kernel.org/lkml/9a8748490611281710g78402fbeh8ff7fcc162dbcbca@mail.gmail.com/
# and https://gcc.gnu.org/gcc-4.8/changes.html,
# that takes into account Linus's comments (search for Wshadow) for the reasoning about
# -Wshadow not being interesting before gcc 4.8.

ifneq ($(filter 3.%,$(MAKE_VERSION)),)  # make-3
EXTRA_WARNINGS += -fno-strict-aliasing
EXTRA_WARNINGS += -Wno-shadow
else
EXTRA_WARNINGS += -Wshadow
endif

ifneq ($(findstring $(MAKEFLAGS), w),w)
PRINT_DIR = --no-print-directory
else
NO_SUBDIR = :
endif

ifneq ($(findstring s,$(filter-out --%,$(MAKEFLAGS))),)
  silent=1
endif

#
# Define a callable command for descending to a new directory
#
# Call by doing: $(call descend,directory[,target])
#
descend = \
	+mkdir -p $(OUTPUT)$(1) && \
	$(MAKE) $(COMMAND_O) subdir=$(if $(subdir),$(subdir)/$(1),$(1)) $(PRINT_DIR) -C $(1) $(2)

QUIET_SUBDIR0  = +$(MAKE) $(COMMAND_O) -C # space to separate -C and subdir
QUIET_SUBDIR1  =

ifneq ($(silent),1)
  ifneq ($(V),1)
	QUIET_CC       = @echo '  CC      '$@;
	QUIET_CC_FPIC  = @echo '  CC FPIC '$@;
	QUIET_CLANG    = @echo '  CLANG   '$@;
	QUIET_AR       = @echo '  AR      '$@;
	QUIET_LINK     = @echo '  LINK    '$@;
	QUIET_MKDIR    = @echo '  MKDIR   '$@;
	QUIET_GEN      = @echo '  GEN     '$@;
	QUIET_SUBDIR0  = +@subdir=
	QUIET_SUBDIR1  = ;$(NO_SUBDIR) \
			  echo '  SUBDIR  '$$subdir; \
			 $(MAKE) $(PRINT_DIR) -C $$subdir
<<<<<<< HEAD
	QUIET_FLEX     = @echo '  FLEX     '$@;
	QUIET_BISON    = @echo '  BISON    '$@;
	QUIET_GENSKEL  = @echo '  GEN-SKEL '$@;
=======
	QUIET_FLEX     = @echo '  FLEX    '$@;
	QUIET_BISON    = @echo '  BISON   '$@;
	QUIET_GENSKEL  = @echo '  GENSKEL '$@;
>>>>>>> 11e4b63a

	descend = \
		+@echo	       '  DESCEND '$(1); \
		mkdir -p $(OUTPUT)$(1) && \
		$(MAKE) $(COMMAND_O) subdir=$(if $(subdir),$(subdir)/$(1),$(1)) $(PRINT_DIR) -C $(1) $(2)

	QUIET_CLEAN    = @printf '  CLEAN   %s\n' $1;
	QUIET_INSTALL  = @printf '  INSTALL %s\n' $1;
	QUIET_UNINST   = @printf '  UNINST  %s\n' $1;
  endif
endif

pound := \#<|MERGE_RESOLUTION|>--- conflicted
+++ resolved
@@ -142,15 +142,9 @@
 	QUIET_SUBDIR1  = ;$(NO_SUBDIR) \
 			  echo '  SUBDIR  '$$subdir; \
 			 $(MAKE) $(PRINT_DIR) -C $$subdir
-<<<<<<< HEAD
-	QUIET_FLEX     = @echo '  FLEX     '$@;
-	QUIET_BISON    = @echo '  BISON    '$@;
-	QUIET_GENSKEL  = @echo '  GEN-SKEL '$@;
-=======
 	QUIET_FLEX     = @echo '  FLEX    '$@;
 	QUIET_BISON    = @echo '  BISON   '$@;
 	QUIET_GENSKEL  = @echo '  GENSKEL '$@;
->>>>>>> 11e4b63a
 
 	descend = \
 		+@echo	       '  DESCEND '$(1); \
