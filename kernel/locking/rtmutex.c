// SPDX-License-Identifier: GPL-2.0-only
/*
 * RT-Mutexes: simple blocking mutual exclusion locks with PI support
 *
 * started by Ingo Molnar and Thomas Gleixner.
 *
 *  Copyright (C) 2004-2006 Red Hat, Inc., Ingo Molnar <mingo@redhat.com>
 *  Copyright (C) 2005-2006 Timesys Corp., Thomas Gleixner <tglx@timesys.com>
 *  Copyright (C) 2005 Kihon Technologies Inc., Steven Rostedt
 *  Copyright (C) 2006 Esben Nielsen
 *
 *  See Documentation/locking/rt-mutex-design.rst for details.
 */
#include <linux/spinlock.h>
#include <linux/export.h>
#include <linux/sched/signal.h>
#include <linux/sched/rt.h>
#include <linux/sched/deadline.h>
#include <linux/sched/wake_q.h>
#include <linux/sched/debug.h>
#include <linux/timer.h>

#include "rtmutex_common.h"

/*
 * lock->owner state tracking:
 *
 * lock->owner holds the task_struct pointer of the owner. Bit 0
 * is used to keep track of the "lock has waiters" state.
 *
 * owner	bit0
 * NULL		0	lock is free (fast acquire possible)
 * NULL		1	lock is free and has waiters and the top waiter
 *				is going to take the lock*
 * taskpointer	0	lock is held (fast release possible)
 * taskpointer	1	lock is held and has waiters**
 *
 * The fast atomic compare exchange based acquire and release is only
 * possible when bit 0 of lock->owner is 0.
 *
 * (*) It also can be a transitional state when grabbing the lock
 * with ->wait_lock is held. To prevent any fast path cmpxchg to the lock,
 * we need to set the bit0 before looking at the lock, and the owner may be
 * NULL in this small time, hence this can be a transitional state.
 *
 * (**) There is a small time when bit 0 is set but there are no
 * waiters. This can happen when grabbing the lock in the slow path.
 * To prevent a cmpxchg of the owner releasing the lock, we need to
 * set this bit before looking at the lock.
 */

static __always_inline void
rt_mutex_set_owner(struct rt_mutex *lock, struct task_struct *owner)
{
	unsigned long val = (unsigned long)owner;

	if (rt_mutex_has_waiters(lock))
		val |= RT_MUTEX_HAS_WAITERS;

	WRITE_ONCE(lock->owner, (struct task_struct *)val);
}

static __always_inline void clear_rt_mutex_waiters(struct rt_mutex *lock)
{
	lock->owner = (struct task_struct *)
			((unsigned long)lock->owner & ~RT_MUTEX_HAS_WAITERS);
}

static __always_inline void fixup_rt_mutex_waiters(struct rt_mutex *lock)
{
	unsigned long owner, *p = (unsigned long *) &lock->owner;

	if (rt_mutex_has_waiters(lock))
		return;

	/*
	 * The rbtree has no waiters enqueued, now make sure that the
	 * lock->owner still has the waiters bit set, otherwise the
	 * following can happen:
	 *
	 * CPU 0	CPU 1		CPU2
	 * l->owner=T1
	 *		rt_mutex_lock(l)
	 *		lock(l->lock)
	 *		l->owner = T1 | HAS_WAITERS;
	 *		enqueue(T2)
	 *		boost()
	 *		  unlock(l->lock)
	 *		block()
	 *
	 *				rt_mutex_lock(l)
	 *				lock(l->lock)
	 *				l->owner = T1 | HAS_WAITERS;
	 *				enqueue(T3)
	 *				boost()
	 *				  unlock(l->lock)
	 *				block()
	 *		signal(->T2)	signal(->T3)
	 *		lock(l->lock)
	 *		dequeue(T2)
	 *		deboost()
	 *		  unlock(l->lock)
	 *				lock(l->lock)
	 *				dequeue(T3)
	 *				 ==> wait list is empty
	 *				deboost()
	 *				 unlock(l->lock)
	 *		lock(l->lock)
	 *		fixup_rt_mutex_waiters()
	 *		  if (wait_list_empty(l) {
	 *		    l->owner = owner
	 *		    owner = l->owner & ~HAS_WAITERS;
	 *		      ==> l->owner = T1
	 *		  }
	 *				lock(l->lock)
	 * rt_mutex_unlock(l)		fixup_rt_mutex_waiters()
	 *				  if (wait_list_empty(l) {
	 *				    owner = l->owner & ~HAS_WAITERS;
	 * cmpxchg(l->owner, T1, NULL)
	 *  ===> Success (l->owner = NULL)
	 *
	 *				    l->owner = owner
	 *				      ==> l->owner = T1
	 *				  }
	 *
	 * With the check for the waiter bit in place T3 on CPU2 will not
	 * overwrite. All tasks fiddling with the waiters bit are
	 * serialized by l->lock, so nothing else can modify the waiters
	 * bit. If the bit is set then nothing can change l->owner either
	 * so the simple RMW is safe. The cmpxchg() will simply fail if it
	 * happens in the middle of the RMW because the waiters bit is
	 * still set.
	 */
	owner = READ_ONCE(*p);
	if (owner & RT_MUTEX_HAS_WAITERS)
		WRITE_ONCE(*p, owner & ~RT_MUTEX_HAS_WAITERS);
}

/*
 * We can speed up the acquire/release, if there's no debugging state to be
 * set up.
 */
#ifndef CONFIG_DEBUG_RT_MUTEXES
# define rt_mutex_cmpxchg_acquire(l,c,n) (cmpxchg_acquire(&l->owner, c, n) == c)
# define rt_mutex_cmpxchg_release(l,c,n) (cmpxchg_release(&l->owner, c, n) == c)

/*
 * Callers must hold the ->wait_lock -- which is the whole purpose as we force
 * all future threads that attempt to [Rmw] the lock to the slowpath. As such
 * relaxed semantics suffice.
 */
static __always_inline void mark_rt_mutex_waiters(struct rt_mutex *lock)
{
	unsigned long owner, *p = (unsigned long *) &lock->owner;

	do {
		owner = *p;
	} while (cmpxchg_relaxed(p, owner,
				 owner | RT_MUTEX_HAS_WAITERS) != owner);
}

/*
 * Safe fastpath aware unlock:
 * 1) Clear the waiters bit
 * 2) Drop lock->wait_lock
 * 3) Try to unlock the lock with cmpxchg
 */
static __always_inline bool unlock_rt_mutex_safe(struct rt_mutex *lock,
						 unsigned long flags)
	__releases(lock->wait_lock)
{
	struct task_struct *owner = rt_mutex_owner(lock);

	clear_rt_mutex_waiters(lock);
	raw_spin_unlock_irqrestore(&lock->wait_lock, flags);
	/*
	 * If a new waiter comes in between the unlock and the cmpxchg
	 * we have two situations:
	 *
	 * unlock(wait_lock);
	 *					lock(wait_lock);
	 * cmpxchg(p, owner, 0) == owner
	 *					mark_rt_mutex_waiters(lock);
	 *					acquire(lock);
	 * or:
	 *
	 * unlock(wait_lock);
	 *					lock(wait_lock);
	 *					mark_rt_mutex_waiters(lock);
	 *
	 * cmpxchg(p, owner, 0) != owner
	 *					enqueue_waiter();
	 *					unlock(wait_lock);
	 * lock(wait_lock);
	 * wake waiter();
	 * unlock(wait_lock);
	 *					lock(wait_lock);
	 *					acquire(lock);
	 */
	return rt_mutex_cmpxchg_release(lock, owner, NULL);
}

#else
# define rt_mutex_cmpxchg_acquire(l,c,n)	(0)
# define rt_mutex_cmpxchg_release(l,c,n)	(0)

static __always_inline void mark_rt_mutex_waiters(struct rt_mutex *lock)
{
	lock->owner = (struct task_struct *)
			((unsigned long)lock->owner | RT_MUTEX_HAS_WAITERS);
}

/*
 * Simple slow path only version: lock->owner is protected by lock->wait_lock.
 */
static __always_inline bool unlock_rt_mutex_safe(struct rt_mutex *lock,
						 unsigned long flags)
	__releases(lock->wait_lock)
{
	lock->owner = NULL;
	raw_spin_unlock_irqrestore(&lock->wait_lock, flags);
	return true;
}
#endif

/*
 * Only use with rt_mutex_waiter_{less,equal}()
 */
#define task_to_waiter(p)	\
	&(struct rt_mutex_waiter){ .prio = (p)->prio, .deadline = (p)->dl.deadline }

static __always_inline int rt_mutex_waiter_less(struct rt_mutex_waiter *left,
						struct rt_mutex_waiter *right)
{
	if (left->prio < right->prio)
		return 1;

	/*
	 * If both waiters have dl_prio(), we check the deadlines of the
	 * associated tasks.
	 * If left waiter has a dl_prio(), and we didn't return 1 above,
	 * then right waiter has a dl_prio() too.
	 */
	if (dl_prio(left->prio))
		return dl_time_before(left->deadline, right->deadline);

	return 0;
}

static __always_inline int rt_mutex_waiter_equal(struct rt_mutex_waiter *left,
						 struct rt_mutex_waiter *right)
{
	if (left->prio != right->prio)
		return 0;

	/*
	 * If both waiters have dl_prio(), we check the deadlines of the
	 * associated tasks.
	 * If left waiter has a dl_prio(), and we didn't return 0 above,
	 * then right waiter has a dl_prio() too.
	 */
	if (dl_prio(left->prio))
		return left->deadline == right->deadline;

	return 1;
}

#define __node_2_waiter(node) \
	rb_entry((node), struct rt_mutex_waiter, tree_entry)

static __always_inline bool __waiter_less(struct rb_node *a, const struct rb_node *b)
{
	return rt_mutex_waiter_less(__node_2_waiter(a), __node_2_waiter(b));
}

static __always_inline void
rt_mutex_enqueue(struct rt_mutex *lock, struct rt_mutex_waiter *waiter)
{
	rb_add_cached(&waiter->tree_entry, &lock->waiters, __waiter_less);
}

static __always_inline void
rt_mutex_dequeue(struct rt_mutex *lock, struct rt_mutex_waiter *waiter)
{
	if (RB_EMPTY_NODE(&waiter->tree_entry))
		return;

	rb_erase_cached(&waiter->tree_entry, &lock->waiters);
	RB_CLEAR_NODE(&waiter->tree_entry);
}

#define __node_2_pi_waiter(node) \
	rb_entry((node), struct rt_mutex_waiter, pi_tree_entry)

static __always_inline bool
__pi_waiter_less(struct rb_node *a, const struct rb_node *b)
{
	return rt_mutex_waiter_less(__node_2_pi_waiter(a), __node_2_pi_waiter(b));
}

static __always_inline void
rt_mutex_enqueue_pi(struct task_struct *task, struct rt_mutex_waiter *waiter)
{
	rb_add_cached(&waiter->pi_tree_entry, &task->pi_waiters, __pi_waiter_less);
}

static __always_inline void
rt_mutex_dequeue_pi(struct task_struct *task, struct rt_mutex_waiter *waiter)
{
	if (RB_EMPTY_NODE(&waiter->pi_tree_entry))
		return;

	rb_erase_cached(&waiter->pi_tree_entry, &task->pi_waiters);
	RB_CLEAR_NODE(&waiter->pi_tree_entry);
}

static __always_inline void rt_mutex_adjust_prio(struct task_struct *p)
{
	struct task_struct *pi_task = NULL;

	lockdep_assert_held(&p->pi_lock);

	if (task_has_pi_waiters(p))
		pi_task = task_top_pi_waiter(p)->task;

	rt_mutex_setprio(p, pi_task);
}

/*
 * Deadlock detection is conditional:
 *
 * If CONFIG_DEBUG_RT_MUTEXES=n, deadlock detection is only conducted
 * if the detect argument is == RT_MUTEX_FULL_CHAINWALK.
 *
 * If CONFIG_DEBUG_RT_MUTEXES=y, deadlock detection is always
 * conducted independent of the detect argument.
 *
 * If the waiter argument is NULL this indicates the deboost path and
 * deadlock detection is disabled independent of the detect argument
 * and the config settings.
 */
static __always_inline bool
rt_mutex_cond_detect_deadlock(struct rt_mutex_waiter *waiter,
			      enum rtmutex_chainwalk chwalk)
{
	if (IS_ENABLED(CONFIG_DEBUG_RT_MUTEX))
		return waiter != NULL;
	return chwalk == RT_MUTEX_FULL_CHAINWALK;
}

/*
 * Max number of times we'll walk the boosting chain:
 */
int max_lock_depth = 1024;

static __always_inline struct rt_mutex *task_blocked_on_lock(struct task_struct *p)
{
	return p->pi_blocked_on ? p->pi_blocked_on->lock : NULL;
}

/*
 * Adjust the priority chain. Also used for deadlock detection.
 * Decreases task's usage by one - may thus free the task.
 *
 * @task:	the task owning the mutex (owner) for which a chain walk is
 *		probably needed
 * @chwalk:	do we have to carry out deadlock detection?
 * @orig_lock:	the mutex (can be NULL if we are walking the chain to recheck
 *		things for a task that has just got its priority adjusted, and
 *		is waiting on a mutex)
 * @next_lock:	the mutex on which the owner of @orig_lock was blocked before
 *		we dropped its pi_lock. Is never dereferenced, only used for
 *		comparison to detect lock chain changes.
 * @orig_waiter: rt_mutex_waiter struct for the task that has just donated
 *		its priority to the mutex owner (can be NULL in the case
 *		depicted above or if the top waiter is gone away and we are
 *		actually deboosting the owner)
 * @top_task:	the current top waiter
 *
 * Returns 0 or -EDEADLK.
 *
 * Chain walk basics and protection scope
 *
 * [R] refcount on task
 * [P] task->pi_lock held
 * [L] rtmutex->wait_lock held
 *
 * Step	Description				Protected by
 *	function arguments:
 *	@task					[R]
 *	@orig_lock if != NULL			@top_task is blocked on it
 *	@next_lock				Unprotected. Cannot be
 *						dereferenced. Only used for
 *						comparison.
 *	@orig_waiter if != NULL			@top_task is blocked on it
 *	@top_task				current, or in case of proxy
 *						locking protected by calling
 *						code
 *	again:
 *	  loop_sanity_check();
 *	retry:
 * [1]	  lock(task->pi_lock);			[R] acquire [P]
 * [2]	  waiter = task->pi_blocked_on;		[P]
 * [3]	  check_exit_conditions_1();		[P]
 * [4]	  lock = waiter->lock;			[P]
 * [5]	  if (!try_lock(lock->wait_lock)) {	[P] try to acquire [L]
 *	    unlock(task->pi_lock);		release [P]
 *	    goto retry;
 *	  }
 * [6]	  check_exit_conditions_2();		[P] + [L]
 * [7]	  requeue_lock_waiter(lock, waiter);	[P] + [L]
 * [8]	  unlock(task->pi_lock);		release [P]
 *	  put_task_struct(task);		release [R]
 * [9]	  check_exit_conditions_3();		[L]
 * [10]	  task = owner(lock);			[L]
 *	  get_task_struct(task);		[L] acquire [R]
 *	  lock(task->pi_lock);			[L] acquire [P]
 * [11]	  requeue_pi_waiter(tsk, waiters(lock));[P] + [L]
 * [12]	  check_exit_conditions_4();		[P] + [L]
 * [13]	  unlock(task->pi_lock);		release [P]
 *	  unlock(lock->wait_lock);		release [L]
 *	  goto again;
 */
static int __sched rt_mutex_adjust_prio_chain(struct task_struct *task,
					      enum rtmutex_chainwalk chwalk,
					      struct rt_mutex *orig_lock,
					      struct rt_mutex *next_lock,
					      struct rt_mutex_waiter *orig_waiter,
					      struct task_struct *top_task)
{
	struct rt_mutex_waiter *waiter, *top_waiter = orig_waiter;
	struct rt_mutex_waiter *prerequeue_top_waiter;
	int ret = 0, depth = 0;
	struct rt_mutex *lock;
	bool detect_deadlock;
	bool requeue = true;

	detect_deadlock = rt_mutex_cond_detect_deadlock(orig_waiter, chwalk);

	/*
	 * The (de)boosting is a step by step approach with a lot of
	 * pitfalls. We want this to be preemptible and we want hold a
	 * maximum of two locks per step. So we have to check
	 * carefully whether things change under us.
	 */
 again:
	/*
	 * We limit the lock chain length for each invocation.
	 */
	if (++depth > max_lock_depth) {
		static int prev_max;

		/*
		 * Print this only once. If the admin changes the limit,
		 * print a new message when reaching the limit again.
		 */
		if (prev_max != max_lock_depth) {
			prev_max = max_lock_depth;
			printk(KERN_WARNING "Maximum lock depth %d reached "
			       "task: %s (%d)\n", max_lock_depth,
			       top_task->comm, task_pid_nr(top_task));
		}
		put_task_struct(task);

		return -EDEADLK;
	}

	/*
	 * We are fully preemptible here and only hold the refcount on
	 * @task. So everything can have changed under us since the
	 * caller or our own code below (goto retry/again) dropped all
	 * locks.
	 */
 retry:
	/*
	 * [1] Task cannot go away as we did a get_task() before !
	 */
	raw_spin_lock_irq(&task->pi_lock);

	/*
	 * [2] Get the waiter on which @task is blocked on.
	 */
	waiter = task->pi_blocked_on;

	/*
	 * [3] check_exit_conditions_1() protected by task->pi_lock.
	 */

	/*
	 * Check whether the end of the boosting chain has been
	 * reached or the state of the chain has changed while we
	 * dropped the locks.
	 */
	if (!waiter)
		goto out_unlock_pi;

	/*
	 * Check the orig_waiter state. After we dropped the locks,
	 * the previous owner of the lock might have released the lock.
	 */
	if (orig_waiter && !rt_mutex_owner(orig_lock))
		goto out_unlock_pi;

	/*
	 * We dropped all locks after taking a refcount on @task, so
	 * the task might have moved on in the lock chain or even left
	 * the chain completely and blocks now on an unrelated lock or
	 * on @orig_lock.
	 *
	 * We stored the lock on which @task was blocked in @next_lock,
	 * so we can detect the chain change.
	 */
	if (next_lock != waiter->lock)
		goto out_unlock_pi;

	/*
	 * Drop out, when the task has no waiters. Note,
	 * top_waiter can be NULL, when we are in the deboosting
	 * mode!
	 */
	if (top_waiter) {
		if (!task_has_pi_waiters(task))
			goto out_unlock_pi;
		/*
		 * If deadlock detection is off, we stop here if we
		 * are not the top pi waiter of the task. If deadlock
		 * detection is enabled we continue, but stop the
		 * requeueing in the chain walk.
		 */
		if (top_waiter != task_top_pi_waiter(task)) {
			if (!detect_deadlock)
				goto out_unlock_pi;
			else
				requeue = false;
		}
	}

	/*
	 * If the waiter priority is the same as the task priority
	 * then there is no further priority adjustment necessary.  If
	 * deadlock detection is off, we stop the chain walk. If its
	 * enabled we continue, but stop the requeueing in the chain
	 * walk.
	 */
	if (rt_mutex_waiter_equal(waiter, task_to_waiter(task))) {
		if (!detect_deadlock)
			goto out_unlock_pi;
		else
			requeue = false;
	}

	/*
	 * [4] Get the next lock
	 */
	lock = waiter->lock;
	/*
	 * [5] We need to trylock here as we are holding task->pi_lock,
	 * which is the reverse lock order versus the other rtmutex
	 * operations.
	 */
	if (!raw_spin_trylock(&lock->wait_lock)) {
		raw_spin_unlock_irq(&task->pi_lock);
		cpu_relax();
		goto retry;
	}

	/*
	 * [6] check_exit_conditions_2() protected by task->pi_lock and
	 * lock->wait_lock.
	 *
	 * Deadlock detection. If the lock is the same as the original
	 * lock which caused us to walk the lock chain or if the
	 * current lock is owned by the task which initiated the chain
	 * walk, we detected a deadlock.
	 */
	if (lock == orig_lock || rt_mutex_owner(lock) == top_task) {
		raw_spin_unlock(&lock->wait_lock);
		ret = -EDEADLK;
		goto out_unlock_pi;
	}

	/*
	 * If we just follow the lock chain for deadlock detection, no
	 * need to do all the requeue operations. To avoid a truckload
	 * of conditionals around the various places below, just do the
	 * minimum chain walk checks.
	 */
	if (!requeue) {
		/*
		 * No requeue[7] here. Just release @task [8]
		 */
		raw_spin_unlock(&task->pi_lock);
		put_task_struct(task);

		/*
		 * [9] check_exit_conditions_3 protected by lock->wait_lock.
		 * If there is no owner of the lock, end of chain.
		 */
		if (!rt_mutex_owner(lock)) {
			raw_spin_unlock_irq(&lock->wait_lock);
			return 0;
		}

		/* [10] Grab the next task, i.e. owner of @lock */
		task = get_task_struct(rt_mutex_owner(lock));
		raw_spin_lock(&task->pi_lock);

		/*
		 * No requeue [11] here. We just do deadlock detection.
		 *
		 * [12] Store whether owner is blocked
		 * itself. Decision is made after dropping the locks
		 */
		next_lock = task_blocked_on_lock(task);
		/*
		 * Get the top waiter for the next iteration
		 */
		top_waiter = rt_mutex_top_waiter(lock);

		/* [13] Drop locks */
		raw_spin_unlock(&task->pi_lock);
		raw_spin_unlock_irq(&lock->wait_lock);

		/* If owner is not blocked, end of chain. */
		if (!next_lock)
			goto out_put_task;
		goto again;
	}

	/*
	 * Store the current top waiter before doing the requeue
	 * operation on @lock. We need it for the boost/deboost
	 * decision below.
	 */
	prerequeue_top_waiter = rt_mutex_top_waiter(lock);

	/* [7] Requeue the waiter in the lock waiter tree. */
	rt_mutex_dequeue(lock, waiter);

	/*
	 * Update the waiter prio fields now that we're dequeued.
	 *
	 * These values can have changed through either:
	 *
	 *   sys_sched_set_scheduler() / sys_sched_setattr()
	 *
	 * or
	 *
	 *   DL CBS enforcement advancing the effective deadline.
	 *
	 * Even though pi_waiters also uses these fields, and that tree is only
	 * updated in [11], we can do this here, since we hold [L], which
	 * serializes all pi_waiters access and rb_erase() does not care about
	 * the values of the node being removed.
	 */
	waiter->prio = task->prio;
	waiter->deadline = task->dl.deadline;

	rt_mutex_enqueue(lock, waiter);

	/* [8] Release the task */
	raw_spin_unlock(&task->pi_lock);
	put_task_struct(task);

	/*
	 * [9] check_exit_conditions_3 protected by lock->wait_lock.
	 *
	 * We must abort the chain walk if there is no lock owner even
	 * in the dead lock detection case, as we have nothing to
	 * follow here. This is the end of the chain we are walking.
	 */
	if (!rt_mutex_owner(lock)) {
		/*
		 * If the requeue [7] above changed the top waiter,
		 * then we need to wake the new top waiter up to try
		 * to get the lock.
		 */
		if (prerequeue_top_waiter != rt_mutex_top_waiter(lock))
			wake_up_process(rt_mutex_top_waiter(lock)->task);
		raw_spin_unlock_irq(&lock->wait_lock);
		return 0;
	}

	/* [10] Grab the next task, i.e. the owner of @lock */
	task = get_task_struct(rt_mutex_owner(lock));
	raw_spin_lock(&task->pi_lock);

	/* [11] requeue the pi waiters if necessary */
	if (waiter == rt_mutex_top_waiter(lock)) {
		/*
		 * The waiter became the new top (highest priority)
		 * waiter on the lock. Replace the previous top waiter
		 * in the owner tasks pi waiters tree with this waiter
		 * and adjust the priority of the owner.
		 */
		rt_mutex_dequeue_pi(task, prerequeue_top_waiter);
		rt_mutex_enqueue_pi(task, waiter);
		rt_mutex_adjust_prio(task);

	} else if (prerequeue_top_waiter == waiter) {
		/*
		 * The waiter was the top waiter on the lock, but is
		 * no longer the top priority waiter. Replace waiter in
		 * the owner tasks pi waiters tree with the new top
		 * (highest priority) waiter and adjust the priority
		 * of the owner.
		 * The new top waiter is stored in @waiter so that
		 * @waiter == @top_waiter evaluates to true below and
		 * we continue to deboost the rest of the chain.
		 */
		rt_mutex_dequeue_pi(task, waiter);
		waiter = rt_mutex_top_waiter(lock);
		rt_mutex_enqueue_pi(task, waiter);
		rt_mutex_adjust_prio(task);
	} else {
		/*
		 * Nothing changed. No need to do any priority
		 * adjustment.
		 */
	}

	/*
	 * [12] check_exit_conditions_4() protected by task->pi_lock
	 * and lock->wait_lock. The actual decisions are made after we
	 * dropped the locks.
	 *
	 * Check whether the task which owns the current lock is pi
	 * blocked itself. If yes we store a pointer to the lock for
	 * the lock chain change detection above. After we dropped
	 * task->pi_lock next_lock cannot be dereferenced anymore.
	 */
	next_lock = task_blocked_on_lock(task);
	/*
	 * Store the top waiter of @lock for the end of chain walk
	 * decision below.
	 */
	top_waiter = rt_mutex_top_waiter(lock);

	/* [13] Drop the locks */
	raw_spin_unlock(&task->pi_lock);
	raw_spin_unlock_irq(&lock->wait_lock);

	/*
	 * Make the actual exit decisions [12], based on the stored
	 * values.
	 *
	 * We reached the end of the lock chain. Stop right here. No
	 * point to go back just to figure that out.
	 */
	if (!next_lock)
		goto out_put_task;

	/*
	 * If the current waiter is not the top waiter on the lock,
	 * then we can stop the chain walk here if we are not in full
	 * deadlock detection mode.
	 */
	if (!detect_deadlock && waiter != top_waiter)
		goto out_put_task;

	goto again;

 out_unlock_pi:
	raw_spin_unlock_irq(&task->pi_lock);
 out_put_task:
	put_task_struct(task);

	return ret;
}

/*
 * Try to take an rt-mutex
 *
 * Must be called with lock->wait_lock held and interrupts disabled
 *
 * @lock:   The lock to be acquired.
 * @task:   The task which wants to acquire the lock
 * @waiter: The waiter that is queued to the lock's wait tree if the
 *	    callsite called task_blocked_on_lock(), otherwise NULL
 */
static int __sched
try_to_take_rt_mutex(struct rt_mutex *lock, struct task_struct *task,
		     struct rt_mutex_waiter *waiter)
{
	lockdep_assert_held(&lock->wait_lock);

	/*
	 * Before testing whether we can acquire @lock, we set the
	 * RT_MUTEX_HAS_WAITERS bit in @lock->owner. This forces all
	 * other tasks which try to modify @lock into the slow path
	 * and they serialize on @lock->wait_lock.
	 *
	 * The RT_MUTEX_HAS_WAITERS bit can have a transitional state
	 * as explained at the top of this file if and only if:
	 *
	 * - There is a lock owner. The caller must fixup the
	 *   transient state if it does a trylock or leaves the lock
	 *   function due to a signal or timeout.
	 *
	 * - @task acquires the lock and there are no other
	 *   waiters. This is undone in rt_mutex_set_owner(@task) at
	 *   the end of this function.
	 */
	mark_rt_mutex_waiters(lock);

	/*
	 * If @lock has an owner, give up.
	 */
	if (rt_mutex_owner(lock))
		return 0;

	/*
	 * If @waiter != NULL, @task has already enqueued the waiter
	 * into @lock waiter tree. If @waiter == NULL then this is a
	 * trylock attempt.
	 */
	if (waiter) {
		/*
		 * If waiter is not the highest priority waiter of
		 * @lock, give up.
		 */
		if (waiter != rt_mutex_top_waiter(lock))
			return 0;

		/*
		 * We can acquire the lock. Remove the waiter from the
		 * lock waiters tree.
		 */
		rt_mutex_dequeue(lock, waiter);

	} else {
		/*
		 * If the lock has waiters already we check whether @task is
		 * eligible to take over the lock.
		 *
		 * If there are no other waiters, @task can acquire
		 * the lock.  @task->pi_blocked_on is NULL, so it does
		 * not need to be dequeued.
		 */
		if (rt_mutex_has_waiters(lock)) {
			/*
			 * If @task->prio is greater than or equal to
			 * the top waiter priority (kernel view),
			 * @task lost.
			 */
			if (!rt_mutex_waiter_less(task_to_waiter(task),
						  rt_mutex_top_waiter(lock)))
				return 0;

			/*
			 * The current top waiter stays enqueued. We
			 * don't have to change anything in the lock
			 * waiters order.
			 */
		} else {
			/*
			 * No waiters. Take the lock without the
			 * pi_lock dance.@task->pi_blocked_on is NULL
			 * and we have no waiters to enqueue in @task
			 * pi waiters tree.
			 */
			goto takeit;
		}
	}

	/*
	 * Clear @task->pi_blocked_on. Requires protection by
	 * @task->pi_lock. Redundant operation for the @waiter == NULL
	 * case, but conditionals are more expensive than a redundant
	 * store.
	 */
	raw_spin_lock(&task->pi_lock);
	task->pi_blocked_on = NULL;
	/*
	 * Finish the lock acquisition. @task is the new owner. If
	 * other waiters exist we have to insert the highest priority
	 * waiter into @task->pi_waiters tree.
	 */
	if (rt_mutex_has_waiters(lock))
		rt_mutex_enqueue_pi(task, rt_mutex_top_waiter(lock));
	raw_spin_unlock(&task->pi_lock);

takeit:
	/*
	 * This either preserves the RT_MUTEX_HAS_WAITERS bit if there
	 * are still waiters or clears it.
	 */
	rt_mutex_set_owner(lock, task);

	return 1;
}

/*
 * Task blocks on lock.
 *
 * Prepare waiter and propagate pi chain
 *
 * This must be called with lock->wait_lock held and interrupts disabled
 */
static int __sched task_blocks_on_rt_mutex(struct rt_mutex *lock,
					   struct rt_mutex_waiter *waiter,
					   struct task_struct *task,
					   enum rtmutex_chainwalk chwalk)
{
	struct task_struct *owner = rt_mutex_owner(lock);
	struct rt_mutex_waiter *top_waiter = waiter;
	struct rt_mutex *next_lock;
	int chain_walk = 0, res;

	lockdep_assert_held(&lock->wait_lock);

	/*
	 * Early deadlock detection. We really don't want the task to
	 * enqueue on itself just to untangle the mess later. It's not
	 * only an optimization. We drop the locks, so another waiter
	 * can come in before the chain walk detects the deadlock. So
	 * the other will detect the deadlock and return -EDEADLOCK,
	 * which is wrong, as the other waiter is not in a deadlock
	 * situation.
	 */
	if (owner == task)
		return -EDEADLK;

	raw_spin_lock(&task->pi_lock);
	waiter->task = task;
	waiter->lock = lock;
	waiter->prio = task->prio;
	waiter->deadline = task->dl.deadline;

	/* Get the top priority waiter on the lock */
	if (rt_mutex_has_waiters(lock))
		top_waiter = rt_mutex_top_waiter(lock);
	rt_mutex_enqueue(lock, waiter);

	task->pi_blocked_on = waiter;

	raw_spin_unlock(&task->pi_lock);

	if (!owner)
		return 0;

	raw_spin_lock(&owner->pi_lock);
	if (waiter == rt_mutex_top_waiter(lock)) {
		rt_mutex_dequeue_pi(owner, top_waiter);
		rt_mutex_enqueue_pi(owner, waiter);

		rt_mutex_adjust_prio(owner);
		if (owner->pi_blocked_on)
			chain_walk = 1;
	} else if (rt_mutex_cond_detect_deadlock(waiter, chwalk)) {
		chain_walk = 1;
	}

	/* Store the lock on which owner is blocked or NULL */
	next_lock = task_blocked_on_lock(owner);

	raw_spin_unlock(&owner->pi_lock);
	/*
	 * Even if full deadlock detection is on, if the owner is not
	 * blocked itself, we can avoid finding this out in the chain
	 * walk.
	 */
	if (!chain_walk || !next_lock)
		return 0;

	/*
	 * The owner can't disappear while holding a lock,
	 * so the owner struct is protected by wait_lock.
	 * Gets dropped in rt_mutex_adjust_prio_chain()!
	 */
	get_task_struct(owner);

	raw_spin_unlock_irq(&lock->wait_lock);

	res = rt_mutex_adjust_prio_chain(owner, chwalk, lock,
					 next_lock, waiter, task);

	raw_spin_lock_irq(&lock->wait_lock);

	return res;
}

/*
 * Remove the top waiter from the current tasks pi waiter tree and
 * queue it up.
 *
 * Called with lock->wait_lock held and interrupts disabled.
 */
static void __sched mark_wakeup_next_waiter(struct wake_q_head *wake_q,
					    struct rt_mutex *lock)
{
	struct rt_mutex_waiter *waiter;

	raw_spin_lock(&current->pi_lock);

	waiter = rt_mutex_top_waiter(lock);

	/*
	 * Remove it from current->pi_waiters and deboost.
	 *
	 * We must in fact deboost here in order to ensure we call
	 * rt_mutex_setprio() to update p->pi_top_task before the
	 * task unblocks.
	 */
	rt_mutex_dequeue_pi(current, waiter);
	rt_mutex_adjust_prio(current);

	/*
	 * As we are waking up the top waiter, and the waiter stays
	 * queued on the lock until it gets the lock, this lock
	 * obviously has waiters. Just set the bit here and this has
	 * the added benefit of forcing all new tasks into the
	 * slow path making sure no task of lower priority than
	 * the top waiter can steal this lock.
	 */
	lock->owner = (void *) RT_MUTEX_HAS_WAITERS;

	/*
	 * We deboosted before waking the top waiter task such that we don't
	 * run two tasks with the 'same' priority (and ensure the
	 * p->pi_top_task pointer points to a blocked task). This however can
	 * lead to priority inversion if we would get preempted after the
	 * deboost but before waking our donor task, hence the preempt_disable()
	 * before unlock.
	 *
	 * Pairs with preempt_enable() in rt_mutex_postunlock();
	 */
	preempt_disable();
	wake_q_add(wake_q, waiter->task);
	raw_spin_unlock(&current->pi_lock);
}

/*
 * Remove a waiter from a lock and give up
 *
 * Must be called with lock->wait_lock held and interrupts disabled. I must
 * have just failed to try_to_take_rt_mutex().
 */
static void __sched remove_waiter(struct rt_mutex *lock,
				  struct rt_mutex_waiter *waiter)
{
	bool is_top_waiter = (waiter == rt_mutex_top_waiter(lock));
	struct task_struct *owner = rt_mutex_owner(lock);
	struct rt_mutex *next_lock;

	lockdep_assert_held(&lock->wait_lock);

	raw_spin_lock(&current->pi_lock);
	rt_mutex_dequeue(lock, waiter);
	current->pi_blocked_on = NULL;
	raw_spin_unlock(&current->pi_lock);

	/*
	 * Only update priority if the waiter was the highest priority
	 * waiter of the lock and there is an owner to update.
	 */
	if (!owner || !is_top_waiter)
		return;

	raw_spin_lock(&owner->pi_lock);

	rt_mutex_dequeue_pi(owner, waiter);

	if (rt_mutex_has_waiters(lock))
		rt_mutex_enqueue_pi(owner, rt_mutex_top_waiter(lock));

	rt_mutex_adjust_prio(owner);

	/* Store the lock on which owner is blocked or NULL */
	next_lock = task_blocked_on_lock(owner);

	raw_spin_unlock(&owner->pi_lock);

	/*
	 * Don't walk the chain, if the owner task is not blocked
	 * itself.
	 */
	if (!next_lock)
		return;

	/* gets dropped in rt_mutex_adjust_prio_chain()! */
	get_task_struct(owner);

	raw_spin_unlock_irq(&lock->wait_lock);

	rt_mutex_adjust_prio_chain(owner, RT_MUTEX_MIN_CHAINWALK, lock,
				   next_lock, NULL, current);

	raw_spin_lock_irq(&lock->wait_lock);
}

/*
 * Recheck the pi chain, in case we got a priority setting
 *
 * Called from sched_setscheduler
 */
void __sched rt_mutex_adjust_pi(struct task_struct *task)
{
	struct rt_mutex_waiter *waiter;
	struct rt_mutex *next_lock;
	unsigned long flags;

	raw_spin_lock_irqsave(&task->pi_lock, flags);

	waiter = task->pi_blocked_on;
	if (!waiter || rt_mutex_waiter_equal(waiter, task_to_waiter(task))) {
		raw_spin_unlock_irqrestore(&task->pi_lock, flags);
		return;
	}
	next_lock = waiter->lock;
	raw_spin_unlock_irqrestore(&task->pi_lock, flags);

	/* gets dropped in rt_mutex_adjust_prio_chain()! */
	get_task_struct(task);

	rt_mutex_adjust_prio_chain(task, RT_MUTEX_MIN_CHAINWALK, NULL,
				   next_lock, NULL, task);
}

void __sched rt_mutex_init_waiter(struct rt_mutex_waiter *waiter)
{
	debug_rt_mutex_init_waiter(waiter);
	RB_CLEAR_NODE(&waiter->pi_tree_entry);
	RB_CLEAR_NODE(&waiter->tree_entry);
	waiter->task = NULL;
}

/**
 * __rt_mutex_slowlock() - Perform the wait-wake-try-to-take loop
 * @lock:		 the rt_mutex to take
 * @state:		 the state the task should block in (TASK_INTERRUPTIBLE
 *			 or TASK_UNINTERRUPTIBLE)
 * @timeout:		 the pre-initialized and started timer, or NULL for none
 * @waiter:		 the pre-initialized rt_mutex_waiter
 *
 * Must be called with lock->wait_lock held and interrupts disabled
 */
static int __sched __rt_mutex_slowlock(struct rt_mutex *lock, unsigned int state,
				       struct hrtimer_sleeper *timeout,
				       struct rt_mutex_waiter *waiter)
{
	int ret = 0;

	for (;;) {
		/* Try to acquire the lock: */
		if (try_to_take_rt_mutex(lock, current, waiter))
			break;

		if (timeout && !timeout->task) {
			ret = -ETIMEDOUT;
			break;
		}
		if (signal_pending_state(state, current)) {
			ret = -EINTR;
			break;
		}

		raw_spin_unlock_irq(&lock->wait_lock);

		schedule();

		raw_spin_lock_irq(&lock->wait_lock);
		set_current_state(state);
	}

	__set_current_state(TASK_RUNNING);
	return ret;
}

static void __sched rt_mutex_handle_deadlock(int res, int detect_deadlock,
					     struct rt_mutex_waiter *w)
{
	/*
	 * If the result is not -EDEADLOCK or the caller requested
	 * deadlock detection, nothing to do here.
	 */
	if (res != -EDEADLOCK || detect_deadlock)
		return;

	/*
	 * Yell loudly and stop the task right here.
	 */
	WARN(1, "rtmutex deadlock detected\n");
	while (1) {
		set_current_state(TASK_INTERRUPTIBLE);
		schedule();
	}
}

/*
 * Slow path lock function:
 */
static int __sched rt_mutex_slowlock(struct rt_mutex *lock, unsigned int state,
				     struct hrtimer_sleeper *timeout,
				     enum rtmutex_chainwalk chwalk)
{
	struct rt_mutex_waiter waiter;
	unsigned long flags;
	int ret = 0;

	rt_mutex_init_waiter(&waiter);

	/*
	 * Technically we could use raw_spin_[un]lock_irq() here, but this can
	 * be called in early boot if the cmpxchg() fast path is disabled
	 * (debug, no architecture support). In this case we will acquire the
	 * rtmutex with lock->wait_lock held. But we cannot unconditionally
	 * enable interrupts in that early boot case. So we need to use the
	 * irqsave/restore variants.
	 */
	raw_spin_lock_irqsave(&lock->wait_lock, flags);

	/* Try to acquire the lock again: */
	if (try_to_take_rt_mutex(lock, current, NULL)) {
		raw_spin_unlock_irqrestore(&lock->wait_lock, flags);
		return 0;
	}

	set_current_state(state);

	/* Setup the timer, when timeout != NULL */
	if (unlikely(timeout))
		hrtimer_start_expires(&timeout->timer, HRTIMER_MODE_ABS);

	ret = task_blocks_on_rt_mutex(lock, &waiter, current, chwalk);

	if (likely(!ret))
		/* sleep on the mutex */
		ret = __rt_mutex_slowlock(lock, state, timeout, &waiter);

	if (unlikely(ret)) {
		__set_current_state(TASK_RUNNING);
		remove_waiter(lock, &waiter);
		rt_mutex_handle_deadlock(ret, chwalk, &waiter);
	}

	/*
	 * try_to_take_rt_mutex() sets the waiter bit
	 * unconditionally. We might have to fix that up.
	 */
	fixup_rt_mutex_waiters(lock);

	raw_spin_unlock_irqrestore(&lock->wait_lock, flags);

	/* Remove pending timer: */
	if (unlikely(timeout))
		hrtimer_cancel(&timeout->timer);

	debug_rt_mutex_free_waiter(&waiter);

	return ret;
}

static int __sched __rt_mutex_slowtrylock(struct rt_mutex *lock)
{
	int ret = try_to_take_rt_mutex(lock, current, NULL);

	/*
	 * try_to_take_rt_mutex() sets the lock waiters bit
	 * unconditionally. Clean this up.
	 */
	fixup_rt_mutex_waiters(lock);

	return ret;
}

/*
 * Slow path try-lock function:
 */
static int __sched rt_mutex_slowtrylock(struct rt_mutex *lock)
{
	unsigned long flags;
	int ret;

	/*
	 * If the lock already has an owner we fail to get the lock.
	 * This can be done without taking the @lock->wait_lock as
	 * it is only being read, and this is a trylock anyway.
	 */
	if (rt_mutex_owner(lock))
		return 0;

	/*
	 * The mutex has currently no owner. Lock the wait lock and try to
	 * acquire the lock. We use irqsave here to support early boot calls.
	 */
	raw_spin_lock_irqsave(&lock->wait_lock, flags);

	ret = __rt_mutex_slowtrylock(lock);

	raw_spin_unlock_irqrestore(&lock->wait_lock, flags);

	return ret;
}

/*
 * Performs the wakeup of the top-waiter and re-enables preemption.
 */
void __sched rt_mutex_postunlock(struct wake_q_head *wake_q)
{
	wake_up_q(wake_q);

	/* Pairs with preempt_disable() in mark_wakeup_next_waiter() */
	preempt_enable();
}

/*
 * Slow path to release a rt-mutex.
 *
 * Return whether the current task needs to call rt_mutex_postunlock().
 */
static void __sched rt_mutex_slowunlock(struct rt_mutex *lock)
{
	DEFINE_WAKE_Q(wake_q);
	unsigned long flags;

	/* irqsave required to support early boot calls */
	raw_spin_lock_irqsave(&lock->wait_lock, flags);

	debug_rt_mutex_unlock(lock);

	/*
	 * We must be careful here if the fast path is enabled. If we
	 * have no waiters queued we cannot set owner to NULL here
	 * because of:
	 *
	 * foo->lock->owner = NULL;
	 *			rtmutex_lock(foo->lock);   <- fast path
	 *			free = atomic_dec_and_test(foo->refcnt);
	 *			rtmutex_unlock(foo->lock); <- fast path
	 *			if (free)
	 *				kfree(foo);
	 * raw_spin_unlock(foo->lock->wait_lock);
	 *
	 * So for the fastpath enabled kernel:
	 *
	 * Nothing can set the waiters bit as long as we hold
	 * lock->wait_lock. So we do the following sequence:
	 *
	 *	owner = rt_mutex_owner(lock);
	 *	clear_rt_mutex_waiters(lock);
	 *	raw_spin_unlock(&lock->wait_lock);
	 *	if (cmpxchg(&lock->owner, owner, 0) == owner)
	 *		return;
	 *	goto retry;
	 *
	 * The fastpath disabled variant is simple as all access to
	 * lock->owner is serialized by lock->wait_lock:
	 *
	 *	lock->owner = NULL;
	 *	raw_spin_unlock(&lock->wait_lock);
	 */
	while (!rt_mutex_has_waiters(lock)) {
		/* Drops lock->wait_lock ! */
		if (unlock_rt_mutex_safe(lock, flags) == true)
			return;
		/* Relock the rtmutex and try again */
		raw_spin_lock_irqsave(&lock->wait_lock, flags);
	}

	/*
	 * The wakeup next waiter path does not suffer from the above
	 * race. See the comments there.
	 *
	 * Queue the next waiter for wakeup once we release the wait_lock.
	 */
	mark_wakeup_next_waiter(&wake_q, lock);
	raw_spin_unlock_irqrestore(&lock->wait_lock, flags);

	rt_mutex_postunlock(&wake_q);
}

/*
 * debug aware fast / slowpath lock,trylock,unlock
 *
 * The atomic acquire/release ops are compiled away, when either the
 * architecture does not support cmpxchg or when debugging is enabled.
 */
static __always_inline int __rt_mutex_lock(struct rt_mutex *lock, long state,
					   unsigned int subclass)
{
	int ret;

	might_sleep();
	mutex_acquire(&lock->dep_map, subclass, 0, _RET_IP_);

	if (likely(rt_mutex_cmpxchg_acquire(lock, NULL, current)))
<<<<<<< HEAD
		return 1;

	return slowfn(lock);
}

/*
 * Performs the wakeup of the top-waiter and re-enables preemption.
 */
void rt_mutex_postunlock(struct wake_q_head *wake_q)
{
	wake_up_q(wake_q);

	/* Pairs with preempt_disable() in rt_mutex_slowunlock() */
	preempt_enable();
}

static inline void
rt_mutex_fastunlock(struct rt_mutex *lock,
		    bool (*slowfn)(struct rt_mutex *lock,
				   struct wake_q_head *wqh))
{
	DEFINE_WAKE_Q(wake_q);

	if (likely(rt_mutex_cmpxchg_release(lock, current, NULL)))
		return;

	if (slowfn(lock, &wake_q))
		rt_mutex_postunlock(&wake_q);
}

static inline void __rt_mutex_lock(struct rt_mutex *lock, unsigned int subclass)
{
	might_sleep();
=======
		return 0;
>>>>>>> 11e4b63a

	ret = rt_mutex_slowlock(lock, state, NULL, RT_MUTEX_MIN_CHAINWALK);
	if (ret)
		mutex_release(&lock->dep_map, _RET_IP_);
	return ret;
}

#ifdef CONFIG_DEBUG_LOCK_ALLOC
/**
 * rt_mutex_lock_nested - lock a rt_mutex
 *
 * @lock: the rt_mutex to be locked
 * @subclass: the lockdep subclass
 */
void __sched rt_mutex_lock_nested(struct rt_mutex *lock, unsigned int subclass)
{
	__rt_mutex_lock(lock, TASK_UNINTERRUPTIBLE, subclass);
}
EXPORT_SYMBOL_GPL(rt_mutex_lock_nested);

#else /* !CONFIG_DEBUG_LOCK_ALLOC */

/**
 * rt_mutex_lock - lock a rt_mutex
 *
 * @lock: the rt_mutex to be locked
 */
void __sched rt_mutex_lock(struct rt_mutex *lock)
{
	__rt_mutex_lock(lock, TASK_UNINTERRUPTIBLE, 0);
}
EXPORT_SYMBOL_GPL(rt_mutex_lock);
#endif

/**
 * rt_mutex_lock_interruptible - lock a rt_mutex interruptible
 *
 * @lock:		the rt_mutex to be locked
 *
 * Returns:
 *  0		on success
 * -EINTR	when interrupted by a signal
 */
int __sched rt_mutex_lock_interruptible(struct rt_mutex *lock)
{
	return __rt_mutex_lock(lock, TASK_INTERRUPTIBLE, 0);
}
EXPORT_SYMBOL_GPL(rt_mutex_lock_interruptible);

/**
 * rt_mutex_trylock - try to lock a rt_mutex
 *
 * @lock:	the rt_mutex to be locked
 *
 * This function can only be called in thread context. It's safe to call it
 * from atomic regions, but not from hard or soft interrupt context.
 *
 * Returns:
 *  1 on success
 *  0 on contention
 */
int __sched rt_mutex_trylock(struct rt_mutex *lock)
{
	int ret;

	if (IS_ENABLED(CONFIG_DEBUG_RT_MUTEXES) && WARN_ON_ONCE(!in_task()))
		return 0;

	/*
	 * No lockdep annotation required because lockdep disables the fast
	 * path.
	 */
	if (likely(rt_mutex_cmpxchg_acquire(lock, NULL, current)))
		return 1;

	ret = rt_mutex_slowtrylock(lock);
	if (ret)
		mutex_acquire(&lock->dep_map, 0, 1, _RET_IP_);

	return ret;
}
EXPORT_SYMBOL_GPL(rt_mutex_trylock);

/**
 * rt_mutex_unlock - unlock a rt_mutex
 *
 * @lock: the rt_mutex to be unlocked
 */
void __sched rt_mutex_unlock(struct rt_mutex *lock)
{
	mutex_release(&lock->dep_map, _RET_IP_);
	if (likely(rt_mutex_cmpxchg_release(lock, current, NULL)))
		return;

	rt_mutex_slowunlock(lock);
}
EXPORT_SYMBOL_GPL(rt_mutex_unlock);

/*
 * Futex variants, must not use fastpath.
 */
int __sched rt_mutex_futex_trylock(struct rt_mutex *lock)
{
	return rt_mutex_slowtrylock(lock);
}

int __sched __rt_mutex_futex_trylock(struct rt_mutex *lock)
{
	return __rt_mutex_slowtrylock(lock);
}

/**
 * __rt_mutex_futex_unlock - Futex variant, that since futex variants
 * do not use the fast-path, can be simple and will not need to retry.
 *
 * @lock:	The rt_mutex to be unlocked
 * @wake_q:	The wake queue head from which to get the next lock waiter
 */
bool __sched __rt_mutex_futex_unlock(struct rt_mutex *lock,
				     struct wake_q_head *wake_q)
{
	lockdep_assert_held(&lock->wait_lock);

	debug_rt_mutex_unlock(lock);

	if (!rt_mutex_has_waiters(lock)) {
		lock->owner = NULL;
		return false; /* done */
	}

	/*
	 * We've already deboosted, mark_wakeup_next_waiter() will
	 * retain preempt_disabled when we drop the wait_lock, to
	 * avoid inversion prior to the wakeup.  preempt_disable()
	 * therein pairs with rt_mutex_postunlock().
	 */
	mark_wakeup_next_waiter(wake_q, lock);

	return true; /* call postunlock() */
}

void __sched rt_mutex_futex_unlock(struct rt_mutex *lock)
{
	DEFINE_WAKE_Q(wake_q);
	unsigned long flags;
	bool postunlock;

	raw_spin_lock_irqsave(&lock->wait_lock, flags);
	postunlock = __rt_mutex_futex_unlock(lock, &wake_q);
	raw_spin_unlock_irqrestore(&lock->wait_lock, flags);

	if (postunlock)
		rt_mutex_postunlock(&wake_q);
}

/**
 * __rt_mutex_init - initialize the rt_mutex
 *
 * @lock:	The rt_mutex to be initialized
 * @name:	The lock name used for debugging
 * @key:	The lock class key used for debugging
 *
 * Initialize the rt_mutex to unlocked state.
 *
 * Initializing of a locked rt_mutex is not allowed
 */
void __sched __rt_mutex_init(struct rt_mutex *lock, const char *name,
		     struct lock_class_key *key)
{
	debug_check_no_locks_freed((void *)lock, sizeof(*lock));
	lockdep_init_map(&lock->dep_map, name, key, 0);

	__rt_mutex_basic_init(lock);
}
EXPORT_SYMBOL_GPL(__rt_mutex_init);

/**
 * rt_mutex_init_proxy_locked - initialize and lock a rt_mutex on behalf of a
 *				proxy owner
 *
 * @lock:	the rt_mutex to be locked
 * @proxy_owner:the task to set as owner
 *
 * No locking. Caller has to do serializing itself
 *
 * Special API call for PI-futex support. This initializes the rtmutex and
 * assigns it to @proxy_owner. Concurrent operations on the rtmutex are not
 * possible at this point because the pi_state which contains the rtmutex
 * is not yet visible to other tasks.
 */
void __sched rt_mutex_init_proxy_locked(struct rt_mutex *lock,
					struct task_struct *proxy_owner)
{
	__rt_mutex_basic_init(lock);
	rt_mutex_set_owner(lock, proxy_owner);
}

/**
 * rt_mutex_proxy_unlock - release a lock on behalf of owner
 *
 * @lock:	the rt_mutex to be locked
 *
 * No locking. Caller has to do serializing itself
 *
 * Special API call for PI-futex support. This merrily cleans up the rtmutex
 * (debugging) state. Concurrent operations on this rt_mutex are not
 * possible because it belongs to the pi_state which is about to be freed
 * and it is not longer visible to other tasks.
 */
void __sched rt_mutex_proxy_unlock(struct rt_mutex *lock)
{
	debug_rt_mutex_proxy_unlock(lock);
	rt_mutex_set_owner(lock, NULL);
}

/**
 * __rt_mutex_start_proxy_lock() - Start lock acquisition for another task
 * @lock:		the rt_mutex to take
 * @waiter:		the pre-initialized rt_mutex_waiter
 * @task:		the task to prepare
 *
 * Starts the rt_mutex acquire; it enqueues the @waiter and does deadlock
 * detection. It does not wait, see rt_mutex_wait_proxy_lock() for that.
 *
 * NOTE: does _NOT_ remove the @waiter on failure; must either call
 * rt_mutex_wait_proxy_lock() or rt_mutex_cleanup_proxy_lock() after this.
 *
 * Returns:
 *  0 - task blocked on lock
 *  1 - acquired the lock for task, caller should wake it up
 * <0 - error
 *
 * Special API call for PI-futex support.
 */
int __sched __rt_mutex_start_proxy_lock(struct rt_mutex *lock,
					struct rt_mutex_waiter *waiter,
					struct task_struct *task)
{
	int ret;

	lockdep_assert_held(&lock->wait_lock);

	if (try_to_take_rt_mutex(lock, task, NULL))
		return 1;

	/* We enforce deadlock detection for futexes */
	ret = task_blocks_on_rt_mutex(lock, waiter, task,
				      RT_MUTEX_FULL_CHAINWALK);

	if (ret && !rt_mutex_owner(lock)) {
		/*
		 * Reset the return value. We might have
		 * returned with -EDEADLK and the owner
		 * released the lock while we were walking the
		 * pi chain.  Let the waiter sort it out.
		 */
		ret = 0;
	}

	return ret;
}

/**
 * rt_mutex_start_proxy_lock() - Start lock acquisition for another task
 * @lock:		the rt_mutex to take
 * @waiter:		the pre-initialized rt_mutex_waiter
 * @task:		the task to prepare
 *
 * Starts the rt_mutex acquire; it enqueues the @waiter and does deadlock
 * detection. It does not wait, see rt_mutex_wait_proxy_lock() for that.
 *
 * NOTE: unlike __rt_mutex_start_proxy_lock this _DOES_ remove the @waiter
 * on failure.
 *
 * Returns:
 *  0 - task blocked on lock
 *  1 - acquired the lock for task, caller should wake it up
 * <0 - error
 *
 * Special API call for PI-futex support.
 */
int __sched rt_mutex_start_proxy_lock(struct rt_mutex *lock,
				      struct rt_mutex_waiter *waiter,
				      struct task_struct *task)
{
	int ret;

	raw_spin_lock_irq(&lock->wait_lock);
	ret = __rt_mutex_start_proxy_lock(lock, waiter, task);
	if (unlikely(ret))
		remove_waiter(lock, waiter);
	raw_spin_unlock_irq(&lock->wait_lock);

	return ret;
}

/**
 * rt_mutex_wait_proxy_lock() - Wait for lock acquisition
 * @lock:		the rt_mutex we were woken on
 * @to:			the timeout, null if none. hrtimer should already have
 *			been started.
 * @waiter:		the pre-initialized rt_mutex_waiter
 *
 * Wait for the lock acquisition started on our behalf by
 * rt_mutex_start_proxy_lock(). Upon failure, the caller must call
 * rt_mutex_cleanup_proxy_lock().
 *
 * Returns:
 *  0 - success
 * <0 - error, one of -EINTR, -ETIMEDOUT
 *
 * Special API call for PI-futex support
 */
int __sched rt_mutex_wait_proxy_lock(struct rt_mutex *lock,
				     struct hrtimer_sleeper *to,
				     struct rt_mutex_waiter *waiter)
{
	int ret;

	raw_spin_lock_irq(&lock->wait_lock);
	/* sleep on the mutex */
	set_current_state(TASK_INTERRUPTIBLE);
	ret = __rt_mutex_slowlock(lock, TASK_INTERRUPTIBLE, to, waiter);
	/*
	 * try_to_take_rt_mutex() sets the waiter bit unconditionally. We might
	 * have to fix that up.
	 */
	fixup_rt_mutex_waiters(lock);
	raw_spin_unlock_irq(&lock->wait_lock);

	return ret;
}

/**
 * rt_mutex_cleanup_proxy_lock() - Cleanup failed lock acquisition
 * @lock:		the rt_mutex we were woken on
 * @waiter:		the pre-initialized rt_mutex_waiter
 *
 * Attempt to clean up after a failed __rt_mutex_start_proxy_lock() or
 * rt_mutex_wait_proxy_lock().
 *
 * Unless we acquired the lock; we're still enqueued on the wait-list and can
 * in fact still be granted ownership until we're removed. Therefore we can
 * find we are in fact the owner and must disregard the
 * rt_mutex_wait_proxy_lock() failure.
 *
 * Returns:
 *  true  - did the cleanup, we done.
 *  false - we acquired the lock after rt_mutex_wait_proxy_lock() returned,
 *          caller should disregards its return value.
 *
 * Special API call for PI-futex support
 */
bool __sched rt_mutex_cleanup_proxy_lock(struct rt_mutex *lock,
					 struct rt_mutex_waiter *waiter)
{
	bool cleanup = false;

	raw_spin_lock_irq(&lock->wait_lock);
	/*
	 * Do an unconditional try-lock, this deals with the lock stealing
	 * state where __rt_mutex_futex_unlock() -> mark_wakeup_next_waiter()
	 * sets a NULL owner.
	 *
	 * We're not interested in the return value, because the subsequent
	 * test on rt_mutex_owner() will infer that. If the trylock succeeded,
	 * we will own the lock and it will have removed the waiter. If we
	 * failed the trylock, we're still not owner and we need to remove
	 * ourselves.
	 */
	try_to_take_rt_mutex(lock, current, waiter);
	/*
	 * Unless we're the owner; we're still enqueued on the wait_list.
	 * So check if we became owner, if not, take us off the wait_list.
	 */
	if (rt_mutex_owner(lock) != current) {
		remove_waiter(lock, waiter);
		cleanup = true;
	}
	/*
	 * try_to_take_rt_mutex() sets the waiter bit unconditionally. We might
	 * have to fix that up.
	 */
	fixup_rt_mutex_waiters(lock);

	raw_spin_unlock_irq(&lock->wait_lock);

	return cleanup;
}

#ifdef CONFIG_DEBUG_RT_MUTEXES
void rt_mutex_debug_task_free(struct task_struct *task)
{
	DEBUG_LOCKS_WARN_ON(!RB_EMPTY_ROOT(&task->pi_waiters.rb_root));
	DEBUG_LOCKS_WARN_ON(task->pi_blocked_on);
}
#endif<|MERGE_RESOLUTION|>--- conflicted
+++ resolved
@@ -1385,43 +1385,7 @@
 	mutex_acquire(&lock->dep_map, subclass, 0, _RET_IP_);
 
 	if (likely(rt_mutex_cmpxchg_acquire(lock, NULL, current)))
-<<<<<<< HEAD
-		return 1;
-
-	return slowfn(lock);
-}
-
-/*
- * Performs the wakeup of the top-waiter and re-enables preemption.
- */
-void rt_mutex_postunlock(struct wake_q_head *wake_q)
-{
-	wake_up_q(wake_q);
-
-	/* Pairs with preempt_disable() in rt_mutex_slowunlock() */
-	preempt_enable();
-}
-
-static inline void
-rt_mutex_fastunlock(struct rt_mutex *lock,
-		    bool (*slowfn)(struct rt_mutex *lock,
-				   struct wake_q_head *wqh))
-{
-	DEFINE_WAKE_Q(wake_q);
-
-	if (likely(rt_mutex_cmpxchg_release(lock, current, NULL)))
-		return;
-
-	if (slowfn(lock, &wake_q))
-		rt_mutex_postunlock(&wake_q);
-}
-
-static inline void __rt_mutex_lock(struct rt_mutex *lock, unsigned int subclass)
-{
-	might_sleep();
-=======
 		return 0;
->>>>>>> 11e4b63a
 
 	ret = rt_mutex_slowlock(lock, state, NULL, RT_MUTEX_MIN_CHAINWALK);
 	if (ret)
