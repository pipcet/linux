// SPDX-License-Identifier: GPL-2.0-only
/*
 *  linux/mm/page_alloc.c
 *
 *  Manages the free list, the system allocates free pages here.
 *  Note that kmalloc() lives in slab.c
 *
 *  Copyright (C) 1991, 1992, 1993, 1994  Linus Torvalds
 *  Swap reorganised 29.12.95, Stephen Tweedie
 *  Support of BIGMEM added by Gerhard Wichert, Siemens AG, July 1999
 *  Reshaped it to be a zoned allocator, Ingo Molnar, Red Hat, 1999
 *  Discontiguous memory support, Kanoj Sarcar, SGI, Nov 1999
 *  Zone balancing, Kanoj Sarcar, SGI, Jan 2000
 *  Per cpu hot/cold page lists, bulk allocation, Martin J. Bligh, Sept 2002
 *          (lots of bits borrowed from Ingo Molnar & Andrew Morton)
 */

#include <linux/stddef.h>
#include <linux/mm.h>
#include <linux/highmem.h>
#include <linux/swap.h>
#include <linux/interrupt.h>
#include <linux/pagemap.h>
#include <linux/jiffies.h>
#include <linux/memblock.h>
#include <linux/compiler.h>
#include <linux/kernel.h>
#include <linux/kasan.h>
#include <linux/module.h>
#include <linux/suspend.h>
#include <linux/pagevec.h>
#include <linux/blkdev.h>
#include <linux/slab.h>
#include <linux/ratelimit.h>
#include <linux/oom.h>
#include <linux/topology.h>
#include <linux/sysctl.h>
#include <linux/cpu.h>
#include <linux/cpuset.h>
#include <linux/memory_hotplug.h>
#include <linux/nodemask.h>
#include <linux/vmalloc.h>
#include <linux/vmstat.h>
#include <linux/mempolicy.h>
#include <linux/memremap.h>
#include <linux/stop_machine.h>
#include <linux/random.h>
#include <linux/sort.h>
#include <linux/pfn.h>
#include <linux/backing-dev.h>
#include <linux/fault-inject.h>
#include <linux/page-isolation.h>
#include <linux/debugobjects.h>
#include <linux/kmemleak.h>
#include <linux/compaction.h>
#include <trace/events/kmem.h>
#include <trace/events/oom.h>
#include <linux/prefetch.h>
#include <linux/mm_inline.h>
#include <linux/mmu_notifier.h>
#include <linux/migrate.h>
#include <linux/hugetlb.h>
#include <linux/sched/rt.h>
#include <linux/sched/mm.h>
#include <linux/page_owner.h>
#include <linux/kthread.h>
#include <linux/memcontrol.h>
#include <linux/ftrace.h>
#include <linux/lockdep.h>
#include <linux/nmi.h>
#include <linux/psi.h>
#include <linux/padata.h>
#include <linux/khugepaged.h>
#include <linux/buffer_head.h>
#include <asm/sections.h>
#include <asm/tlbflush.h>
#include <asm/div64.h>
#include "internal.h"
#include "shuffle.h"
#include "page_reporting.h"

/* Free Page Internal flags: for internal, non-pcp variants of free_pages(). */
typedef int __bitwise fpi_t;

/* No special request */
#define FPI_NONE		((__force fpi_t)0)

/*
 * Skip free page reporting notification for the (possibly merged) page.
 * This does not hinder free page reporting from grabbing the page,
 * reporting it and marking it "reported" -  it only skips notifying
 * the free page reporting infrastructure about a newly freed page. For
 * example, used when temporarily pulling a page from a freelist and
 * putting it back unmodified.
 */
#define FPI_SKIP_REPORT_NOTIFY	((__force fpi_t)BIT(0))

/*
 * Place the (possibly merged) page to the tail of the freelist. Will ignore
 * page shuffling (relevant code - e.g., memory onlining - is expected to
 * shuffle the whole zone).
 *
 * Note: No code should rely on this flag for correctness - it's purely
 *       to allow for optimizations when handing back either fresh pages
 *       (memory onlining) or untouched pages (page isolation, free page
 *       reporting).
 */
#define FPI_TO_TAIL		((__force fpi_t)BIT(1))

/*
 * Don't poison memory with KASAN (only for the tag-based modes).
 * During boot, all non-reserved memblock memory is exposed to page_alloc.
 * Poisoning all that memory lengthens boot time, especially on systems with
 * large amount of RAM. This flag is used to skip that poisoning.
 * This is only done for the tag-based KASAN modes, as those are able to
 * detect memory corruptions with the memory tags assigned by default.
 * All memory allocated normally after boot gets poisoned as usual.
 */
#define FPI_SKIP_KASAN_POISON	((__force fpi_t)BIT(2))

/* prevent >1 _updater_ of zone percpu pageset ->high and ->batch fields */
static DEFINE_MUTEX(pcp_batch_high_lock);
#define MIN_PERCPU_PAGELIST_FRACTION	(8)

#ifdef CONFIG_USE_PERCPU_NUMA_NODE_ID
DEFINE_PER_CPU(int, numa_node);
EXPORT_PER_CPU_SYMBOL(numa_node);
#endif

DEFINE_STATIC_KEY_TRUE(vm_numa_stat_key);

#ifdef CONFIG_HAVE_MEMORYLESS_NODES
/*
 * N.B., Do NOT reference the '_numa_mem_' per cpu variable directly.
 * It will not be defined when CONFIG_HAVE_MEMORYLESS_NODES is not defined.
 * Use the accessor functions set_numa_mem(), numa_mem_id() and cpu_to_mem()
 * defined in <linux/topology.h>.
 */
DEFINE_PER_CPU(int, _numa_mem_);		/* Kernel "local memory" node */
EXPORT_PER_CPU_SYMBOL(_numa_mem_);
#endif

/* work_structs for global per-cpu drains */
struct pcpu_drain {
	struct zone *zone;
	struct work_struct work;
};
static DEFINE_MUTEX(pcpu_drain_mutex);
static DEFINE_PER_CPU(struct pcpu_drain, pcpu_drain);

#ifdef CONFIG_GCC_PLUGIN_LATENT_ENTROPY
volatile unsigned long latent_entropy __latent_entropy;
EXPORT_SYMBOL(latent_entropy);
#endif

/*
 * Array of node states.
 */
nodemask_t node_states[NR_NODE_STATES] __read_mostly = {
	[N_POSSIBLE] = NODE_MASK_ALL,
	[N_ONLINE] = { { [0] = 1UL } },
#ifndef CONFIG_NUMA
	[N_NORMAL_MEMORY] = { { [0] = 1UL } },
#ifdef CONFIG_HIGHMEM
	[N_HIGH_MEMORY] = { { [0] = 1UL } },
#endif
	[N_MEMORY] = { { [0] = 1UL } },
	[N_CPU] = { { [0] = 1UL } },
#endif	/* NUMA */
};
EXPORT_SYMBOL(node_states);

atomic_long_t _totalram_pages __read_mostly;
EXPORT_SYMBOL(_totalram_pages);
unsigned long totalreserve_pages __read_mostly;
unsigned long totalcma_pages __read_mostly;

int percpu_pagelist_fraction;
gfp_t gfp_allowed_mask __read_mostly = GFP_BOOT_MASK;
DEFINE_STATIC_KEY_MAYBE(CONFIG_INIT_ON_ALLOC_DEFAULT_ON, init_on_alloc);
EXPORT_SYMBOL(init_on_alloc);

DEFINE_STATIC_KEY_MAYBE(CONFIG_INIT_ON_FREE_DEFAULT_ON, init_on_free);
EXPORT_SYMBOL(init_on_free);

static bool _init_on_alloc_enabled_early __read_mostly
				= IS_ENABLED(CONFIG_INIT_ON_ALLOC_DEFAULT_ON);
static int __init early_init_on_alloc(char *buf)
{

	return kstrtobool(buf, &_init_on_alloc_enabled_early);
}
early_param("init_on_alloc", early_init_on_alloc);

static bool _init_on_free_enabled_early __read_mostly
				= IS_ENABLED(CONFIG_INIT_ON_FREE_DEFAULT_ON);
static int __init early_init_on_free(char *buf)
{
	return kstrtobool(buf, &_init_on_free_enabled_early);
}
early_param("init_on_free", early_init_on_free);

/*
 * A cached value of the page's pageblock's migratetype, used when the page is
 * put on a pcplist. Used to avoid the pageblock migratetype lookup when
 * freeing from pcplists in most cases, at the cost of possibly becoming stale.
 * Also the migratetype set in the page does not necessarily match the pcplist
 * index, e.g. page might have MIGRATE_CMA set but be on a pcplist with any
 * other index - this ensures that it will be put on the correct CMA freelist.
 */
static inline int get_pcppage_migratetype(struct page *page)
{
	return page->index;
}

static inline void set_pcppage_migratetype(struct page *page, int migratetype)
{
	page->index = migratetype;
}

#ifdef CONFIG_PM_SLEEP
/*
 * The following functions are used by the suspend/hibernate code to temporarily
 * change gfp_allowed_mask in order to avoid using I/O during memory allocations
 * while devices are suspended.  To avoid races with the suspend/hibernate code,
 * they should always be called with system_transition_mutex held
 * (gfp_allowed_mask also should only be modified with system_transition_mutex
 * held, unless the suspend/hibernate code is guaranteed not to run in parallel
 * with that modification).
 */

static gfp_t saved_gfp_mask;

void pm_restore_gfp_mask(void)
{
	WARN_ON(!mutex_is_locked(&system_transition_mutex));
	if (saved_gfp_mask) {
		gfp_allowed_mask = saved_gfp_mask;
		saved_gfp_mask = 0;
	}
}

void pm_restrict_gfp_mask(void)
{
	WARN_ON(!mutex_is_locked(&system_transition_mutex));
	WARN_ON(saved_gfp_mask);
	saved_gfp_mask = gfp_allowed_mask;
	gfp_allowed_mask &= ~(__GFP_IO | __GFP_FS);
}

bool pm_suspended_storage(void)
{
	if ((gfp_allowed_mask & (__GFP_IO | __GFP_FS)) == (__GFP_IO | __GFP_FS))
		return false;
	return true;
}
#endif /* CONFIG_PM_SLEEP */

#ifdef CONFIG_HUGETLB_PAGE_SIZE_VARIABLE
unsigned int pageblock_order __read_mostly;
#endif

static void __free_pages_ok(struct page *page, unsigned int order,
			    fpi_t fpi_flags);

/*
 * results with 256, 32 in the lowmem_reserve sysctl:
 *	1G machine -> (16M dma, 800M-16M normal, 1G-800M high)
 *	1G machine -> (16M dma, 784M normal, 224M high)
 *	NORMAL allocation will leave 784M/256 of ram reserved in the ZONE_DMA
 *	HIGHMEM allocation will leave 224M/32 of ram reserved in ZONE_NORMAL
 *	HIGHMEM allocation will leave (224M+784M)/256 of ram reserved in ZONE_DMA
 *
 * TBD: should special case ZONE_DMA32 machines here - in those we normally
 * don't need any ZONE_NORMAL reservation
 */
int sysctl_lowmem_reserve_ratio[MAX_NR_ZONES] = {
#ifdef CONFIG_ZONE_DMA
	[ZONE_DMA] = 256,
#endif
#ifdef CONFIG_ZONE_DMA32
	[ZONE_DMA32] = 256,
#endif
	[ZONE_NORMAL] = 32,
#ifdef CONFIG_HIGHMEM
	[ZONE_HIGHMEM] = 0,
#endif
	[ZONE_MOVABLE] = 0,
};

static char * const zone_names[MAX_NR_ZONES] = {
#ifdef CONFIG_ZONE_DMA
	 "DMA",
#endif
#ifdef CONFIG_ZONE_DMA32
	 "DMA32",
#endif
	 "Normal",
#ifdef CONFIG_HIGHMEM
	 "HighMem",
#endif
	 "Movable",
#ifdef CONFIG_ZONE_DEVICE
	 "Device",
#endif
};

const char * const migratetype_names[MIGRATE_TYPES] = {
	"Unmovable",
	"Movable",
	"Reclaimable",
	"HighAtomic",
#ifdef CONFIG_CMA
	"CMA",
#endif
#ifdef CONFIG_MEMORY_ISOLATION
	"Isolate",
#endif
};

compound_page_dtor * const compound_page_dtors[NR_COMPOUND_DTORS] = {
	[NULL_COMPOUND_DTOR] = NULL,
	[COMPOUND_PAGE_DTOR] = free_compound_page,
#ifdef CONFIG_HUGETLB_PAGE
	[HUGETLB_PAGE_DTOR] = free_huge_page,
#endif
#ifdef CONFIG_TRANSPARENT_HUGEPAGE
	[TRANSHUGE_PAGE_DTOR] = free_transhuge_page,
#endif
};

int min_free_kbytes = 1024;
int user_min_free_kbytes = -1;
#ifdef CONFIG_DISCONTIGMEM
/*
 * DiscontigMem defines memory ranges as separate pg_data_t even if the ranges
 * are not on separate NUMA nodes. Functionally this works but with
 * watermark_boost_factor, it can reclaim prematurely as the ranges can be
 * quite small. By default, do not boost watermarks on discontigmem as in
 * many cases very high-order allocations like THP are likely to be
 * unsupported and the premature reclaim offsets the advantage of long-term
 * fragmentation avoidance.
 */
int watermark_boost_factor __read_mostly;
#else
int watermark_boost_factor __read_mostly = 15000;
#endif
int watermark_scale_factor = 10;

static unsigned long nr_kernel_pages __initdata;
static unsigned long nr_all_pages __initdata;
static unsigned long dma_reserve __initdata;

static unsigned long arch_zone_lowest_possible_pfn[MAX_NR_ZONES] __initdata;
static unsigned long arch_zone_highest_possible_pfn[MAX_NR_ZONES] __initdata;
static unsigned long required_kernelcore __initdata;
static unsigned long required_kernelcore_percent __initdata;
static unsigned long required_movablecore __initdata;
static unsigned long required_movablecore_percent __initdata;
static unsigned long zone_movable_pfn[MAX_NUMNODES] __initdata;
static bool mirrored_kernelcore __meminitdata;

/* movable_zone is the "real" zone pages in ZONE_MOVABLE are taken from */
int movable_zone;
EXPORT_SYMBOL(movable_zone);

#if MAX_NUMNODES > 1
unsigned int nr_node_ids __read_mostly = MAX_NUMNODES;
unsigned int nr_online_nodes __read_mostly = 1;
EXPORT_SYMBOL(nr_node_ids);
EXPORT_SYMBOL(nr_online_nodes);
#endif

int page_group_by_mobility_disabled __read_mostly;

#ifdef CONFIG_DEFERRED_STRUCT_PAGE_INIT
/*
 * During boot we initialize deferred pages on-demand, as needed, but once
 * page_alloc_init_late() has finished, the deferred pages are all initialized,
 * and we can permanently disable that path.
 */
static DEFINE_STATIC_KEY_TRUE(deferred_pages);

/*
 * Calling kasan_poison_pages() only after deferred memory initialization
 * has completed. Poisoning pages during deferred memory init will greatly
 * lengthen the process and cause problem in large memory systems as the
 * deferred pages initialization is done with interrupt disabled.
 *
 * Assuming that there will be no reference to those newly initialized
 * pages before they are ever allocated, this should have no effect on
 * KASAN memory tracking as the poison will be properly inserted at page
 * allocation time. The only corner case is when pages are allocated by
 * on-demand allocation and then freed again before the deferred pages
 * initialization is done, but this is not likely to happen.
 */
static inline bool should_skip_kasan_poison(struct page *page, fpi_t fpi_flags)
{
	return static_branch_unlikely(&deferred_pages) ||
	       (!IS_ENABLED(CONFIG_KASAN_GENERIC) &&
		(fpi_flags & FPI_SKIP_KASAN_POISON)) ||
	       PageSkipKASanPoison(page);
}

/* Returns true if the struct page for the pfn is uninitialised */
static inline bool __meminit early_page_uninitialised(unsigned long pfn)
{
	int nid = early_pfn_to_nid(pfn);

	if (node_online(nid) && pfn >= NODE_DATA(nid)->first_deferred_pfn)
		return true;

	return false;
}

/*
 * Returns true when the remaining initialisation should be deferred until
 * later in the boot cycle when it can be parallelised.
 */
static bool __meminit
defer_init(int nid, unsigned long pfn, unsigned long end_pfn)
{
	static unsigned long prev_end_pfn, nr_initialised;

	/*
	 * prev_end_pfn static that contains the end of previous zone
	 * No need to protect because called very early in boot before smp_init.
	 */
	if (prev_end_pfn != end_pfn) {
		prev_end_pfn = end_pfn;
		nr_initialised = 0;
	}

	/* Always populate low zones for address-constrained allocations */
	if (end_pfn < pgdat_end_pfn(NODE_DATA(nid)))
		return false;

	if (NODE_DATA(nid)->first_deferred_pfn != ULONG_MAX)
		return true;
	/*
	 * We start only with one section of pages, more pages are added as
	 * needed until the rest of deferred pages are initialized.
	 */
	nr_initialised++;
	if ((nr_initialised > PAGES_PER_SECTION) &&
	    (pfn & (PAGES_PER_SECTION - 1)) == 0) {
		NODE_DATA(nid)->first_deferred_pfn = pfn;
		return true;
	}
	return false;
}
#else
static inline bool should_skip_kasan_poison(struct page *page, fpi_t fpi_flags)
{
	return (!IS_ENABLED(CONFIG_KASAN_GENERIC) &&
		(fpi_flags & FPI_SKIP_KASAN_POISON)) ||
	       PageSkipKASanPoison(page);
}

static inline bool early_page_uninitialised(unsigned long pfn)
{
	return false;
}

static inline bool defer_init(int nid, unsigned long pfn, unsigned long end_pfn)
{
	return false;
}
#endif

/* Return a pointer to the bitmap storing bits affecting a block of pages */
static inline unsigned long *get_pageblock_bitmap(struct page *page,
							unsigned long pfn)
{
#ifdef CONFIG_SPARSEMEM
	return section_to_usemap(__pfn_to_section(pfn));
#else
	return page_zone(page)->pageblock_flags;
#endif /* CONFIG_SPARSEMEM */
}

static inline int pfn_to_bitidx(struct page *page, unsigned long pfn)
{
#ifdef CONFIG_SPARSEMEM
	pfn &= (PAGES_PER_SECTION-1);
#else
	pfn = pfn - round_down(page_zone(page)->zone_start_pfn, pageblock_nr_pages);
#endif /* CONFIG_SPARSEMEM */
	return (pfn >> pageblock_order) * NR_PAGEBLOCK_BITS;
}

static __always_inline
unsigned long __get_pfnblock_flags_mask(struct page *page,
					unsigned long pfn,
					unsigned long mask)
{
	unsigned long *bitmap;
	unsigned long bitidx, word_bitidx;
	unsigned long word;

	bitmap = get_pageblock_bitmap(page, pfn);
	bitidx = pfn_to_bitidx(page, pfn);
	word_bitidx = bitidx / BITS_PER_LONG;
	bitidx &= (BITS_PER_LONG-1);

	word = bitmap[word_bitidx];
	return (word >> bitidx) & mask;
}

/**
 * get_pfnblock_flags_mask - Return the requested group of flags for the pageblock_nr_pages block of pages
 * @page: The page within the block of interest
 * @pfn: The target page frame number
 * @mask: mask of bits that the caller is interested in
 *
 * Return: pageblock_bits flags
 */
unsigned long get_pfnblock_flags_mask(struct page *page, unsigned long pfn,
					unsigned long mask)
{
	return __get_pfnblock_flags_mask(page, pfn, mask);
}

static __always_inline int get_pfnblock_migratetype(struct page *page, unsigned long pfn)
{
	return __get_pfnblock_flags_mask(page, pfn, MIGRATETYPE_MASK);
}

/**
 * set_pfnblock_flags_mask - Set the requested group of flags for a pageblock_nr_pages block of pages
 * @page: The page within the block of interest
 * @flags: The flags to set
 * @pfn: The target page frame number
 * @mask: mask of bits that the caller is interested in
 */
void set_pfnblock_flags_mask(struct page *page, unsigned long flags,
					unsigned long pfn,
					unsigned long mask)
{
	unsigned long *bitmap;
	unsigned long bitidx, word_bitidx;
	unsigned long old_word, word;

	BUILD_BUG_ON(NR_PAGEBLOCK_BITS != 4);
	BUILD_BUG_ON(MIGRATE_TYPES > (1 << PB_migratetype_bits));

	bitmap = get_pageblock_bitmap(page, pfn);
	bitidx = pfn_to_bitidx(page, pfn);
	word_bitidx = bitidx / BITS_PER_LONG;
	bitidx &= (BITS_PER_LONG-1);

	VM_BUG_ON_PAGE(!zone_spans_pfn(page_zone(page), pfn), page);

	mask <<= bitidx;
	flags <<= bitidx;

	word = READ_ONCE(bitmap[word_bitidx]);
	for (;;) {
		old_word = cmpxchg(&bitmap[word_bitidx], word, (word & ~mask) | flags);
		if (word == old_word)
			break;
		word = old_word;
	}
}

void set_pageblock_migratetype(struct page *page, int migratetype)
{
	if (unlikely(page_group_by_mobility_disabled &&
		     migratetype < MIGRATE_PCPTYPES))
		migratetype = MIGRATE_UNMOVABLE;

	set_pfnblock_flags_mask(page, (unsigned long)migratetype,
				page_to_pfn(page), MIGRATETYPE_MASK);
}

#ifdef CONFIG_DEBUG_VM
static int page_outside_zone_boundaries(struct zone *zone, struct page *page)
{
	int ret = 0;
	unsigned seq;
	unsigned long pfn = page_to_pfn(page);
	unsigned long sp, start_pfn;

	do {
		seq = zone_span_seqbegin(zone);
		start_pfn = zone->zone_start_pfn;
		sp = zone->spanned_pages;
		if (!zone_spans_pfn(zone, pfn))
			ret = 1;
	} while (zone_span_seqretry(zone, seq));

	if (ret)
		pr_err("page 0x%lx outside node %d zone %s [ 0x%lx - 0x%lx ]\n",
			pfn, zone_to_nid(zone), zone->name,
			start_pfn, start_pfn + sp);

	return ret;
}

static int page_is_consistent(struct zone *zone, struct page *page)
{
	if (!pfn_valid_within(page_to_pfn(page)))
		return 0;
	if (zone != page_zone(page))
		return 0;

	return 1;
}
/*
 * Temporary debugging check for pages not lying within a given zone.
 */
static int __maybe_unused bad_range(struct zone *zone, struct page *page)
{
	if (page_outside_zone_boundaries(zone, page))
		return 1;
	if (!page_is_consistent(zone, page))
		return 1;

	return 0;
}
#else
static inline int __maybe_unused bad_range(struct zone *zone, struct page *page)
{
	return 0;
}
#endif

static void bad_page(struct page *page, const char *reason)
{
	static unsigned long resume;
	static unsigned long nr_shown;
	static unsigned long nr_unshown;

	/*
	 * Allow a burst of 60 reports, then keep quiet for that minute;
	 * or allow a steady drip of one report per second.
	 */
	if (nr_shown == 60) {
		if (time_before(jiffies, resume)) {
			nr_unshown++;
			goto out;
		}
		if (nr_unshown) {
			pr_alert(
			      "BUG: Bad page state: %lu messages suppressed\n",
				nr_unshown);
			nr_unshown = 0;
		}
		nr_shown = 0;
	}
	if (nr_shown++ == 0)
		resume = jiffies + 60 * HZ;

	pr_alert("BUG: Bad page state in process %s  pfn:%05lx\n",
		current->comm, page_to_pfn(page));
	__dump_page(page, reason);
	dump_page_owner(page);

	print_modules();
	dump_stack();
out:
	/* Leave bad fields for debug, except PageBuddy could make trouble */
	page_mapcount_reset(page); /* remove PageBuddy */
	add_taint(TAINT_BAD_PAGE, LOCKDEP_NOW_UNRELIABLE);
}

/*
 * Higher-order pages are called "compound pages".  They are structured thusly:
 *
 * The first PAGE_SIZE page is called the "head page" and have PG_head set.
 *
 * The remaining PAGE_SIZE pages are called "tail pages". PageTail() is encoded
 * in bit 0 of page->compound_head. The rest of bits is pointer to head page.
 *
 * The first tail page's ->compound_dtor holds the offset in array of compound
 * page destructors. See compound_page_dtors.
 *
 * The first tail page's ->compound_order holds the order of allocation.
 * This usage means that zero-order pages may not be compound.
 */

void free_compound_page(struct page *page)
{
	mem_cgroup_uncharge(page);
	__free_pages_ok(page, compound_order(page), FPI_NONE);
}

void prep_compound_page(struct page *page, unsigned int order)
{
	int i;
	int nr_pages = 1 << order;

	__SetPageHead(page);
	for (i = 1; i < nr_pages; i++) {
		struct page *p = page + i;
		set_page_count(p, 0);
		p->mapping = TAIL_MAPPING;
		set_compound_head(p, page);
	}

	set_compound_page_dtor(page, COMPOUND_PAGE_DTOR);
	set_compound_order(page, order);
	atomic_set(compound_mapcount_ptr(page), -1);
	if (hpage_pincount_available(page))
		atomic_set(compound_pincount_ptr(page), 0);
}

#ifdef CONFIG_DEBUG_PAGEALLOC
unsigned int _debug_guardpage_minorder;

bool _debug_pagealloc_enabled_early __read_mostly
			= IS_ENABLED(CONFIG_DEBUG_PAGEALLOC_ENABLE_DEFAULT);
EXPORT_SYMBOL(_debug_pagealloc_enabled_early);
DEFINE_STATIC_KEY_FALSE(_debug_pagealloc_enabled);
EXPORT_SYMBOL(_debug_pagealloc_enabled);

DEFINE_STATIC_KEY_FALSE(_debug_guardpage_enabled);

static int __init early_debug_pagealloc(char *buf)
{
	return kstrtobool(buf, &_debug_pagealloc_enabled_early);
}
early_param("debug_pagealloc", early_debug_pagealloc);

static int __init debug_guardpage_minorder_setup(char *buf)
{
	unsigned long res;

	if (kstrtoul(buf, 10, &res) < 0 ||  res > MAX_ORDER / 2) {
		pr_err("Bad debug_guardpage_minorder value\n");
		return 0;
	}
	_debug_guardpage_minorder = res;
	pr_info("Setting debug_guardpage_minorder to %lu\n", res);
	return 0;
}
early_param("debug_guardpage_minorder", debug_guardpage_minorder_setup);

static inline bool set_page_guard(struct zone *zone, struct page *page,
				unsigned int order, int migratetype)
{
	if (!debug_guardpage_enabled())
		return false;

	if (order >= debug_guardpage_minorder())
		return false;

	__SetPageGuard(page);
	INIT_LIST_HEAD(&page->lru);
	set_page_private(page, order);
	/* Guard pages are not available for any usage */
	__mod_zone_freepage_state(zone, -(1 << order), migratetype);

	return true;
}

static inline void clear_page_guard(struct zone *zone, struct page *page,
				unsigned int order, int migratetype)
{
	if (!debug_guardpage_enabled())
		return;

	__ClearPageGuard(page);

	set_page_private(page, 0);
	if (!is_migrate_isolate(migratetype))
		__mod_zone_freepage_state(zone, (1 << order), migratetype);
}
#else
static inline bool set_page_guard(struct zone *zone, struct page *page,
			unsigned int order, int migratetype) { return false; }
static inline void clear_page_guard(struct zone *zone, struct page *page,
				unsigned int order, int migratetype) {}
#endif

/*
 * Enable static keys related to various memory debugging and hardening options.
 * Some override others, and depend on early params that are evaluated in the
 * order of appearance. So we need to first gather the full picture of what was
 * enabled, and then make decisions.
 */
void init_mem_debugging_and_hardening(void)
{
	bool page_poisoning_requested = false;

#ifdef CONFIG_PAGE_POISONING
	/*
	 * Page poisoning is debug page alloc for some arches. If
	 * either of those options are enabled, enable poisoning.
	 */
	if (page_poisoning_enabled() ||
	     (!IS_ENABLED(CONFIG_ARCH_SUPPORTS_DEBUG_PAGEALLOC) &&
	      debug_pagealloc_enabled())) {
		static_branch_enable(&_page_poisoning_enabled);
		page_poisoning_requested = true;
	}
#endif

	if (_init_on_alloc_enabled_early) {
		if (page_poisoning_requested)
			pr_info("mem auto-init: CONFIG_PAGE_POISONING is on, "
				"will take precedence over init_on_alloc\n");
		else
			static_branch_enable(&init_on_alloc);
	}
	if (_init_on_free_enabled_early) {
		if (page_poisoning_requested)
			pr_info("mem auto-init: CONFIG_PAGE_POISONING is on, "
				"will take precedence over init_on_free\n");
		else
			static_branch_enable(&init_on_free);
	}

#ifdef CONFIG_DEBUG_PAGEALLOC
	if (!debug_pagealloc_enabled())
		return;

	static_branch_enable(&_debug_pagealloc_enabled);

	if (!debug_guardpage_minorder())
		return;

	static_branch_enable(&_debug_guardpage_enabled);
#endif
}

static inline void set_buddy_order(struct page *page, unsigned int order)
{
	set_page_private(page, order);
	__SetPageBuddy(page);
}

/*
 * This function checks whether a page is free && is the buddy
 * we can coalesce a page and its buddy if
 * (a) the buddy is not in a hole (check before calling!) &&
 * (b) the buddy is in the buddy system &&
 * (c) a page and its buddy have the same order &&
 * (d) a page and its buddy are in the same zone.
 *
 * For recording whether a page is in the buddy system, we set PageBuddy.
 * Setting, clearing, and testing PageBuddy is serialized by zone->lock.
 *
 * For recording page's order, we use page_private(page).
 */
static inline bool page_is_buddy(struct page *page, struct page *buddy,
							unsigned int order)
{
	if (!page_is_guard(buddy) && !PageBuddy(buddy))
		return false;

	if (buddy_order(buddy) != order)
		return false;

	/*
	 * zone check is done late to avoid uselessly calculating
	 * zone/node ids for pages that could never merge.
	 */
	if (page_zone_id(page) != page_zone_id(buddy))
		return false;

	VM_BUG_ON_PAGE(page_count(buddy) != 0, buddy);

	return true;
}

#ifdef CONFIG_COMPACTION
static inline struct capture_control *task_capc(struct zone *zone)
{
	struct capture_control *capc = current->capture_control;

	return unlikely(capc) &&
		!(current->flags & PF_KTHREAD) &&
		!capc->page &&
		capc->cc->zone == zone ? capc : NULL;
}

static inline bool
compaction_capture(struct capture_control *capc, struct page *page,
		   int order, int migratetype)
{
	if (!capc || order != capc->cc->order)
		return false;

	/* Do not accidentally pollute CMA or isolated regions*/
	if (is_migrate_cma(migratetype) ||
	    is_migrate_isolate(migratetype))
		return false;

	/*
	 * Do not let lower order allocations pollute a movable pageblock.
	 * This might let an unmovable request use a reclaimable pageblock
	 * and vice-versa but no more than normal fallback logic which can
	 * have trouble finding a high-order free page.
	 */
	if (order < pageblock_order && migratetype == MIGRATE_MOVABLE)
		return false;

	capc->page = page;
	return true;
}

#else
static inline struct capture_control *task_capc(struct zone *zone)
{
	return NULL;
}

static inline bool
compaction_capture(struct capture_control *capc, struct page *page,
		   int order, int migratetype)
{
	return false;
}
#endif /* CONFIG_COMPACTION */

/* Used for pages not on another list */
static inline void add_to_free_list(struct page *page, struct zone *zone,
				    unsigned int order, int migratetype)
{
	struct free_area *area = &zone->free_area[order];

	list_add(&page->lru, &area->free_list[migratetype]);
	area->nr_free++;
}

/* Used for pages not on another list */
static inline void add_to_free_list_tail(struct page *page, struct zone *zone,
					 unsigned int order, int migratetype)
{
	struct free_area *area = &zone->free_area[order];

	list_add_tail(&page->lru, &area->free_list[migratetype]);
	area->nr_free++;
}

/*
 * Used for pages which are on another list. Move the pages to the tail
 * of the list - so the moved pages won't immediately be considered for
 * allocation again (e.g., optimization for memory onlining).
 */
static inline void move_to_free_list(struct page *page, struct zone *zone,
				     unsigned int order, int migratetype)
{
	struct free_area *area = &zone->free_area[order];

	list_move_tail(&page->lru, &area->free_list[migratetype]);
}

static inline void del_page_from_free_list(struct page *page, struct zone *zone,
					   unsigned int order)
{
	/* clear reported state and update reported page count */
	if (page_reported(page))
		__ClearPageReported(page);

	list_del(&page->lru);
	__ClearPageBuddy(page);
	set_page_private(page, 0);
	zone->free_area[order].nr_free--;
}

/*
 * If this is not the largest possible page, check if the buddy
 * of the next-highest order is free. If it is, it's possible
 * that pages are being freed that will coalesce soon. In case,
 * that is happening, add the free page to the tail of the list
 * so it's less likely to be used soon and more likely to be merged
 * as a higher order page
 */
static inline bool
buddy_merge_likely(unsigned long pfn, unsigned long buddy_pfn,
		   struct page *page, unsigned int order)
{
	struct page *higher_page, *higher_buddy;
	unsigned long combined_pfn;

	if (order >= MAX_ORDER - 2)
		return false;

	if (!pfn_valid_within(buddy_pfn))
		return false;

	combined_pfn = buddy_pfn & pfn;
	higher_page = page + (combined_pfn - pfn);
	buddy_pfn = __find_buddy_pfn(combined_pfn, order + 1);
	higher_buddy = higher_page + (buddy_pfn - combined_pfn);

	return pfn_valid_within(buddy_pfn) &&
	       page_is_buddy(higher_page, higher_buddy, order + 1);
}

/*
 * Freeing function for a buddy system allocator.
 *
 * The concept of a buddy system is to maintain direct-mapped table
 * (containing bit values) for memory blocks of various "orders".
 * The bottom level table contains the map for the smallest allocatable
 * units of memory (here, pages), and each level above it describes
 * pairs of units from the levels below, hence, "buddies".
 * At a high level, all that happens here is marking the table entry
 * at the bottom level available, and propagating the changes upward
 * as necessary, plus some accounting needed to play nicely with other
 * parts of the VM system.
 * At each level, we keep a list of pages, which are heads of continuous
 * free pages of length of (1 << order) and marked with PageBuddy.
 * Page's order is recorded in page_private(page) field.
 * So when we are allocating or freeing one, we can derive the state of the
 * other.  That is, if we allocate a small block, and both were
 * free, the remainder of the region must be split into blocks.
 * If a block is freed, and its buddy is also free, then this
 * triggers coalescing into a block of larger size.
 *
 * -- nyc
 */

static inline void __free_one_page(struct page *page,
		unsigned long pfn,
		struct zone *zone, unsigned int order,
		int migratetype, fpi_t fpi_flags)
{
	struct capture_control *capc = task_capc(zone);
	unsigned long buddy_pfn;
	unsigned long combined_pfn;
	unsigned int max_order;
	struct page *buddy;
	bool to_tail;

	max_order = min_t(unsigned int, MAX_ORDER - 1, pageblock_order);

	VM_BUG_ON(!zone_is_initialized(zone));
	VM_BUG_ON_PAGE(page->flags & PAGE_FLAGS_CHECK_AT_PREP, page);

	VM_BUG_ON(migratetype == -1);
	if (likely(!is_migrate_isolate(migratetype)))
		__mod_zone_freepage_state(zone, 1 << order, migratetype);

	VM_BUG_ON_PAGE(pfn & ((1 << order) - 1), page);
	VM_BUG_ON_PAGE(bad_range(zone, page), page);

continue_merging:
	while (order < max_order) {
		if (compaction_capture(capc, page, order, migratetype)) {
			__mod_zone_freepage_state(zone, -(1 << order),
								migratetype);
			return;
		}
		buddy_pfn = __find_buddy_pfn(pfn, order);
		buddy = page + (buddy_pfn - pfn);

		if (!pfn_valid_within(buddy_pfn))
			goto done_merging;
		if (!page_is_buddy(page, buddy, order))
			goto done_merging;
		/*
		 * Our buddy is free or it is CONFIG_DEBUG_PAGEALLOC guard page,
		 * merge with it and move up one order.
		 */
		if (page_is_guard(buddy))
			clear_page_guard(zone, buddy, order, migratetype);
		else
			del_page_from_free_list(buddy, zone, order);
		combined_pfn = buddy_pfn & pfn;
		page = page + (combined_pfn - pfn);
		pfn = combined_pfn;
		order++;
	}
	if (order < MAX_ORDER - 1) {
		/* If we are here, it means order is >= pageblock_order.
		 * We want to prevent merge between freepages on isolate
		 * pageblock and normal pageblock. Without this, pageblock
		 * isolation could cause incorrect freepage or CMA accounting.
		 *
		 * We don't want to hit this code for the more frequent
		 * low-order merging.
		 */
		if (unlikely(has_isolate_pageblock(zone))) {
			int buddy_mt;

			buddy_pfn = __find_buddy_pfn(pfn, order);
			buddy = page + (buddy_pfn - pfn);
			buddy_mt = get_pageblock_migratetype(buddy);

			if (migratetype != buddy_mt
					&& (is_migrate_isolate(migratetype) ||
						is_migrate_isolate(buddy_mt)))
				goto done_merging;
		}
		max_order = order + 1;
		goto continue_merging;
	}

done_merging:
	set_buddy_order(page, order);

	if (fpi_flags & FPI_TO_TAIL)
		to_tail = true;
	else if (is_shuffle_order(order))
		to_tail = shuffle_pick_tail();
	else
		to_tail = buddy_merge_likely(pfn, buddy_pfn, page, order);

	if (to_tail)
		add_to_free_list_tail(page, zone, order, migratetype);
	else
		add_to_free_list(page, zone, order, migratetype);

	/* Notify page reporting subsystem of freed page */
	if (!(fpi_flags & FPI_SKIP_REPORT_NOTIFY))
		page_reporting_notify_free(order);
}

/*
 * A bad page could be due to a number of fields. Instead of multiple branches,
 * try and check multiple fields with one check. The caller must do a detailed
 * check if necessary.
 */
static inline bool page_expected_state(struct page *page,
					unsigned long check_flags)
{
	if (unlikely(atomic_read(&page->_mapcount) != -1))
		return false;

	if (unlikely((unsigned long)page->mapping |
			page_ref_count(page) |
#ifdef CONFIG_MEMCG
			page->memcg_data |
#endif
			(page->flags & check_flags)))
		return false;

	return true;
}

static const char *page_bad_reason(struct page *page, unsigned long flags)
{
	const char *bad_reason = NULL;

	if (unlikely(atomic_read(&page->_mapcount) != -1))
		bad_reason = "nonzero mapcount";
	if (unlikely(page->mapping != NULL))
		bad_reason = "non-NULL mapping";
	if (unlikely(page_ref_count(page) != 0))
		bad_reason = "nonzero _refcount";
	if (unlikely(page->flags & flags)) {
		if (flags == PAGE_FLAGS_CHECK_AT_PREP)
			bad_reason = "PAGE_FLAGS_CHECK_AT_PREP flag(s) set";
		else
			bad_reason = "PAGE_FLAGS_CHECK_AT_FREE flag(s) set";
	}
#ifdef CONFIG_MEMCG
	if (unlikely(page->memcg_data))
		bad_reason = "page still charged to cgroup";
#endif
	return bad_reason;
}

static void check_free_page_bad(struct page *page)
{
	bad_page(page,
		 page_bad_reason(page, PAGE_FLAGS_CHECK_AT_FREE));
}

static inline int check_free_page(struct page *page)
{
	if (likely(page_expected_state(page, PAGE_FLAGS_CHECK_AT_FREE)))
		return 0;

	/* Something has gone sideways, find it */
	check_free_page_bad(page);
	return 1;
}

static int free_tail_pages_check(struct page *head_page, struct page *page)
{
	int ret = 1;

	/*
	 * We rely page->lru.next never has bit 0 set, unless the page
	 * is PageTail(). Let's make sure that's true even for poisoned ->lru.
	 */
	BUILD_BUG_ON((unsigned long)LIST_POISON1 & 1);

	if (!IS_ENABLED(CONFIG_DEBUG_VM)) {
		ret = 0;
		goto out;
	}
	switch (page - head_page) {
	case 1:
		/* the first tail page: ->mapping may be compound_mapcount() */
		if (unlikely(compound_mapcount(page))) {
			bad_page(page, "nonzero compound_mapcount");
			goto out;
		}
		break;
	case 2:
		/*
		 * the second tail page: ->mapping is
		 * deferred_list.next -- ignore value.
		 */
		break;
	default:
		if (page->mapping != TAIL_MAPPING) {
			bad_page(page, "corrupted mapping in tail page");
			goto out;
		}
		break;
	}
	if (unlikely(!PageTail(page))) {
		bad_page(page, "PageTail not set");
		goto out;
	}
	if (unlikely(compound_head(page) != head_page)) {
		bad_page(page, "compound_head not consistent");
		goto out;
	}
	ret = 0;
out:
	page->mapping = NULL;
	clear_compound_head(page);
	return ret;
}

static void kernel_init_free_pages(struct page *page, int numpages, bool zero_tags)
{
	int i;

	if (zero_tags) {
		for (i = 0; i < numpages; i++)
			tag_clear_highpage(page + i);
		return;
	}

	/* s390's use of memset() could override KASAN redzones. */
	kasan_disable_current();
	for (i = 0; i < numpages; i++) {
		u8 tag = page_kasan_tag(page + i);
		page_kasan_tag_reset(page + i);
		clear_highpage(page + i);
		page_kasan_tag_set(page + i, tag);
	}
	kasan_enable_current();
}

static __always_inline bool free_pages_prepare(struct page *page,
			unsigned int order, bool check_free, fpi_t fpi_flags)
{
	int bad = 0;
	bool skip_kasan_poison = should_skip_kasan_poison(page, fpi_flags);

	VM_BUG_ON_PAGE(PageTail(page), page);

	trace_mm_page_free(page, order);

	if (unlikely(PageHWPoison(page)) && !order) {
		/*
		 * Do not let hwpoison pages hit pcplists/buddy
		 * Untie memcg state and reset page's owner
		 */
		if (memcg_kmem_enabled() && PageMemcgKmem(page))
			__memcg_kmem_uncharge_page(page, order);
		reset_page_owner(page, order);
		return false;
	}

	/*
	 * Check tail pages before head page information is cleared to
	 * avoid checking PageCompound for order-0 pages.
	 */
	if (unlikely(order)) {
		bool compound = PageCompound(page);
		int i;

		VM_BUG_ON_PAGE(compound && compound_order(page) != order, page);

		if (compound)
			ClearPageDoubleMap(page);
		for (i = 1; i < (1 << order); i++) {
			if (compound)
				bad += free_tail_pages_check(page, page + i);
			if (unlikely(check_free_page(page + i))) {
				bad++;
				continue;
			}
			(page + i)->flags &= ~PAGE_FLAGS_CHECK_AT_PREP;
		}
	}
	if (PageMappingFlags(page))
		page->mapping = NULL;
	if (memcg_kmem_enabled() && PageMemcgKmem(page))
		__memcg_kmem_uncharge_page(page, order);
	if (check_free)
		bad += check_free_page(page);
	if (bad)
		return false;

	page_cpupid_reset_last(page);
	page->flags &= ~PAGE_FLAGS_CHECK_AT_PREP;
	reset_page_owner(page, order);

	if (!PageHighMem(page)) {
		debug_check_no_locks_freed(page_address(page),
					   PAGE_SIZE << order);
		debug_check_no_obj_freed(page_address(page),
					   PAGE_SIZE << order);
	}

	kernel_poison_pages(page, 1 << order);

	/*
<<<<<<< HEAD
	 * With hardware tag-based KASAN, memory tags must be set before the
	 * page becomes unavailable via debug_pagealloc or arch_free_page.
	 */
	kasan_free_nondeferred_pages(page, order);
=======
	 * As memory initialization might be integrated into KASAN,
	 * kasan_free_pages and kernel_init_free_pages must be
	 * kept together to avoid discrepancies in behavior.
	 *
	 * With hardware tag-based KASAN, memory tags must be set before the
	 * page becomes unavailable via debug_pagealloc or arch_free_page.
	 */
	if (kasan_has_integrated_init()) {
		if (!skip_kasan_poison)
			kasan_free_pages(page, order);
	} else {
		bool init = want_init_on_free();

		if (init)
			kernel_init_free_pages(page, 1 << order, false);
		if (!skip_kasan_poison)
			kasan_poison_pages(page, order, init);
	}
>>>>>>> 11e4b63a

	/*
	 * arch_free_page() can make the page's contents inaccessible.  s390
	 * does this.  So nothing which can access the page's contents should
	 * happen after this.
	 */
	arch_free_page(page, order);

	debug_pagealloc_unmap_pages(page, 1 << order);

	return true;
}

#ifdef CONFIG_DEBUG_VM
/*
 * With DEBUG_VM enabled, order-0 pages are checked immediately when being freed
 * to pcp lists. With debug_pagealloc also enabled, they are also rechecked when
 * moved from pcp lists to free lists.
 */
static bool free_pcp_prepare(struct page *page)
{
	return free_pages_prepare(page, 0, true, FPI_NONE);
}

static bool bulkfree_pcp_prepare(struct page *page)
{
	if (debug_pagealloc_enabled_static())
		return check_free_page(page);
	else
		return false;
}
#else
/*
 * With DEBUG_VM disabled, order-0 pages being freed are checked only when
 * moving from pcp lists to free list in order to reduce overhead. With
 * debug_pagealloc enabled, they are checked also immediately when being freed
 * to the pcp lists.
 */
static bool free_pcp_prepare(struct page *page)
{
	if (debug_pagealloc_enabled_static())
		return free_pages_prepare(page, 0, true, FPI_NONE);
	else
		return free_pages_prepare(page, 0, false, FPI_NONE);
}

static bool bulkfree_pcp_prepare(struct page *page)
{
	return check_free_page(page);
}
#endif /* CONFIG_DEBUG_VM */

static inline void prefetch_buddy(struct page *page)
{
	unsigned long pfn = page_to_pfn(page);
	unsigned long buddy_pfn = __find_buddy_pfn(pfn, 0);
	struct page *buddy = page + (buddy_pfn - pfn);

	prefetch(buddy);
}

/*
 * Frees a number of pages from the PCP lists
 * Assumes all pages on list are in same zone, and of same order.
 * count is the number of pages to free.
 *
 * If the zone was previously in an "all pages pinned" state then look to
 * see if this freeing clears that state.
 *
 * And clear the zone's pages_scanned counter, to hold off the "all pages are
 * pinned" detection logic.
 */
static void free_pcppages_bulk(struct zone *zone, int count,
					struct per_cpu_pages *pcp)
{
	int migratetype = 0;
	int batch_free = 0;
	int prefetch_nr = READ_ONCE(pcp->batch);
	bool isolated_pageblocks;
	struct page *page, *tmp;
	LIST_HEAD(head);

	/*
	 * Ensure proper count is passed which otherwise would stuck in the
	 * below while (list_empty(list)) loop.
	 */
	count = min(pcp->count, count);
	while (count) {
		struct list_head *list;

		/*
		 * Remove pages from lists in a round-robin fashion. A
		 * batch_free count is maintained that is incremented when an
		 * empty list is encountered.  This is so more pages are freed
		 * off fuller lists instead of spinning excessively around empty
		 * lists
		 */
		do {
			batch_free++;
			if (++migratetype == MIGRATE_PCPTYPES)
				migratetype = 0;
			list = &pcp->lists[migratetype];
		} while (list_empty(list));

		/* This is the only non-empty list. Free them all. */
		if (batch_free == MIGRATE_PCPTYPES)
			batch_free = count;

		do {
			page = list_last_entry(list, struct page, lru);
			/* must delete to avoid corrupting pcp list */
			list_del(&page->lru);
			pcp->count--;

			if (bulkfree_pcp_prepare(page))
				continue;

			list_add_tail(&page->lru, &head);

			/*
			 * We are going to put the page back to the global
			 * pool, prefetch its buddy to speed up later access
			 * under zone->lock. It is believed the overhead of
			 * an additional test and calculating buddy_pfn here
			 * can be offset by reduced memory latency later. To
			 * avoid excessive prefetching due to large count, only
			 * prefetch buddy for the first pcp->batch nr of pages.
			 */
			if (prefetch_nr) {
				prefetch_buddy(page);
				prefetch_nr--;
			}
		} while (--count && --batch_free && !list_empty(list));
	}

	spin_lock(&zone->lock);
	isolated_pageblocks = has_isolate_pageblock(zone);

	/*
	 * Use safe version since after __free_one_page(),
	 * page->lru.next will not point to original list.
	 */
	list_for_each_entry_safe(page, tmp, &head, lru) {
		int mt = get_pcppage_migratetype(page);
		/* MIGRATE_ISOLATE page should not go to pcplists */
		VM_BUG_ON_PAGE(is_migrate_isolate(mt), page);
		/* Pageblock could have been isolated meanwhile */
		if (unlikely(isolated_pageblocks))
			mt = get_pageblock_migratetype(page);

		__free_one_page(page, page_to_pfn(page), zone, 0, mt, FPI_NONE);
		trace_mm_page_pcpu_drain(page, 0, mt);
	}
	spin_unlock(&zone->lock);
}

static void free_one_page(struct zone *zone,
				struct page *page, unsigned long pfn,
				unsigned int order,
				int migratetype, fpi_t fpi_flags)
{
	spin_lock(&zone->lock);
	if (unlikely(has_isolate_pageblock(zone) ||
		is_migrate_isolate(migratetype))) {
		migratetype = get_pfnblock_migratetype(page, pfn);
	}
	__free_one_page(page, pfn, zone, order, migratetype, fpi_flags);
	spin_unlock(&zone->lock);
}

static void __meminit __init_single_page(struct page *page, unsigned long pfn,
				unsigned long zone, int nid)
{
	mm_zero_struct_page(page);
	set_page_links(page, zone, nid, pfn);
	init_page_count(page);
	page_mapcount_reset(page);
	page_cpupid_reset_last(page);
	page_kasan_tag_reset(page);

	INIT_LIST_HEAD(&page->lru);
#ifdef WANT_PAGE_VIRTUAL
	/* The shift won't overflow because ZONE_NORMAL is below 4G. */
	if (!is_highmem_idx(zone))
		set_page_address(page, __va(pfn << PAGE_SHIFT));
#endif
}

#ifdef CONFIG_DEFERRED_STRUCT_PAGE_INIT
static void __meminit init_reserved_page(unsigned long pfn)
{
	pg_data_t *pgdat;
	int nid, zid;

	if (!early_page_uninitialised(pfn))
		return;

	nid = early_pfn_to_nid(pfn);
	pgdat = NODE_DATA(nid);

	for (zid = 0; zid < MAX_NR_ZONES; zid++) {
		struct zone *zone = &pgdat->node_zones[zid];

		if (pfn >= zone->zone_start_pfn && pfn < zone_end_pfn(zone))
			break;
	}
	__init_single_page(pfn_to_page(pfn), pfn, zid, nid);
}
#else
static inline void init_reserved_page(unsigned long pfn)
{
}
#endif /* CONFIG_DEFERRED_STRUCT_PAGE_INIT */

/*
 * Initialised pages do not have PageReserved set. This function is
 * called for each range allocated by the bootmem allocator and
 * marks the pages PageReserved. The remaining valid pages are later
 * sent to the buddy page allocator.
 */
void __meminit reserve_bootmem_region(phys_addr_t start, phys_addr_t end)
{
	unsigned long start_pfn = PFN_DOWN(start);
	unsigned long end_pfn = PFN_UP(end);

	for (; start_pfn < end_pfn; start_pfn++) {
		if (pfn_valid(start_pfn)) {
			struct page *page = pfn_to_page(start_pfn);

			init_reserved_page(start_pfn);

			/* Avoid false-positive PageTail() */
			INIT_LIST_HEAD(&page->lru);

			/*
			 * no need for atomic set_bit because the struct
			 * page is not visible yet so nobody should
			 * access it yet.
			 */
			__SetPageReserved(page);
		}
	}
}

static void __free_pages_ok(struct page *page, unsigned int order,
			    fpi_t fpi_flags)
{
	unsigned long flags;
	int migratetype;
	unsigned long pfn = page_to_pfn(page);

	if (!free_pages_prepare(page, order, true, fpi_flags))
		return;

	migratetype = get_pfnblock_migratetype(page, pfn);
	local_irq_save(flags);
	__count_vm_events(PGFREE, 1 << order);
	free_one_page(page_zone(page), page, pfn, order, migratetype,
		      fpi_flags);
	local_irq_restore(flags);
}

void __free_pages_core(struct page *page, unsigned int order)
{
	unsigned int nr_pages = 1 << order;
	struct page *p = page;
	unsigned int loop;

	/*
	 * When initializing the memmap, __init_single_page() sets the refcount
	 * of all pages to 1 ("allocated"/"not free"). We have to set the
	 * refcount of all involved pages to 0.
	 */
	prefetchw(p);
	for (loop = 0; loop < (nr_pages - 1); loop++, p++) {
		prefetchw(p + 1);
		__ClearPageReserved(p);
		set_page_count(p, 0);
	}
	__ClearPageReserved(p);
	set_page_count(p, 0);

	atomic_long_add(nr_pages, &page_zone(page)->managed_pages);

	/*
	 * Bypass PCP and place fresh pages right to the tail, primarily
	 * relevant for memory onlining.
	 */
	__free_pages_ok(page, order, FPI_TO_TAIL | FPI_SKIP_KASAN_POISON);
}

#ifdef CONFIG_NEED_MULTIPLE_NODES

/*
 * During memory init memblocks map pfns to nids. The search is expensive and
 * this caches recent lookups. The implementation of __early_pfn_to_nid
 * treats start/end as pfns.
 */
struct mminit_pfnnid_cache {
	unsigned long last_start;
	unsigned long last_end;
	int last_nid;
};

static struct mminit_pfnnid_cache early_pfnnid_cache __meminitdata;

/*
 * Required by SPARSEMEM. Given a PFN, return what node the PFN is on.
 */
static int __meminit __early_pfn_to_nid(unsigned long pfn,
					struct mminit_pfnnid_cache *state)
{
	unsigned long start_pfn, end_pfn;
	int nid;

	if (state->last_start <= pfn && pfn < state->last_end)
		return state->last_nid;

	nid = memblock_search_pfn_nid(pfn, &start_pfn, &end_pfn);
	if (nid != NUMA_NO_NODE) {
		state->last_start = start_pfn;
		state->last_end = end_pfn;
		state->last_nid = nid;
	}

	return nid;
}

int __meminit early_pfn_to_nid(unsigned long pfn)
{
	static DEFINE_SPINLOCK(early_pfn_lock);
	int nid;

	spin_lock(&early_pfn_lock);
	nid = __early_pfn_to_nid(pfn, &early_pfnnid_cache);
	if (nid < 0)
		nid = first_online_node;
	spin_unlock(&early_pfn_lock);

	return nid;
}
#endif /* CONFIG_NEED_MULTIPLE_NODES */

void __init memblock_free_pages(struct page *page, unsigned long pfn,
							unsigned int order)
{
	if (early_page_uninitialised(pfn))
		return;
	__free_pages_core(page, order);
}

/*
 * Check that the whole (or subset of) a pageblock given by the interval of
 * [start_pfn, end_pfn) is valid and within the same zone, before scanning it
 * with the migration of free compaction scanner. The scanners then need to
 * use only pfn_valid_within() check for arches that allow holes within
 * pageblocks.
 *
 * Return struct page pointer of start_pfn, or NULL if checks were not passed.
 *
 * It's possible on some configurations to have a setup like node0 node1 node0
 * i.e. it's possible that all pages within a zones range of pages do not
 * belong to a single zone. We assume that a border between node0 and node1
 * can occur within a single pageblock, but not a node0 node1 node0
 * interleaving within a single pageblock. It is therefore sufficient to check
 * the first and last page of a pageblock and avoid checking each individual
 * page in a pageblock.
 */
struct page *__pageblock_pfn_to_page(unsigned long start_pfn,
				     unsigned long end_pfn, struct zone *zone)
{
	struct page *start_page;
	struct page *end_page;

	/* end_pfn is one past the range we are checking */
	end_pfn--;

	if (!pfn_valid(start_pfn) || !pfn_valid(end_pfn))
		return NULL;

	start_page = pfn_to_online_page(start_pfn);
	if (!start_page)
		return NULL;

	if (page_zone(start_page) != zone)
		return NULL;

	end_page = pfn_to_page(end_pfn);

	/* This gives a shorter code than deriving page_zone(end_page) */
	if (page_zone_id(start_page) != page_zone_id(end_page))
		return NULL;

	return start_page;
}

void set_zone_contiguous(struct zone *zone)
{
	unsigned long block_start_pfn = zone->zone_start_pfn;
	unsigned long block_end_pfn;

	block_end_pfn = ALIGN(block_start_pfn + 1, pageblock_nr_pages);
	for (; block_start_pfn < zone_end_pfn(zone);
			block_start_pfn = block_end_pfn,
			 block_end_pfn += pageblock_nr_pages) {

		block_end_pfn = min(block_end_pfn, zone_end_pfn(zone));

		if (!__pageblock_pfn_to_page(block_start_pfn,
					     block_end_pfn, zone))
			return;
		cond_resched();
	}

	/* We confirm that there is no hole */
	zone->contiguous = true;
}

void clear_zone_contiguous(struct zone *zone)
{
	zone->contiguous = false;
}

#ifdef CONFIG_DEFERRED_STRUCT_PAGE_INIT
static void __init deferred_free_range(unsigned long pfn,
				       unsigned long nr_pages)
{
	struct page *page;
	unsigned long i;

	if (!nr_pages)
		return;

	page = pfn_to_page(pfn);

	/* Free a large naturally-aligned chunk if possible */
	if (nr_pages == pageblock_nr_pages &&
	    (pfn & (pageblock_nr_pages - 1)) == 0) {
		set_pageblock_migratetype(page, MIGRATE_MOVABLE);
		__free_pages_core(page, pageblock_order);
		return;
	}

	for (i = 0; i < nr_pages; i++, page++, pfn++) {
		if ((pfn & (pageblock_nr_pages - 1)) == 0)
			set_pageblock_migratetype(page, MIGRATE_MOVABLE);
		__free_pages_core(page, 0);
	}
}

/* Completion tracking for deferred_init_memmap() threads */
static atomic_t pgdat_init_n_undone __initdata;
static __initdata DECLARE_COMPLETION(pgdat_init_all_done_comp);

static inline void __init pgdat_init_report_one_done(void)
{
	if (atomic_dec_and_test(&pgdat_init_n_undone))
		complete(&pgdat_init_all_done_comp);
}

/*
 * Returns true if page needs to be initialized or freed to buddy allocator.
 *
 * First we check if pfn is valid on architectures where it is possible to have
 * holes within pageblock_nr_pages. On systems where it is not possible, this
 * function is optimized out.
 *
 * Then, we check if a current large page is valid by only checking the validity
 * of the head pfn.
 */
static inline bool __init deferred_pfn_valid(unsigned long pfn)
{
	if (!pfn_valid_within(pfn))
		return false;
	if (!(pfn & (pageblock_nr_pages - 1)) && !pfn_valid(pfn))
		return false;
	return true;
}

/*
 * Free pages to buddy allocator. Try to free aligned pages in
 * pageblock_nr_pages sizes.
 */
static void __init deferred_free_pages(unsigned long pfn,
				       unsigned long end_pfn)
{
	unsigned long nr_pgmask = pageblock_nr_pages - 1;
	unsigned long nr_free = 0;

	for (; pfn < end_pfn; pfn++) {
		if (!deferred_pfn_valid(pfn)) {
			deferred_free_range(pfn - nr_free, nr_free);
			nr_free = 0;
		} else if (!(pfn & nr_pgmask)) {
			deferred_free_range(pfn - nr_free, nr_free);
			nr_free = 1;
		} else {
			nr_free++;
		}
	}
	/* Free the last block of pages to allocator */
	deferred_free_range(pfn - nr_free, nr_free);
}

/*
 * Initialize struct pages.  We minimize pfn page lookups and scheduler checks
 * by performing it only once every pageblock_nr_pages.
 * Return number of pages initialized.
 */
static unsigned long  __init deferred_init_pages(struct zone *zone,
						 unsigned long pfn,
						 unsigned long end_pfn)
{
	unsigned long nr_pgmask = pageblock_nr_pages - 1;
	int nid = zone_to_nid(zone);
	unsigned long nr_pages = 0;
	int zid = zone_idx(zone);
	struct page *page = NULL;

	for (; pfn < end_pfn; pfn++) {
		if (!deferred_pfn_valid(pfn)) {
			page = NULL;
			continue;
		} else if (!page || !(pfn & nr_pgmask)) {
			page = pfn_to_page(pfn);
		} else {
			page++;
		}
		__init_single_page(page, pfn, zid, nid);
		nr_pages++;
	}
	return (nr_pages);
}

/*
 * This function is meant to pre-load the iterator for the zone init.
 * Specifically it walks through the ranges until we are caught up to the
 * first_init_pfn value and exits there. If we never encounter the value we
 * return false indicating there are no valid ranges left.
 */
static bool __init
deferred_init_mem_pfn_range_in_zone(u64 *i, struct zone *zone,
				    unsigned long *spfn, unsigned long *epfn,
				    unsigned long first_init_pfn)
{
	u64 j;

	/*
	 * Start out by walking through the ranges in this zone that have
	 * already been initialized. We don't need to do anything with them
	 * so we just need to flush them out of the system.
	 */
	for_each_free_mem_pfn_range_in_zone(j, zone, spfn, epfn) {
		if (*epfn <= first_init_pfn)
			continue;
		if (*spfn < first_init_pfn)
			*spfn = first_init_pfn;
		*i = j;
		return true;
	}

	return false;
}

/*
 * Initialize and free pages. We do it in two loops: first we initialize
 * struct page, then free to buddy allocator, because while we are
 * freeing pages we can access pages that are ahead (computing buddy
 * page in __free_one_page()).
 *
 * In order to try and keep some memory in the cache we have the loop
 * broken along max page order boundaries. This way we will not cause
 * any issues with the buddy page computation.
 */
static unsigned long __init
deferred_init_maxorder(u64 *i, struct zone *zone, unsigned long *start_pfn,
		       unsigned long *end_pfn)
{
	unsigned long mo_pfn = ALIGN(*start_pfn + 1, MAX_ORDER_NR_PAGES);
	unsigned long spfn = *start_pfn, epfn = *end_pfn;
	unsigned long nr_pages = 0;
	u64 j = *i;

	/* First we loop through and initialize the page values */
	for_each_free_mem_pfn_range_in_zone_from(j, zone, start_pfn, end_pfn) {
		unsigned long t;

		if (mo_pfn <= *start_pfn)
			break;

		t = min(mo_pfn, *end_pfn);
		nr_pages += deferred_init_pages(zone, *start_pfn, t);

		if (mo_pfn < *end_pfn) {
			*start_pfn = mo_pfn;
			break;
		}
	}

	/* Reset values and now loop through freeing pages as needed */
	swap(j, *i);

	for_each_free_mem_pfn_range_in_zone_from(j, zone, &spfn, &epfn) {
		unsigned long t;

		if (mo_pfn <= spfn)
			break;

		t = min(mo_pfn, epfn);
		deferred_free_pages(spfn, t);

		if (mo_pfn <= epfn)
			break;
	}

	return nr_pages;
}

static void __init
deferred_init_memmap_chunk(unsigned long start_pfn, unsigned long end_pfn,
			   void *arg)
{
	unsigned long spfn, epfn;
	struct zone *zone = arg;
	u64 i;

	deferred_init_mem_pfn_range_in_zone(&i, zone, &spfn, &epfn, start_pfn);

	/*
	 * Initialize and free pages in MAX_ORDER sized increments so that we
	 * can avoid introducing any issues with the buddy allocator.
	 */
	while (spfn < end_pfn) {
		deferred_init_maxorder(&i, zone, &spfn, &epfn);
		cond_resched();
	}
}

/* An arch may override for more concurrency. */
__weak int __init
deferred_page_init_max_threads(const struct cpumask *node_cpumask)
{
	return 1;
}

/* Initialise remaining memory on a node */
static int __init deferred_init_memmap(void *data)
{
	pg_data_t *pgdat = data;
	const struct cpumask *cpumask = cpumask_of_node(pgdat->node_id);
	unsigned long spfn = 0, epfn = 0;
	unsigned long first_init_pfn, flags;
	unsigned long start = jiffies;
	struct zone *zone;
	int zid, max_threads;
	u64 i;

	/* Bind memory initialisation thread to a local node if possible */
	if (!cpumask_empty(cpumask))
		set_cpus_allowed_ptr(current, cpumask);

	pgdat_resize_lock(pgdat, &flags);
	first_init_pfn = pgdat->first_deferred_pfn;
	if (first_init_pfn == ULONG_MAX) {
		pgdat_resize_unlock(pgdat, &flags);
		pgdat_init_report_one_done();
		return 0;
	}

	/* Sanity check boundaries */
	BUG_ON(pgdat->first_deferred_pfn < pgdat->node_start_pfn);
	BUG_ON(pgdat->first_deferred_pfn > pgdat_end_pfn(pgdat));
	pgdat->first_deferred_pfn = ULONG_MAX;

	/*
	 * Once we unlock here, the zone cannot be grown anymore, thus if an
	 * interrupt thread must allocate this early in boot, zone must be
	 * pre-grown prior to start of deferred page initialization.
	 */
	pgdat_resize_unlock(pgdat, &flags);

	/* Only the highest zone is deferred so find it */
	for (zid = 0; zid < MAX_NR_ZONES; zid++) {
		zone = pgdat->node_zones + zid;
		if (first_init_pfn < zone_end_pfn(zone))
			break;
	}

	/* If the zone is empty somebody else may have cleared out the zone */
	if (!deferred_init_mem_pfn_range_in_zone(&i, zone, &spfn, &epfn,
						 first_init_pfn))
		goto zone_empty;

	max_threads = deferred_page_init_max_threads(cpumask);

	while (spfn < epfn) {
		unsigned long epfn_align = ALIGN(epfn, PAGES_PER_SECTION);
		struct padata_mt_job job = {
			.thread_fn   = deferred_init_memmap_chunk,
			.fn_arg      = zone,
			.start       = spfn,
			.size        = epfn_align - spfn,
			.align       = PAGES_PER_SECTION,
			.min_chunk   = PAGES_PER_SECTION,
			.max_threads = max_threads,
		};

		padata_do_multithreaded(&job);
		deferred_init_mem_pfn_range_in_zone(&i, zone, &spfn, &epfn,
						    epfn_align);
	}
zone_empty:
	/* Sanity check that the next zone really is unpopulated */
	WARN_ON(++zid < MAX_NR_ZONES && populated_zone(++zone));

	pr_info("node %d deferred pages initialised in %ums\n",
		pgdat->node_id, jiffies_to_msecs(jiffies - start));

	pgdat_init_report_one_done();
	return 0;
}

/*
 * If this zone has deferred pages, try to grow it by initializing enough
 * deferred pages to satisfy the allocation specified by order, rounded up to
 * the nearest PAGES_PER_SECTION boundary.  So we're adding memory in increments
 * of SECTION_SIZE bytes by initializing struct pages in increments of
 * PAGES_PER_SECTION * sizeof(struct page) bytes.
 *
 * Return true when zone was grown, otherwise return false. We return true even
 * when we grow less than requested, to let the caller decide if there are
 * enough pages to satisfy the allocation.
 *
 * Note: We use noinline because this function is needed only during boot, and
 * it is called from a __ref function _deferred_grow_zone. This way we are
 * making sure that it is not inlined into permanent text section.
 */
static noinline bool __init
deferred_grow_zone(struct zone *zone, unsigned int order)
{
	unsigned long nr_pages_needed = ALIGN(1 << order, PAGES_PER_SECTION);
	pg_data_t *pgdat = zone->zone_pgdat;
	unsigned long first_deferred_pfn = pgdat->first_deferred_pfn;
	unsigned long spfn, epfn, flags;
	unsigned long nr_pages = 0;
	u64 i;

	/* Only the last zone may have deferred pages */
	if (zone_end_pfn(zone) != pgdat_end_pfn(pgdat))
		return false;

	pgdat_resize_lock(pgdat, &flags);

	/*
	 * If someone grew this zone while we were waiting for spinlock, return
	 * true, as there might be enough pages already.
	 */
	if (first_deferred_pfn != pgdat->first_deferred_pfn) {
		pgdat_resize_unlock(pgdat, &flags);
		return true;
	}

	/* If the zone is empty somebody else may have cleared out the zone */
	if (!deferred_init_mem_pfn_range_in_zone(&i, zone, &spfn, &epfn,
						 first_deferred_pfn)) {
		pgdat->first_deferred_pfn = ULONG_MAX;
		pgdat_resize_unlock(pgdat, &flags);
		/* Retry only once. */
		return first_deferred_pfn != ULONG_MAX;
	}

	/*
	 * Initialize and free pages in MAX_ORDER sized increments so
	 * that we can avoid introducing any issues with the buddy
	 * allocator.
	 */
	while (spfn < epfn) {
		/* update our first deferred PFN for this section */
		first_deferred_pfn = spfn;

		nr_pages += deferred_init_maxorder(&i, zone, &spfn, &epfn);
		touch_nmi_watchdog();

		/* We should only stop along section boundaries */
		if ((first_deferred_pfn ^ spfn) < PAGES_PER_SECTION)
			continue;

		/* If our quota has been met we can stop here */
		if (nr_pages >= nr_pages_needed)
			break;
	}

	pgdat->first_deferred_pfn = spfn;
	pgdat_resize_unlock(pgdat, &flags);

	return nr_pages > 0;
}

/*
 * deferred_grow_zone() is __init, but it is called from
 * get_page_from_freelist() during early boot until deferred_pages permanently
 * disables this call. This is why we have refdata wrapper to avoid warning,
 * and to ensure that the function body gets unloaded.
 */
static bool __ref
_deferred_grow_zone(struct zone *zone, unsigned int order)
{
	return deferred_grow_zone(zone, order);
}

#endif /* CONFIG_DEFERRED_STRUCT_PAGE_INIT */

void __init page_alloc_init_late(void)
{
	struct zone *zone;
	int nid;

#ifdef CONFIG_DEFERRED_STRUCT_PAGE_INIT

	/* There will be num_node_state(N_MEMORY) threads */
	atomic_set(&pgdat_init_n_undone, num_node_state(N_MEMORY));
	for_each_node_state(nid, N_MEMORY) {
		kthread_run(deferred_init_memmap, NODE_DATA(nid), "pgdatinit%d", nid);
	}

	/* Block until all are initialised */
	wait_for_completion(&pgdat_init_all_done_comp);

	/*
	 * The number of managed pages has changed due to the initialisation
	 * so the pcpu batch and high limits needs to be updated or the limits
	 * will be artificially small.
	 */
	for_each_populated_zone(zone)
		zone_pcp_update(zone);

	/*
	 * We initialized the rest of the deferred pages.  Permanently disable
	 * on-demand struct page initialization.
	 */
	static_branch_disable(&deferred_pages);

	/* Reinit limits that are based on free pages after the kernel is up */
	files_maxfiles_init();
#endif

	buffer_init();

	/* Discard memblock private memory */
	memblock_discard();

	for_each_node_state(nid, N_MEMORY)
		shuffle_free_memory(NODE_DATA(nid));

	for_each_populated_zone(zone)
		set_zone_contiguous(zone);
}

#ifdef CONFIG_CMA
/* Free whole pageblock and set its migration type to MIGRATE_CMA. */
void __init init_cma_reserved_pageblock(struct page *page)
{
	unsigned i = pageblock_nr_pages;
	struct page *p = page;

	do {
		__ClearPageReserved(p);
		set_page_count(p, 0);
	} while (++p, --i);

	set_pageblock_migratetype(page, MIGRATE_CMA);

	if (pageblock_order >= MAX_ORDER) {
		i = pageblock_nr_pages;
		p = page;
		do {
			set_page_refcounted(p);
			__free_pages(p, MAX_ORDER - 1);
			p += MAX_ORDER_NR_PAGES;
		} while (i -= MAX_ORDER_NR_PAGES);
	} else {
		set_page_refcounted(page);
		__free_pages(page, pageblock_order);
	}

	adjust_managed_page_count(page, pageblock_nr_pages);
	page_zone(page)->cma_pages += pageblock_nr_pages;
}
#endif

/*
 * The order of subdivision here is critical for the IO subsystem.
 * Please do not alter this order without good reasons and regression
 * testing. Specifically, as large blocks of memory are subdivided,
 * the order in which smaller blocks are delivered depends on the order
 * they're subdivided in this function. This is the primary factor
 * influencing the order in which pages are delivered to the IO
 * subsystem according to empirical testing, and this is also justified
 * by considering the behavior of a buddy system containing a single
 * large block of memory acted on by a series of small allocations.
 * This behavior is a critical factor in sglist merging's success.
 *
 * -- nyc
 */
static inline void expand(struct zone *zone, struct page *page,
	int low, int high, int migratetype)
{
	unsigned long size = 1 << high;

	while (high > low) {
		high--;
		size >>= 1;
		VM_BUG_ON_PAGE(bad_range(zone, &page[size]), &page[size]);

		/*
		 * Mark as guard pages (or page), that will allow to
		 * merge back to allocator when buddy will be freed.
		 * Corresponding page table entries will not be touched,
		 * pages will stay not present in virtual address space
		 */
		if (set_page_guard(zone, &page[size], high, migratetype))
			continue;

		add_to_free_list(&page[size], zone, high, migratetype);
		set_buddy_order(&page[size], high);
	}
}

static void check_new_page_bad(struct page *page)
{
	if (unlikely(page->flags & __PG_HWPOISON)) {
		/* Don't complain about hwpoisoned pages */
		page_mapcount_reset(page); /* remove PageBuddy */
		return;
	}

	bad_page(page,
		 page_bad_reason(page, PAGE_FLAGS_CHECK_AT_PREP));
}

/*
 * This page is about to be returned from the page allocator
 */
static inline int check_new_page(struct page *page)
{
	if (likely(page_expected_state(page,
				PAGE_FLAGS_CHECK_AT_PREP|__PG_HWPOISON)))
		return 0;

	check_new_page_bad(page);
	return 1;
}

#ifdef CONFIG_DEBUG_VM
/*
 * With DEBUG_VM enabled, order-0 pages are checked for expected state when
 * being allocated from pcp lists. With debug_pagealloc also enabled, they are
 * also checked when pcp lists are refilled from the free lists.
 */
static inline bool check_pcp_refill(struct page *page)
{
	if (debug_pagealloc_enabled_static())
		return check_new_page(page);
	else
		return false;
}

static inline bool check_new_pcp(struct page *page)
{
	return check_new_page(page);
}
#else
/*
 * With DEBUG_VM disabled, free order-0 pages are checked for expected state
 * when pcp lists are being refilled from the free lists. With debug_pagealloc
 * enabled, they are also checked when being allocated from the pcp lists.
 */
static inline bool check_pcp_refill(struct page *page)
{
	return check_new_page(page);
}
static inline bool check_new_pcp(struct page *page)
{
	if (debug_pagealloc_enabled_static())
		return check_new_page(page);
	else
		return false;
}
#endif /* CONFIG_DEBUG_VM */

static bool check_new_pages(struct page *page, unsigned int order)
{
	int i;
	for (i = 0; i < (1 << order); i++) {
		struct page *p = page + i;

		if (unlikely(check_new_page(p)))
			return true;
	}

	return false;
}

inline void post_alloc_hook(struct page *page, unsigned int order,
				gfp_t gfp_flags)
{
	set_page_private(page, 0);
	set_page_refcounted(page);

	arch_alloc_page(page, order);
	debug_pagealloc_map_pages(page, 1 << order);

	/*
	 * Page unpoisoning must happen before memory initialization.
	 * Otherwise, the poison pattern will be overwritten for __GFP_ZERO
	 * allocations and the page unpoisoning code will complain.
	 */
	kernel_unpoison_pages(page, 1 << order);

	/*
	 * As memory initialization might be integrated into KASAN,
	 * kasan_alloc_pages and kernel_init_free_pages must be
	 * kept together to avoid discrepancies in behavior.
	 */
	if (kasan_has_integrated_init()) {
		kasan_alloc_pages(page, order, gfp_flags);
	} else {
		bool init = !want_init_on_free() && want_init_on_alloc(gfp_flags);

		kasan_unpoison_pages(page, order, init);
		if (init)
			kernel_init_free_pages(page, 1 << order,
					       gfp_flags & __GFP_ZEROTAGS);
	}

	set_page_owner(page, order, gfp_flags);
}

static void prep_new_page(struct page *page, unsigned int order, gfp_t gfp_flags,
							unsigned int alloc_flags)
{
	post_alloc_hook(page, order, gfp_flags);

	if (order && (gfp_flags & __GFP_COMP))
		prep_compound_page(page, order);

	/*
	 * page is set pfmemalloc when ALLOC_NO_WATERMARKS was necessary to
	 * allocate the page. The expectation is that the caller is taking
	 * steps that will free more memory. The caller should avoid the page
	 * being used for !PFMEMALLOC purposes.
	 */
	if (alloc_flags & ALLOC_NO_WATERMARKS)
		set_page_pfmemalloc(page);
	else
		clear_page_pfmemalloc(page);
}

/*
 * Go through the free lists for the given migratetype and remove
 * the smallest available page from the freelists
 */
static __always_inline
struct page *__rmqueue_smallest(struct zone *zone, unsigned int order,
						int migratetype)
{
	unsigned int current_order;
	struct free_area *area;
	struct page *page;

	/* Find a page of the appropriate size in the preferred list */
	for (current_order = order; current_order < MAX_ORDER; ++current_order) {
		area = &(zone->free_area[current_order]);
		page = get_page_from_free_area(area, migratetype);
		if (!page)
			continue;
		del_page_from_free_list(page, zone, current_order);
		expand(zone, page, order, current_order, migratetype);
		set_pcppage_migratetype(page, migratetype);
		return page;
	}

	return NULL;
}


/*
 * This array describes the order lists are fallen back to when
 * the free lists for the desirable migrate type are depleted
 */
static int fallbacks[MIGRATE_TYPES][3] = {
	[MIGRATE_UNMOVABLE]   = { MIGRATE_RECLAIMABLE, MIGRATE_MOVABLE,   MIGRATE_TYPES },
	[MIGRATE_MOVABLE]     = { MIGRATE_RECLAIMABLE, MIGRATE_UNMOVABLE, MIGRATE_TYPES },
	[MIGRATE_RECLAIMABLE] = { MIGRATE_UNMOVABLE,   MIGRATE_MOVABLE,   MIGRATE_TYPES },
#ifdef CONFIG_CMA
	[MIGRATE_CMA]         = { MIGRATE_TYPES }, /* Never used */
#endif
#ifdef CONFIG_MEMORY_ISOLATION
	[MIGRATE_ISOLATE]     = { MIGRATE_TYPES }, /* Never used */
#endif
};

#ifdef CONFIG_CMA
static __always_inline struct page *__rmqueue_cma_fallback(struct zone *zone,
					unsigned int order)
{
	return __rmqueue_smallest(zone, order, MIGRATE_CMA);
}
#else
static inline struct page *__rmqueue_cma_fallback(struct zone *zone,
					unsigned int order) { return NULL; }
#endif

/*
 * Move the free pages in a range to the freelist tail of the requested type.
 * Note that start_page and end_pages are not aligned on a pageblock
 * boundary. If alignment is required, use move_freepages_block()
 */
static int move_freepages(struct zone *zone,
			  unsigned long start_pfn, unsigned long end_pfn,
			  int migratetype, int *num_movable)
{
	struct page *page;
	unsigned long pfn;
	unsigned int order;
	int pages_moved = 0;

	for (pfn = start_pfn; pfn <= end_pfn;) {
		if (!pfn_valid_within(pfn)) {
			pfn++;
			continue;
		}

		page = pfn_to_page(pfn);
		if (!PageBuddy(page)) {
			/*
			 * We assume that pages that could be isolated for
			 * migration are movable. But we don't actually try
			 * isolating, as that would be expensive.
			 */
			if (num_movable &&
					(PageLRU(page) || __PageMovable(page)))
				(*num_movable)++;
			pfn++;
			continue;
		}

		/* Make sure we are not inadvertently changing nodes */
		VM_BUG_ON_PAGE(page_to_nid(page) != zone_to_nid(zone), page);
		VM_BUG_ON_PAGE(page_zone(page) != zone, page);

		order = buddy_order(page);
		move_to_free_list(page, zone, order, migratetype);
		pfn += 1 << order;
		pages_moved += 1 << order;
	}

	return pages_moved;
}

int move_freepages_block(struct zone *zone, struct page *page,
				int migratetype, int *num_movable)
{
	unsigned long start_pfn, end_pfn, pfn;

	if (num_movable)
		*num_movable = 0;

	pfn = page_to_pfn(page);
	start_pfn = pfn & ~(pageblock_nr_pages - 1);
	end_pfn = start_pfn + pageblock_nr_pages - 1;

	/* Do not cross zone boundaries */
	if (!zone_spans_pfn(zone, start_pfn))
		start_pfn = pfn;
	if (!zone_spans_pfn(zone, end_pfn))
		return 0;

	return move_freepages(zone, start_pfn, end_pfn, migratetype,
								num_movable);
}

static void change_pageblock_range(struct page *pageblock_page,
					int start_order, int migratetype)
{
	int nr_pageblocks = 1 << (start_order - pageblock_order);

	while (nr_pageblocks--) {
		set_pageblock_migratetype(pageblock_page, migratetype);
		pageblock_page += pageblock_nr_pages;
	}
}

/*
 * When we are falling back to another migratetype during allocation, try to
 * steal extra free pages from the same pageblocks to satisfy further
 * allocations, instead of polluting multiple pageblocks.
 *
 * If we are stealing a relatively large buddy page, it is likely there will
 * be more free pages in the pageblock, so try to steal them all. For
 * reclaimable and unmovable allocations, we steal regardless of page size,
 * as fragmentation caused by those allocations polluting movable pageblocks
 * is worse than movable allocations stealing from unmovable and reclaimable
 * pageblocks.
 */
static bool can_steal_fallback(unsigned int order, int start_mt)
{
	/*
	 * Leaving this order check is intended, although there is
	 * relaxed order check in next check. The reason is that
	 * we can actually steal whole pageblock if this condition met,
	 * but, below check doesn't guarantee it and that is just heuristic
	 * so could be changed anytime.
	 */
	if (order >= pageblock_order)
		return true;

	if (order >= pageblock_order / 2 ||
		start_mt == MIGRATE_RECLAIMABLE ||
		start_mt == MIGRATE_UNMOVABLE ||
		page_group_by_mobility_disabled)
		return true;

	return false;
}

static inline bool boost_watermark(struct zone *zone)
{
	unsigned long max_boost;

	if (!watermark_boost_factor)
		return false;
	/*
	 * Don't bother in zones that are unlikely to produce results.
	 * On small machines, including kdump capture kernels running
	 * in a small area, boosting the watermark can cause an out of
	 * memory situation immediately.
	 */
	if ((pageblock_nr_pages * 4) > zone_managed_pages(zone))
		return false;

	max_boost = mult_frac(zone->_watermark[WMARK_HIGH],
			watermark_boost_factor, 10000);

	/*
	 * high watermark may be uninitialised if fragmentation occurs
	 * very early in boot so do not boost. We do not fall
	 * through and boost by pageblock_nr_pages as failing
	 * allocations that early means that reclaim is not going
	 * to help and it may even be impossible to reclaim the
	 * boosted watermark resulting in a hang.
	 */
	if (!max_boost)
		return false;

	max_boost = max(pageblock_nr_pages, max_boost);

	zone->watermark_boost = min(zone->watermark_boost + pageblock_nr_pages,
		max_boost);

	return true;
}

/*
 * This function implements actual steal behaviour. If order is large enough,
 * we can steal whole pageblock. If not, we first move freepages in this
 * pageblock to our migratetype and determine how many already-allocated pages
 * are there in the pageblock with a compatible migratetype. If at least half
 * of pages are free or compatible, we can change migratetype of the pageblock
 * itself, so pages freed in the future will be put on the correct free list.
 */
static void steal_suitable_fallback(struct zone *zone, struct page *page,
		unsigned int alloc_flags, int start_type, bool whole_block)
{
	unsigned int current_order = buddy_order(page);
	int free_pages, movable_pages, alike_pages;
	int old_block_type;

	old_block_type = get_pageblock_migratetype(page);

	/*
	 * This can happen due to races and we want to prevent broken
	 * highatomic accounting.
	 */
	if (is_migrate_highatomic(old_block_type))
		goto single_page;

	/* Take ownership for orders >= pageblock_order */
	if (current_order >= pageblock_order) {
		change_pageblock_range(page, current_order, start_type);
		goto single_page;
	}

	/*
	 * Boost watermarks to increase reclaim pressure to reduce the
	 * likelihood of future fallbacks. Wake kswapd now as the node
	 * may be balanced overall and kswapd will not wake naturally.
	 */
	if (boost_watermark(zone) && (alloc_flags & ALLOC_KSWAPD))
		set_bit(ZONE_BOOSTED_WATERMARK, &zone->flags);

	/* We are not allowed to try stealing from the whole block */
	if (!whole_block)
		goto single_page;

	free_pages = move_freepages_block(zone, page, start_type,
						&movable_pages);
	/*
	 * Determine how many pages are compatible with our allocation.
	 * For movable allocation, it's the number of movable pages which
	 * we just obtained. For other types it's a bit more tricky.
	 */
	if (start_type == MIGRATE_MOVABLE) {
		alike_pages = movable_pages;
	} else {
		/*
		 * If we are falling back a RECLAIMABLE or UNMOVABLE allocation
		 * to MOVABLE pageblock, consider all non-movable pages as
		 * compatible. If it's UNMOVABLE falling back to RECLAIMABLE or
		 * vice versa, be conservative since we can't distinguish the
		 * exact migratetype of non-movable pages.
		 */
		if (old_block_type == MIGRATE_MOVABLE)
			alike_pages = pageblock_nr_pages
						- (free_pages + movable_pages);
		else
			alike_pages = 0;
	}

	/* moving whole block can fail due to zone boundary conditions */
	if (!free_pages)
		goto single_page;

	/*
	 * If a sufficient number of pages in the block are either free or of
	 * comparable migratability as our allocation, claim the whole block.
	 */
	if (free_pages + alike_pages >= (1 << (pageblock_order-1)) ||
			page_group_by_mobility_disabled)
		set_pageblock_migratetype(page, start_type);

	return;

single_page:
	move_to_free_list(page, zone, current_order, start_type);
}

/*
 * Check whether there is a suitable fallback freepage with requested order.
 * If only_stealable is true, this function returns fallback_mt only if
 * we can steal other freepages all together. This would help to reduce
 * fragmentation due to mixed migratetype pages in one pageblock.
 */
int find_suitable_fallback(struct free_area *area, unsigned int order,
			int migratetype, bool only_stealable, bool *can_steal)
{
	int i;
	int fallback_mt;

	if (area->nr_free == 0)
		return -1;

	*can_steal = false;
	for (i = 0;; i++) {
		fallback_mt = fallbacks[migratetype][i];
		if (fallback_mt == MIGRATE_TYPES)
			break;

		if (free_area_empty(area, fallback_mt))
			continue;

		if (can_steal_fallback(order, migratetype))
			*can_steal = true;

		if (!only_stealable)
			return fallback_mt;

		if (*can_steal)
			return fallback_mt;
	}

	return -1;
}

/*
 * Reserve a pageblock for exclusive use of high-order atomic allocations if
 * there are no empty page blocks that contain a page with a suitable order
 */
static void reserve_highatomic_pageblock(struct page *page, struct zone *zone,
				unsigned int alloc_order)
{
	int mt;
	unsigned long max_managed, flags;

	/*
	 * Limit the number reserved to 1 pageblock or roughly 1% of a zone.
	 * Check is race-prone but harmless.
	 */
	max_managed = (zone_managed_pages(zone) / 100) + pageblock_nr_pages;
	if (zone->nr_reserved_highatomic >= max_managed)
		return;

	spin_lock_irqsave(&zone->lock, flags);

	/* Recheck the nr_reserved_highatomic limit under the lock */
	if (zone->nr_reserved_highatomic >= max_managed)
		goto out_unlock;

	/* Yoink! */
	mt = get_pageblock_migratetype(page);
	if (!is_migrate_highatomic(mt) && !is_migrate_isolate(mt)
	    && !is_migrate_cma(mt)) {
		zone->nr_reserved_highatomic += pageblock_nr_pages;
		set_pageblock_migratetype(page, MIGRATE_HIGHATOMIC);
		move_freepages_block(zone, page, MIGRATE_HIGHATOMIC, NULL);
	}

out_unlock:
	spin_unlock_irqrestore(&zone->lock, flags);
}

/*
 * Used when an allocation is about to fail under memory pressure. This
 * potentially hurts the reliability of high-order allocations when under
 * intense memory pressure but failed atomic allocations should be easier
 * to recover from than an OOM.
 *
 * If @force is true, try to unreserve a pageblock even though highatomic
 * pageblock is exhausted.
 */
static bool unreserve_highatomic_pageblock(const struct alloc_context *ac,
						bool force)
{
	struct zonelist *zonelist = ac->zonelist;
	unsigned long flags;
	struct zoneref *z;
	struct zone *zone;
	struct page *page;
	int order;
	bool ret;

	for_each_zone_zonelist_nodemask(zone, z, zonelist, ac->highest_zoneidx,
								ac->nodemask) {
		/*
		 * Preserve at least one pageblock unless memory pressure
		 * is really high.
		 */
		if (!force && zone->nr_reserved_highatomic <=
					pageblock_nr_pages)
			continue;

		spin_lock_irqsave(&zone->lock, flags);
		for (order = 0; order < MAX_ORDER; order++) {
			struct free_area *area = &(zone->free_area[order]);

			page = get_page_from_free_area(area, MIGRATE_HIGHATOMIC);
			if (!page)
				continue;

			/*
			 * In page freeing path, migratetype change is racy so
			 * we can counter several free pages in a pageblock
			 * in this loop although we changed the pageblock type
			 * from highatomic to ac->migratetype. So we should
			 * adjust the count once.
			 */
			if (is_migrate_highatomic_page(page)) {
				/*
				 * It should never happen but changes to
				 * locking could inadvertently allow a per-cpu
				 * drain to add pages to MIGRATE_HIGHATOMIC
				 * while unreserving so be safe and watch for
				 * underflows.
				 */
				zone->nr_reserved_highatomic -= min(
						pageblock_nr_pages,
						zone->nr_reserved_highatomic);
			}

			/*
			 * Convert to ac->migratetype and avoid the normal
			 * pageblock stealing heuristics. Minimally, the caller
			 * is doing the work and needs the pages. More
			 * importantly, if the block was always converted to
			 * MIGRATE_UNMOVABLE or another type then the number
			 * of pageblocks that cannot be completely freed
			 * may increase.
			 */
			set_pageblock_migratetype(page, ac->migratetype);
			ret = move_freepages_block(zone, page, ac->migratetype,
									NULL);
			if (ret) {
				spin_unlock_irqrestore(&zone->lock, flags);
				return ret;
			}
		}
		spin_unlock_irqrestore(&zone->lock, flags);
	}

	return false;
}

/*
 * Try finding a free buddy page on the fallback list and put it on the free
 * list of requested migratetype, possibly along with other pages from the same
 * block, depending on fragmentation avoidance heuristics. Returns true if
 * fallback was found so that __rmqueue_smallest() can grab it.
 *
 * The use of signed ints for order and current_order is a deliberate
 * deviation from the rest of this file, to make the for loop
 * condition simpler.
 */
static __always_inline bool
__rmqueue_fallback(struct zone *zone, int order, int start_migratetype,
						unsigned int alloc_flags)
{
	struct free_area *area;
	int current_order;
	int min_order = order;
	struct page *page;
	int fallback_mt;
	bool can_steal;

	/*
	 * Do not steal pages from freelists belonging to other pageblocks
	 * i.e. orders < pageblock_order. If there are no local zones free,
	 * the zonelists will be reiterated without ALLOC_NOFRAGMENT.
	 */
	if (alloc_flags & ALLOC_NOFRAGMENT)
		min_order = pageblock_order;

	/*
	 * Find the largest available free page in the other list. This roughly
	 * approximates finding the pageblock with the most free pages, which
	 * would be too costly to do exactly.
	 */
	for (current_order = MAX_ORDER - 1; current_order >= min_order;
				--current_order) {
		area = &(zone->free_area[current_order]);
		fallback_mt = find_suitable_fallback(area, current_order,
				start_migratetype, false, &can_steal);
		if (fallback_mt == -1)
			continue;

		/*
		 * We cannot steal all free pages from the pageblock and the
		 * requested migratetype is movable. In that case it's better to
		 * steal and split the smallest available page instead of the
		 * largest available page, because even if the next movable
		 * allocation falls back into a different pageblock than this
		 * one, it won't cause permanent fragmentation.
		 */
		if (!can_steal && start_migratetype == MIGRATE_MOVABLE
					&& current_order > order)
			goto find_smallest;

		goto do_steal;
	}

	return false;

find_smallest:
	for (current_order = order; current_order < MAX_ORDER;
							current_order++) {
		area = &(zone->free_area[current_order]);
		fallback_mt = find_suitable_fallback(area, current_order,
				start_migratetype, false, &can_steal);
		if (fallback_mt != -1)
			break;
	}

	/*
	 * This should not happen - we already found a suitable fallback
	 * when looking for the largest page.
	 */
	VM_BUG_ON(current_order == MAX_ORDER);

do_steal:
	page = get_page_from_free_area(area, fallback_mt);

	steal_suitable_fallback(zone, page, alloc_flags, start_migratetype,
								can_steal);

	trace_mm_page_alloc_extfrag(page, order, current_order,
		start_migratetype, fallback_mt);

	return true;

}

/*
 * Do the hard work of removing an element from the buddy allocator.
 * Call me with the zone->lock already held.
 */
static __always_inline struct page *
__rmqueue(struct zone *zone, unsigned int order, int migratetype,
						unsigned int alloc_flags)
{
	struct page *page;

	if (IS_ENABLED(CONFIG_CMA)) {
		/*
		 * Balance movable allocations between regular and CMA areas by
		 * allocating from CMA when over half of the zone's free memory
		 * is in the CMA area.
		 */
		if (alloc_flags & ALLOC_CMA &&
		    zone_page_state(zone, NR_FREE_CMA_PAGES) >
		    zone_page_state(zone, NR_FREE_PAGES) / 2) {
			page = __rmqueue_cma_fallback(zone, order);
			if (page)
				goto out;
		}
	}
retry:
	page = __rmqueue_smallest(zone, order, migratetype);
	if (unlikely(!page)) {
		if (alloc_flags & ALLOC_CMA)
			page = __rmqueue_cma_fallback(zone, order);

		if (!page && __rmqueue_fallback(zone, order, migratetype,
								alloc_flags))
			goto retry;
	}
out:
	if (page)
		trace_mm_page_alloc_zone_locked(page, order, migratetype);
	return page;
}

/*
 * Obtain a specified number of elements from the buddy allocator, all under
 * a single hold of the lock, for efficiency.  Add them to the supplied list.
 * Returns the number of new pages which were placed at *list.
 */
static int rmqueue_bulk(struct zone *zone, unsigned int order,
			unsigned long count, struct list_head *list,
			int migratetype, unsigned int alloc_flags)
{
	int i, allocated = 0;

	spin_lock(&zone->lock);
	for (i = 0; i < count; ++i) {
		struct page *page = __rmqueue(zone, order, migratetype,
								alloc_flags);
		if (unlikely(page == NULL))
			break;

		if (unlikely(check_pcp_refill(page)))
			continue;

		/*
		 * Split buddy pages returned by expand() are received here in
		 * physical page order. The page is added to the tail of
		 * caller's list. From the callers perspective, the linked list
		 * is ordered by page number under some conditions. This is
		 * useful for IO devices that can forward direction from the
		 * head, thus also in the physical page order. This is useful
		 * for IO devices that can merge IO requests if the physical
		 * pages are ordered properly.
		 */
		list_add_tail(&page->lru, list);
		allocated++;
		if (is_migrate_cma(get_pcppage_migratetype(page)))
			__mod_zone_page_state(zone, NR_FREE_CMA_PAGES,
					      -(1 << order));
	}

	/*
	 * i pages were removed from the buddy list even if some leak due
	 * to check_pcp_refill failing so adjust NR_FREE_PAGES based
	 * on i. Do not confuse with 'allocated' which is the number of
	 * pages added to the pcp list.
	 */
	__mod_zone_page_state(zone, NR_FREE_PAGES, -(i << order));
	spin_unlock(&zone->lock);
	return allocated;
}

#ifdef CONFIG_NUMA
/*
 * Called from the vmstat counter updater to drain pagesets of this
 * currently executing processor on remote nodes after they have
 * expired.
 *
 * Note that this function must be called with the thread pinned to
 * a single processor.
 */
void drain_zone_pages(struct zone *zone, struct per_cpu_pages *pcp)
{
	unsigned long flags;
	int to_drain, batch;

	local_irq_save(flags);
	batch = READ_ONCE(pcp->batch);
	to_drain = min(pcp->count, batch);
	if (to_drain > 0)
		free_pcppages_bulk(zone, to_drain, pcp);
	local_irq_restore(flags);
}
#endif

/*
 * Drain pcplists of the indicated processor and zone.
 *
 * The processor must either be the current processor and the
 * thread pinned to the current processor or a processor that
 * is not online.
 */
static void drain_pages_zone(unsigned int cpu, struct zone *zone)
{
	unsigned long flags;
	struct per_cpu_pageset *pset;
	struct per_cpu_pages *pcp;

	local_irq_save(flags);
	pset = per_cpu_ptr(zone->pageset, cpu);

	pcp = &pset->pcp;
	if (pcp->count)
		free_pcppages_bulk(zone, pcp->count, pcp);
	local_irq_restore(flags);
}

/*
 * Drain pcplists of all zones on the indicated processor.
 *
 * The processor must either be the current processor and the
 * thread pinned to the current processor or a processor that
 * is not online.
 */
static void drain_pages(unsigned int cpu)
{
	struct zone *zone;

	for_each_populated_zone(zone) {
		drain_pages_zone(cpu, zone);
	}
}

/*
 * Spill all of this CPU's per-cpu pages back into the buddy allocator.
 *
 * The CPU has to be pinned. When zone parameter is non-NULL, spill just
 * the single zone's pages.
 */
void drain_local_pages(struct zone *zone)
{
	int cpu = smp_processor_id();

	if (zone)
		drain_pages_zone(cpu, zone);
	else
		drain_pages(cpu);
}

static void drain_local_pages_wq(struct work_struct *work)
{
	struct pcpu_drain *drain;

	drain = container_of(work, struct pcpu_drain, work);

	/*
	 * drain_all_pages doesn't use proper cpu hotplug protection so
	 * we can race with cpu offline when the WQ can move this from
	 * a cpu pinned worker to an unbound one. We can operate on a different
	 * cpu which is alright but we also have to make sure to not move to
	 * a different one.
	 */
	preempt_disable();
	drain_local_pages(drain->zone);
	preempt_enable();
}

/*
 * The implementation of drain_all_pages(), exposing an extra parameter to
 * drain on all cpus.
 *
 * drain_all_pages() is optimized to only execute on cpus where pcplists are
 * not empty. The check for non-emptiness can however race with a free to
 * pcplist that has not yet increased the pcp->count from 0 to 1. Callers
 * that need the guarantee that every CPU has drained can disable the
 * optimizing racy check.
 */
static void __drain_all_pages(struct zone *zone, bool force_all_cpus)
{
	int cpu;

	/*
	 * Allocate in the BSS so we wont require allocation in
	 * direct reclaim path for CONFIG_CPUMASK_OFFSTACK=y
	 */
	static cpumask_t cpus_with_pcps;

	/*
	 * Make sure nobody triggers this path before mm_percpu_wq is fully
	 * initialized.
	 */
	if (WARN_ON_ONCE(!mm_percpu_wq))
		return;

	/*
	 * Do not drain if one is already in progress unless it's specific to
	 * a zone. Such callers are primarily CMA and memory hotplug and need
	 * the drain to be complete when the call returns.
	 */
	if (unlikely(!mutex_trylock(&pcpu_drain_mutex))) {
		if (!zone)
			return;
		mutex_lock(&pcpu_drain_mutex);
	}

	/*
	 * We don't care about racing with CPU hotplug event
	 * as offline notification will cause the notified
	 * cpu to drain that CPU pcps and on_each_cpu_mask
	 * disables preemption as part of its processing
	 */
	for_each_online_cpu(cpu) {
		struct per_cpu_pageset *pcp;
		struct zone *z;
		bool has_pcps = false;

		if (force_all_cpus) {
			/*
			 * The pcp.count check is racy, some callers need a
			 * guarantee that no cpu is missed.
			 */
			has_pcps = true;
		} else if (zone) {
			pcp = per_cpu_ptr(zone->pageset, cpu);
			if (pcp->pcp.count)
				has_pcps = true;
		} else {
			for_each_populated_zone(z) {
				pcp = per_cpu_ptr(z->pageset, cpu);
				if (pcp->pcp.count) {
					has_pcps = true;
					break;
				}
			}
		}

		if (has_pcps)
			cpumask_set_cpu(cpu, &cpus_with_pcps);
		else
			cpumask_clear_cpu(cpu, &cpus_with_pcps);
	}

	for_each_cpu(cpu, &cpus_with_pcps) {
		struct pcpu_drain *drain = per_cpu_ptr(&pcpu_drain, cpu);

		drain->zone = zone;
		INIT_WORK(&drain->work, drain_local_pages_wq);
		queue_work_on(cpu, mm_percpu_wq, &drain->work);
	}
	for_each_cpu(cpu, &cpus_with_pcps)
		flush_work(&per_cpu_ptr(&pcpu_drain, cpu)->work);

	mutex_unlock(&pcpu_drain_mutex);
}

/*
 * Spill all the per-cpu pages from all CPUs back into the buddy allocator.
 *
 * When zone parameter is non-NULL, spill just the single zone's pages.
 *
 * Note that this can be extremely slow as the draining happens in a workqueue.
 */
void drain_all_pages(struct zone *zone)
{
	__drain_all_pages(zone, false);
}

#ifdef CONFIG_HIBERNATION

/*
 * Touch the watchdog for every WD_PAGE_COUNT pages.
 */
#define WD_PAGE_COUNT	(128*1024)

void mark_free_pages(struct zone *zone)
{
	unsigned long pfn, max_zone_pfn, page_count = WD_PAGE_COUNT;
	unsigned long flags;
	unsigned int order, t;
	struct page *page;

	if (zone_is_empty(zone))
		return;

	spin_lock_irqsave(&zone->lock, flags);

	max_zone_pfn = zone_end_pfn(zone);
	for (pfn = zone->zone_start_pfn; pfn < max_zone_pfn; pfn++)
		if (pfn_valid(pfn)) {
			page = pfn_to_page(pfn);

			if (!--page_count) {
				touch_nmi_watchdog();
				page_count = WD_PAGE_COUNT;
			}

			if (page_zone(page) != zone)
				continue;

			if (!swsusp_page_is_forbidden(page))
				swsusp_unset_page_free(page);
		}

	for_each_migratetype_order(order, t) {
		list_for_each_entry(page,
				&zone->free_area[order].free_list[t], lru) {
			unsigned long i;

			pfn = page_to_pfn(page);
			for (i = 0; i < (1UL << order); i++) {
				if (!--page_count) {
					touch_nmi_watchdog();
					page_count = WD_PAGE_COUNT;
				}
				swsusp_set_page_free(pfn_to_page(pfn + i));
			}
		}
	}
	spin_unlock_irqrestore(&zone->lock, flags);
}
#endif /* CONFIG_PM */

static bool free_unref_page_prepare(struct page *page, unsigned long pfn)
{
	int migratetype;

	if (!free_pcp_prepare(page))
		return false;

	migratetype = get_pfnblock_migratetype(page, pfn);
	set_pcppage_migratetype(page, migratetype);
	return true;
}

static void free_unref_page_commit(struct page *page, unsigned long pfn)
{
	struct zone *zone = page_zone(page);
	struct per_cpu_pages *pcp;
	int migratetype;

	migratetype = get_pcppage_migratetype(page);
	__count_vm_event(PGFREE);

	/*
	 * We only track unmovable, reclaimable and movable on pcp lists.
	 * Free ISOLATE pages back to the allocator because they are being
	 * offlined but treat HIGHATOMIC as movable pages so we can get those
	 * areas back if necessary. Otherwise, we may have to free
	 * excessively into the page allocator
	 */
	if (migratetype >= MIGRATE_PCPTYPES) {
		if (unlikely(is_migrate_isolate(migratetype))) {
			free_one_page(zone, page, pfn, 0, migratetype,
				      FPI_NONE);
			return;
		}
		migratetype = MIGRATE_MOVABLE;
	}

	pcp = &this_cpu_ptr(zone->pageset)->pcp;
	list_add(&page->lru, &pcp->lists[migratetype]);
	pcp->count++;
	if (pcp->count >= READ_ONCE(pcp->high))
		free_pcppages_bulk(zone, READ_ONCE(pcp->batch), pcp);
}

/*
 * Free a 0-order page
 */
void free_unref_page(struct page *page)
{
	unsigned long flags;
	unsigned long pfn = page_to_pfn(page);

	if (!free_unref_page_prepare(page, pfn))
		return;

	local_irq_save(flags);
	free_unref_page_commit(page, pfn);
	local_irq_restore(flags);
}

/*
 * Free a list of 0-order pages
 */
void free_unref_page_list(struct list_head *list)
{
	struct page *page, *next;
	unsigned long flags, pfn;
	int batch_count = 0;

	/* Prepare pages for freeing */
	list_for_each_entry_safe(page, next, list, lru) {
		pfn = page_to_pfn(page);
		if (!free_unref_page_prepare(page, pfn))
			list_del(&page->lru);
		set_page_private(page, pfn);
	}

	local_irq_save(flags);
	list_for_each_entry_safe(page, next, list, lru) {
		unsigned long pfn = page_private(page);

		set_page_private(page, 0);
		trace_mm_page_free_batched(page);
		free_unref_page_commit(page, pfn);

		/*
		 * Guard against excessive IRQ disabled times when we get
		 * a large list of pages to free.
		 */
		if (++batch_count == SWAP_CLUSTER_MAX) {
			local_irq_restore(flags);
			batch_count = 0;
			local_irq_save(flags);
		}
	}
	local_irq_restore(flags);
}

/*
 * split_page takes a non-compound higher-order page, and splits it into
 * n (1<<order) sub-pages: page[0..n]
 * Each sub-page must be freed individually.
 *
 * Note: this is probably too low level an operation for use in drivers.
 * Please consult with lkml before using this in your driver.
 */
void split_page(struct page *page, unsigned int order)
{
	int i;

	VM_BUG_ON_PAGE(PageCompound(page), page);
	VM_BUG_ON_PAGE(!page_count(page), page);

	for (i = 1; i < (1 << order); i++)
		set_page_refcounted(page + i);
	split_page_owner(page, 1 << order);
	split_page_memcg(page, 1 << order);
}
EXPORT_SYMBOL_GPL(split_page);

int __isolate_free_page(struct page *page, unsigned int order)
{
	unsigned long watermark;
	struct zone *zone;
	int mt;

	BUG_ON(!PageBuddy(page));

	zone = page_zone(page);
	mt = get_pageblock_migratetype(page);

	if (!is_migrate_isolate(mt)) {
		/*
		 * Obey watermarks as if the page was being allocated. We can
		 * emulate a high-order watermark check with a raised order-0
		 * watermark, because we already know our high-order page
		 * exists.
		 */
		watermark = zone->_watermark[WMARK_MIN] + (1UL << order);
		if (!zone_watermark_ok(zone, 0, watermark, 0, ALLOC_CMA))
			return 0;

		__mod_zone_freepage_state(zone, -(1UL << order), mt);
	}

	/* Remove page from free list */

	del_page_from_free_list(page, zone, order);

	/*
	 * Set the pageblock if the isolated page is at least half of a
	 * pageblock
	 */
	if (order >= pageblock_order - 1) {
		struct page *endpage = page + (1 << order) - 1;
		for (; page < endpage; page += pageblock_nr_pages) {
			int mt = get_pageblock_migratetype(page);
			if (!is_migrate_isolate(mt) && !is_migrate_cma(mt)
			    && !is_migrate_highatomic(mt))
				set_pageblock_migratetype(page,
							  MIGRATE_MOVABLE);
		}
	}


	return 1UL << order;
}

/**
 * __putback_isolated_page - Return a now-isolated page back where we got it
 * @page: Page that was isolated
 * @order: Order of the isolated page
 * @mt: The page's pageblock's migratetype
 *
 * This function is meant to return a page pulled from the free lists via
 * __isolate_free_page back to the free lists they were pulled from.
 */
void __putback_isolated_page(struct page *page, unsigned int order, int mt)
{
	struct zone *zone = page_zone(page);

	/* zone lock should be held when this function is called */
	lockdep_assert_held(&zone->lock);

	/* Return isolated page to tail of freelist. */
	__free_one_page(page, page_to_pfn(page), zone, order, mt,
			FPI_SKIP_REPORT_NOTIFY | FPI_TO_TAIL);
}

/*
 * Update NUMA hit/miss statistics
 *
 * Must be called with interrupts disabled.
 */
static inline void zone_statistics(struct zone *preferred_zone, struct zone *z)
{
#ifdef CONFIG_NUMA
	enum numa_stat_item local_stat = NUMA_LOCAL;

	/* skip numa counters update if numa stats is disabled */
	if (!static_branch_likely(&vm_numa_stat_key))
		return;

	if (zone_to_nid(z) != numa_node_id())
		local_stat = NUMA_OTHER;

	if (zone_to_nid(z) == zone_to_nid(preferred_zone))
		__inc_numa_state(z, NUMA_HIT);
	else {
		__inc_numa_state(z, NUMA_MISS);
		__inc_numa_state(preferred_zone, NUMA_FOREIGN);
	}
	__inc_numa_state(z, local_stat);
#endif
}

/* Remove page from the per-cpu list, caller must protect the list */
static inline
struct page *__rmqueue_pcplist(struct zone *zone, int migratetype,
			unsigned int alloc_flags,
			struct per_cpu_pages *pcp,
			struct list_head *list)
{
	struct page *page;

	do {
		if (list_empty(list)) {
			pcp->count += rmqueue_bulk(zone, 0,
					READ_ONCE(pcp->batch), list,
					migratetype, alloc_flags);
			if (unlikely(list_empty(list)))
				return NULL;
		}

		page = list_first_entry(list, struct page, lru);
		list_del(&page->lru);
		pcp->count--;
	} while (check_new_pcp(page));

	return page;
}

/* Lock and remove page from the per-cpu list */
static struct page *rmqueue_pcplist(struct zone *preferred_zone,
			struct zone *zone, gfp_t gfp_flags,
			int migratetype, unsigned int alloc_flags)
{
	struct per_cpu_pages *pcp;
	struct list_head *list;
	struct page *page;
	unsigned long flags;

	local_irq_save(flags);
	pcp = &this_cpu_ptr(zone->pageset)->pcp;
	list = &pcp->lists[migratetype];
	page = __rmqueue_pcplist(zone,  migratetype, alloc_flags, pcp, list);
	if (page) {
		__count_zid_vm_events(PGALLOC, page_zonenum(page), 1);
		zone_statistics(preferred_zone, zone);
	}
	local_irq_restore(flags);
	return page;
}

/*
 * Allocate a page from the given zone. Use pcplists for order-0 allocations.
 */
static inline
struct page *rmqueue(struct zone *preferred_zone,
			struct zone *zone, unsigned int order,
			gfp_t gfp_flags, unsigned int alloc_flags,
			int migratetype)
{
	unsigned long flags;
	struct page *page;

	if (likely(order == 0)) {
		/*
		 * MIGRATE_MOVABLE pcplist could have the pages on CMA area and
		 * we need to skip it when CMA area isn't allowed.
		 */
		if (!IS_ENABLED(CONFIG_CMA) || alloc_flags & ALLOC_CMA ||
				migratetype != MIGRATE_MOVABLE) {
			page = rmqueue_pcplist(preferred_zone, zone, gfp_flags,
					migratetype, alloc_flags);
			goto out;
		}
	}

	/*
	 * We most definitely don't want callers attempting to
	 * allocate greater than order-1 page units with __GFP_NOFAIL.
	 */
	WARN_ON_ONCE((gfp_flags & __GFP_NOFAIL) && (order > 1));
	spin_lock_irqsave(&zone->lock, flags);

	do {
		page = NULL;
		/*
		 * order-0 request can reach here when the pcplist is skipped
		 * due to non-CMA allocation context. HIGHATOMIC area is
		 * reserved for high-order atomic allocation, so order-0
		 * request should skip it.
		 */
		if (order > 0 && alloc_flags & ALLOC_HARDER) {
			page = __rmqueue_smallest(zone, order, MIGRATE_HIGHATOMIC);
			if (page)
				trace_mm_page_alloc_zone_locked(page, order, migratetype);
		}
		if (!page)
			page = __rmqueue(zone, order, migratetype, alloc_flags);
	} while (page && check_new_pages(page, order));
	spin_unlock(&zone->lock);
	if (!page)
		goto failed;
	__mod_zone_freepage_state(zone, -(1 << order),
				  get_pcppage_migratetype(page));

	__count_zid_vm_events(PGALLOC, page_zonenum(page), 1 << order);
	zone_statistics(preferred_zone, zone);
	local_irq_restore(flags);

out:
	/* Separate test+clear to avoid unnecessary atomics */
	if (test_bit(ZONE_BOOSTED_WATERMARK, &zone->flags)) {
		clear_bit(ZONE_BOOSTED_WATERMARK, &zone->flags);
		wakeup_kswapd(zone, 0, 0, zone_idx(zone));
	}

	VM_BUG_ON_PAGE(page && bad_range(zone, page), page);
	return page;

failed:
	local_irq_restore(flags);
	return NULL;
}

#ifdef CONFIG_FAIL_PAGE_ALLOC

static struct {
	struct fault_attr attr;

	bool ignore_gfp_highmem;
	bool ignore_gfp_reclaim;
	u32 min_order;
} fail_page_alloc = {
	.attr = FAULT_ATTR_INITIALIZER,
	.ignore_gfp_reclaim = true,
	.ignore_gfp_highmem = true,
	.min_order = 1,
};

static int __init setup_fail_page_alloc(char *str)
{
	return setup_fault_attr(&fail_page_alloc.attr, str);
}
__setup("fail_page_alloc=", setup_fail_page_alloc);

static bool __should_fail_alloc_page(gfp_t gfp_mask, unsigned int order)
{
	if (order < fail_page_alloc.min_order)
		return false;
	if (gfp_mask & __GFP_NOFAIL)
		return false;
	if (fail_page_alloc.ignore_gfp_highmem && (gfp_mask & __GFP_HIGHMEM))
		return false;
	if (fail_page_alloc.ignore_gfp_reclaim &&
			(gfp_mask & __GFP_DIRECT_RECLAIM))
		return false;

	return should_fail(&fail_page_alloc.attr, 1 << order);
}

#ifdef CONFIG_FAULT_INJECTION_DEBUG_FS

static int __init fail_page_alloc_debugfs(void)
{
	umode_t mode = S_IFREG | 0600;
	struct dentry *dir;

	dir = fault_create_debugfs_attr("fail_page_alloc", NULL,
					&fail_page_alloc.attr);

	debugfs_create_bool("ignore-gfp-wait", mode, dir,
			    &fail_page_alloc.ignore_gfp_reclaim);
	debugfs_create_bool("ignore-gfp-highmem", mode, dir,
			    &fail_page_alloc.ignore_gfp_highmem);
	debugfs_create_u32("min-order", mode, dir, &fail_page_alloc.min_order);

	return 0;
}

late_initcall(fail_page_alloc_debugfs);

#endif /* CONFIG_FAULT_INJECTION_DEBUG_FS */

#else /* CONFIG_FAIL_PAGE_ALLOC */

static inline bool __should_fail_alloc_page(gfp_t gfp_mask, unsigned int order)
{
	return false;
}

#endif /* CONFIG_FAIL_PAGE_ALLOC */

noinline bool should_fail_alloc_page(gfp_t gfp_mask, unsigned int order)
{
	return __should_fail_alloc_page(gfp_mask, order);
}
ALLOW_ERROR_INJECTION(should_fail_alloc_page, TRUE);

static inline long __zone_watermark_unusable_free(struct zone *z,
				unsigned int order, unsigned int alloc_flags)
{
	const bool alloc_harder = (alloc_flags & (ALLOC_HARDER|ALLOC_OOM));
	long unusable_free = (1 << order) - 1;

	/*
	 * If the caller does not have rights to ALLOC_HARDER then subtract
	 * the high-atomic reserves. This will over-estimate the size of the
	 * atomic reserve but it avoids a search.
	 */
	if (likely(!alloc_harder))
		unusable_free += z->nr_reserved_highatomic;

#ifdef CONFIG_CMA
	/* If allocation can't use CMA areas don't use free CMA pages */
	if (!(alloc_flags & ALLOC_CMA))
		unusable_free += zone_page_state(z, NR_FREE_CMA_PAGES);
#endif

	return unusable_free;
}

/*
 * Return true if free base pages are above 'mark'. For high-order checks it
 * will return true of the order-0 watermark is reached and there is at least
 * one free page of a suitable size. Checking now avoids taking the zone lock
 * to check in the allocation paths if no pages are free.
 */
bool __zone_watermark_ok(struct zone *z, unsigned int order, unsigned long mark,
			 int highest_zoneidx, unsigned int alloc_flags,
			 long free_pages)
{
	long min = mark;
	int o;
	const bool alloc_harder = (alloc_flags & (ALLOC_HARDER|ALLOC_OOM));

	/* free_pages may go negative - that's OK */
	free_pages -= __zone_watermark_unusable_free(z, order, alloc_flags);

	if (alloc_flags & ALLOC_HIGH)
		min -= min / 2;

	if (unlikely(alloc_harder)) {
		/*
		 * OOM victims can try even harder than normal ALLOC_HARDER
		 * users on the grounds that it's definitely going to be in
		 * the exit path shortly and free memory. Any allocation it
		 * makes during the free path will be small and short-lived.
		 */
		if (alloc_flags & ALLOC_OOM)
			min -= min / 2;
		else
			min -= min / 4;
	}

	/*
	 * Check watermarks for an order-0 allocation request. If these
	 * are not met, then a high-order request also cannot go ahead
	 * even if a suitable page happened to be free.
	 */
	if (free_pages <= min + z->lowmem_reserve[highest_zoneidx])
		return false;

	/* If this is an order-0 request then the watermark is fine */
	if (!order)
		return true;

	/* For a high-order request, check at least one suitable page is free */
	for (o = order; o < MAX_ORDER; o++) {
		struct free_area *area = &z->free_area[o];
		int mt;

		if (!area->nr_free)
			continue;

		for (mt = 0; mt < MIGRATE_PCPTYPES; mt++) {
			if (!free_area_empty(area, mt))
				return true;
		}

#ifdef CONFIG_CMA
		if ((alloc_flags & ALLOC_CMA) &&
		    !free_area_empty(area, MIGRATE_CMA)) {
			return true;
		}
#endif
		if (alloc_harder && !free_area_empty(area, MIGRATE_HIGHATOMIC))
			return true;
	}
	return false;
}

bool zone_watermark_ok(struct zone *z, unsigned int order, unsigned long mark,
		      int highest_zoneidx, unsigned int alloc_flags)
{
	return __zone_watermark_ok(z, order, mark, highest_zoneidx, alloc_flags,
					zone_page_state(z, NR_FREE_PAGES));
}

static inline bool zone_watermark_fast(struct zone *z, unsigned int order,
				unsigned long mark, int highest_zoneidx,
				unsigned int alloc_flags, gfp_t gfp_mask)
{
	long free_pages;

	free_pages = zone_page_state(z, NR_FREE_PAGES);

	/*
	 * Fast check for order-0 only. If this fails then the reserves
	 * need to be calculated.
	 */
	if (!order) {
		long fast_free;

		fast_free = free_pages;
		fast_free -= __zone_watermark_unusable_free(z, 0, alloc_flags);
		if (fast_free > mark + z->lowmem_reserve[highest_zoneidx])
			return true;
	}

	if (__zone_watermark_ok(z, order, mark, highest_zoneidx, alloc_flags,
					free_pages))
		return true;
	/*
	 * Ignore watermark boosting for GFP_ATOMIC order-0 allocations
	 * when checking the min watermark. The min watermark is the
	 * point where boosting is ignored so that kswapd is woken up
	 * when below the low watermark.
	 */
	if (unlikely(!order && (gfp_mask & __GFP_ATOMIC) && z->watermark_boost
		&& ((alloc_flags & ALLOC_WMARK_MASK) == WMARK_MIN))) {
		mark = z->_watermark[WMARK_MIN];
		return __zone_watermark_ok(z, order, mark, highest_zoneidx,
					alloc_flags, free_pages);
	}

	return false;
}

bool zone_watermark_ok_safe(struct zone *z, unsigned int order,
			unsigned long mark, int highest_zoneidx)
{
	long free_pages = zone_page_state(z, NR_FREE_PAGES);

	if (z->percpu_drift_mark && free_pages < z->percpu_drift_mark)
		free_pages = zone_page_state_snapshot(z, NR_FREE_PAGES);

	return __zone_watermark_ok(z, order, mark, highest_zoneidx, 0,
								free_pages);
}

#ifdef CONFIG_NUMA
static bool zone_allows_reclaim(struct zone *local_zone, struct zone *zone)
{
	return node_distance(zone_to_nid(local_zone), zone_to_nid(zone)) <=
				node_reclaim_distance;
}
#else	/* CONFIG_NUMA */
static bool zone_allows_reclaim(struct zone *local_zone, struct zone *zone)
{
	return true;
}
#endif	/* CONFIG_NUMA */

/*
 * The restriction on ZONE_DMA32 as being a suitable zone to use to avoid
 * fragmentation is subtle. If the preferred zone was HIGHMEM then
 * premature use of a lower zone may cause lowmem pressure problems that
 * are worse than fragmentation. If the next zone is ZONE_DMA then it is
 * probably too small. It only makes sense to spread allocations to avoid
 * fragmentation between the Normal and DMA32 zones.
 */
static inline unsigned int
alloc_flags_nofragment(struct zone *zone, gfp_t gfp_mask)
{
	unsigned int alloc_flags;

	/*
	 * __GFP_KSWAPD_RECLAIM is assumed to be the same as ALLOC_KSWAPD
	 * to save a branch.
	 */
	alloc_flags = (__force int) (gfp_mask & __GFP_KSWAPD_RECLAIM);

#ifdef CONFIG_ZONE_DMA32
	if (!zone)
		return alloc_flags;

	if (zone_idx(zone) != ZONE_NORMAL)
		return alloc_flags;

	/*
	 * If ZONE_DMA32 exists, assume it is the one after ZONE_NORMAL and
	 * the pointer is within zone->zone_pgdat->node_zones[]. Also assume
	 * on UMA that if Normal is populated then so is DMA32.
	 */
	BUILD_BUG_ON(ZONE_NORMAL - ZONE_DMA32 != 1);
	if (nr_online_nodes > 1 && !populated_zone(--zone))
		return alloc_flags;

	alloc_flags |= ALLOC_NOFRAGMENT;
#endif /* CONFIG_ZONE_DMA32 */
	return alloc_flags;
}

/* Must be called after current_gfp_context() which can change gfp_mask */
static inline unsigned int gfp_to_alloc_flags_cma(gfp_t gfp_mask,
						  unsigned int alloc_flags)
{
#ifdef CONFIG_CMA
	if (gfp_migratetype(gfp_mask) == MIGRATE_MOVABLE)
		alloc_flags |= ALLOC_CMA;
#endif
	return alloc_flags;
}

/*
 * get_page_from_freelist goes through the zonelist trying to allocate
 * a page.
 */
static struct page *
get_page_from_freelist(gfp_t gfp_mask, unsigned int order, int alloc_flags,
						const struct alloc_context *ac)
{
	struct zoneref *z;
	struct zone *zone;
	struct pglist_data *last_pgdat_dirty_limit = NULL;
	bool no_fallback;

retry:
	/*
	 * Scan zonelist, looking for a zone with enough free.
	 * See also __cpuset_node_allowed() comment in kernel/cpuset.c.
	 */
	no_fallback = alloc_flags & ALLOC_NOFRAGMENT;
	z = ac->preferred_zoneref;
	for_next_zone_zonelist_nodemask(zone, z, ac->highest_zoneidx,
					ac->nodemask) {
		struct page *page;
		unsigned long mark;

		if (cpusets_enabled() &&
			(alloc_flags & ALLOC_CPUSET) &&
			!__cpuset_zone_allowed(zone, gfp_mask))
				continue;
		/*
		 * When allocating a page cache page for writing, we
		 * want to get it from a node that is within its dirty
		 * limit, such that no single node holds more than its
		 * proportional share of globally allowed dirty pages.
		 * The dirty limits take into account the node's
		 * lowmem reserves and high watermark so that kswapd
		 * should be able to balance it without having to
		 * write pages from its LRU list.
		 *
		 * XXX: For now, allow allocations to potentially
		 * exceed the per-node dirty limit in the slowpath
		 * (spread_dirty_pages unset) before going into reclaim,
		 * which is important when on a NUMA setup the allowed
		 * nodes are together not big enough to reach the
		 * global limit.  The proper fix for these situations
		 * will require awareness of nodes in the
		 * dirty-throttling and the flusher threads.
		 */
		if (ac->spread_dirty_pages) {
			if (last_pgdat_dirty_limit == zone->zone_pgdat)
				continue;

			if (!node_dirty_ok(zone->zone_pgdat)) {
				last_pgdat_dirty_limit = zone->zone_pgdat;
				continue;
			}
		}

		if (no_fallback && nr_online_nodes > 1 &&
		    zone != ac->preferred_zoneref->zone) {
			int local_nid;

			/*
			 * If moving to a remote node, retry but allow
			 * fragmenting fallbacks. Locality is more important
			 * than fragmentation avoidance.
			 */
			local_nid = zone_to_nid(ac->preferred_zoneref->zone);
			if (zone_to_nid(zone) != local_nid) {
				alloc_flags &= ~ALLOC_NOFRAGMENT;
				goto retry;
			}
		}

		mark = wmark_pages(zone, alloc_flags & ALLOC_WMARK_MASK);
		if (!zone_watermark_fast(zone, order, mark,
				       ac->highest_zoneidx, alloc_flags,
				       gfp_mask)) {
			int ret;

#ifdef CONFIG_DEFERRED_STRUCT_PAGE_INIT
			/*
			 * Watermark failed for this zone, but see if we can
			 * grow this zone if it contains deferred pages.
			 */
			if (static_branch_unlikely(&deferred_pages)) {
				if (_deferred_grow_zone(zone, order))
					goto try_this_zone;
			}
#endif
			/* Checked here to keep the fast path fast */
			BUILD_BUG_ON(ALLOC_NO_WATERMARKS < NR_WMARK);
			if (alloc_flags & ALLOC_NO_WATERMARKS)
				goto try_this_zone;

			if (!node_reclaim_enabled() ||
			    !zone_allows_reclaim(ac->preferred_zoneref->zone, zone))
				continue;

			ret = node_reclaim(zone->zone_pgdat, gfp_mask, order);
			switch (ret) {
			case NODE_RECLAIM_NOSCAN:
				/* did not scan */
				continue;
			case NODE_RECLAIM_FULL:
				/* scanned but unreclaimable */
				continue;
			default:
				/* did we reclaim enough */
				if (zone_watermark_ok(zone, order, mark,
					ac->highest_zoneidx, alloc_flags))
					goto try_this_zone;

				continue;
			}
		}

try_this_zone:
		page = rmqueue(ac->preferred_zoneref->zone, zone, order,
				gfp_mask, alloc_flags, ac->migratetype);
		if (page) {
			prep_new_page(page, order, gfp_mask, alloc_flags);

			/*
			 * If this is a high-order atomic allocation then check
			 * if the pageblock should be reserved for the future
			 */
			if (unlikely(order && (alloc_flags & ALLOC_HARDER)))
				reserve_highatomic_pageblock(page, zone, order);

			return page;
		} else {
#ifdef CONFIG_DEFERRED_STRUCT_PAGE_INIT
			/* Try again if zone has deferred pages */
			if (static_branch_unlikely(&deferred_pages)) {
				if (_deferred_grow_zone(zone, order))
					goto try_this_zone;
			}
#endif
		}
	}

	/*
	 * It's possible on a UMA machine to get through all zones that are
	 * fragmented. If avoiding fragmentation, reset and try again.
	 */
	if (no_fallback) {
		alloc_flags &= ~ALLOC_NOFRAGMENT;
		goto retry;
	}

	return NULL;
}

static void warn_alloc_show_mem(gfp_t gfp_mask, nodemask_t *nodemask)
{
	unsigned int filter = SHOW_MEM_FILTER_NODES;

	/*
	 * This documents exceptions given to allocations in certain
	 * contexts that are allowed to allocate outside current's set
	 * of allowed nodes.
	 */
	if (!(gfp_mask & __GFP_NOMEMALLOC))
		if (tsk_is_oom_victim(current) ||
		    (current->flags & (PF_MEMALLOC | PF_EXITING)))
			filter &= ~SHOW_MEM_FILTER_NODES;
	if (in_interrupt() || !(gfp_mask & __GFP_DIRECT_RECLAIM))
		filter &= ~SHOW_MEM_FILTER_NODES;

	show_mem(filter, nodemask);
}

void warn_alloc(gfp_t gfp_mask, nodemask_t *nodemask, const char *fmt, ...)
{
	struct va_format vaf;
	va_list args;
	static DEFINE_RATELIMIT_STATE(nopage_rs, 10*HZ, 1);

	if ((gfp_mask & __GFP_NOWARN) || !__ratelimit(&nopage_rs))
		return;

	va_start(args, fmt);
	vaf.fmt = fmt;
	vaf.va = &args;
	pr_warn("%s: %pV, mode:%#x(%pGg), nodemask=%*pbl",
			current->comm, &vaf, gfp_mask, &gfp_mask,
			nodemask_pr_args(nodemask));
	va_end(args);

	cpuset_print_current_mems_allowed();
	pr_cont("\n");
	dump_stack();
	warn_alloc_show_mem(gfp_mask, nodemask);
}

static inline struct page *
__alloc_pages_cpuset_fallback(gfp_t gfp_mask, unsigned int order,
			      unsigned int alloc_flags,
			      const struct alloc_context *ac)
{
	struct page *page;

	page = get_page_from_freelist(gfp_mask, order,
			alloc_flags|ALLOC_CPUSET, ac);
	/*
	 * fallback to ignore cpuset restriction if our nodes
	 * are depleted
	 */
	if (!page)
		page = get_page_from_freelist(gfp_mask, order,
				alloc_flags, ac);

	return page;
}

static inline struct page *
__alloc_pages_may_oom(gfp_t gfp_mask, unsigned int order,
	const struct alloc_context *ac, unsigned long *did_some_progress)
{
	struct oom_control oc = {
		.zonelist = ac->zonelist,
		.nodemask = ac->nodemask,
		.memcg = NULL,
		.gfp_mask = gfp_mask,
		.order = order,
	};
	struct page *page;

	*did_some_progress = 0;

	/*
	 * Acquire the oom lock.  If that fails, somebody else is
	 * making progress for us.
	 */
	if (!mutex_trylock(&oom_lock)) {
		*did_some_progress = 1;
		schedule_timeout_uninterruptible(1);
		return NULL;
	}

	/*
	 * Go through the zonelist yet one more time, keep very high watermark
	 * here, this is only to catch a parallel oom killing, we must fail if
	 * we're still under heavy pressure. But make sure that this reclaim
	 * attempt shall not depend on __GFP_DIRECT_RECLAIM && !__GFP_NORETRY
	 * allocation which will never fail due to oom_lock already held.
	 */
	page = get_page_from_freelist((gfp_mask | __GFP_HARDWALL) &
				      ~__GFP_DIRECT_RECLAIM, order,
				      ALLOC_WMARK_HIGH|ALLOC_CPUSET, ac);
	if (page)
		goto out;

	/* Coredumps can quickly deplete all memory reserves */
	if (current->flags & PF_DUMPCORE)
		goto out;
	/* The OOM killer will not help higher order allocs */
	if (order > PAGE_ALLOC_COSTLY_ORDER)
		goto out;
	/*
	 * We have already exhausted all our reclaim opportunities without any
	 * success so it is time to admit defeat. We will skip the OOM killer
	 * because it is very likely that the caller has a more reasonable
	 * fallback than shooting a random task.
	 *
	 * The OOM killer may not free memory on a specific node.
	 */
	if (gfp_mask & (__GFP_RETRY_MAYFAIL | __GFP_THISNODE))
		goto out;
	/* The OOM killer does not needlessly kill tasks for lowmem */
	if (ac->highest_zoneidx < ZONE_NORMAL)
		goto out;
	if (pm_suspended_storage())
		goto out;
	/*
	 * XXX: GFP_NOFS allocations should rather fail than rely on
	 * other request to make a forward progress.
	 * We are in an unfortunate situation where out_of_memory cannot
	 * do much for this context but let's try it to at least get
	 * access to memory reserved if the current task is killed (see
	 * out_of_memory). Once filesystems are ready to handle allocation
	 * failures more gracefully we should just bail out here.
	 */

	/* Exhausted what can be done so it's blame time */
	if (out_of_memory(&oc) || WARN_ON_ONCE(gfp_mask & __GFP_NOFAIL)) {
		*did_some_progress = 1;

		/*
		 * Help non-failing allocations by giving them access to memory
		 * reserves
		 */
		if (gfp_mask & __GFP_NOFAIL)
			page = __alloc_pages_cpuset_fallback(gfp_mask, order,
					ALLOC_NO_WATERMARKS, ac);
	}
out:
	mutex_unlock(&oom_lock);
	return page;
}

/*
 * Maximum number of compaction retries with a progress before OOM
 * killer is consider as the only way to move forward.
 */
#define MAX_COMPACT_RETRIES 16

#ifdef CONFIG_COMPACTION
/* Try memory compaction for high-order allocations before reclaim */
static struct page *
__alloc_pages_direct_compact(gfp_t gfp_mask, unsigned int order,
		unsigned int alloc_flags, const struct alloc_context *ac,
		enum compact_priority prio, enum compact_result *compact_result)
{
	struct page *page = NULL;
	unsigned long pflags;
	unsigned int noreclaim_flag;

	if (!order)
		return NULL;

	psi_memstall_enter(&pflags);
	noreclaim_flag = memalloc_noreclaim_save();

	*compact_result = try_to_compact_pages(gfp_mask, order, alloc_flags, ac,
								prio, &page);

	memalloc_noreclaim_restore(noreclaim_flag);
	psi_memstall_leave(&pflags);

	if (*compact_result == COMPACT_SKIPPED)
		return NULL;
	/*
	 * At least in one zone compaction wasn't deferred or skipped, so let's
	 * count a compaction stall
	 */
	count_vm_event(COMPACTSTALL);

	/* Prep a captured page if available */
	if (page)
		prep_new_page(page, order, gfp_mask, alloc_flags);

	/* Try get a page from the freelist if available */
	if (!page)
		page = get_page_from_freelist(gfp_mask, order, alloc_flags, ac);

	if (page) {
		struct zone *zone = page_zone(page);

		zone->compact_blockskip_flush = false;
		compaction_defer_reset(zone, order, true);
		count_vm_event(COMPACTSUCCESS);
		return page;
	}

	/*
	 * It's bad if compaction run occurs and fails. The most likely reason
	 * is that pages exist, but not enough to satisfy watermarks.
	 */
	count_vm_event(COMPACTFAIL);

	cond_resched();

	return NULL;
}

static inline bool
should_compact_retry(struct alloc_context *ac, int order, int alloc_flags,
		     enum compact_result compact_result,
		     enum compact_priority *compact_priority,
		     int *compaction_retries)
{
	int max_retries = MAX_COMPACT_RETRIES;
	int min_priority;
	bool ret = false;
	int retries = *compaction_retries;
	enum compact_priority priority = *compact_priority;

	if (!order)
		return false;

	if (compaction_made_progress(compact_result))
		(*compaction_retries)++;

	/*
	 * compaction considers all the zone as desperately out of memory
	 * so it doesn't really make much sense to retry except when the
	 * failure could be caused by insufficient priority
	 */
	if (compaction_failed(compact_result))
		goto check_priority;

	/*
	 * compaction was skipped because there are not enough order-0 pages
	 * to work with, so we retry only if it looks like reclaim can help.
	 */
	if (compaction_needs_reclaim(compact_result)) {
		ret = compaction_zonelist_suitable(ac, order, alloc_flags);
		goto out;
	}

	/*
	 * make sure the compaction wasn't deferred or didn't bail out early
	 * due to locks contention before we declare that we should give up.
	 * But the next retry should use a higher priority if allowed, so
	 * we don't just keep bailing out endlessly.
	 */
	if (compaction_withdrawn(compact_result)) {
		goto check_priority;
	}

	/*
	 * !costly requests are much more important than __GFP_RETRY_MAYFAIL
	 * costly ones because they are de facto nofail and invoke OOM
	 * killer to move on while costly can fail and users are ready
	 * to cope with that. 1/4 retries is rather arbitrary but we
	 * would need much more detailed feedback from compaction to
	 * make a better decision.
	 */
	if (order > PAGE_ALLOC_COSTLY_ORDER)
		max_retries /= 4;
	if (*compaction_retries <= max_retries) {
		ret = true;
		goto out;
	}

	/*
	 * Make sure there are attempts at the highest priority if we exhausted
	 * all retries or failed at the lower priorities.
	 */
check_priority:
	min_priority = (order > PAGE_ALLOC_COSTLY_ORDER) ?
			MIN_COMPACT_COSTLY_PRIORITY : MIN_COMPACT_PRIORITY;

	if (*compact_priority > min_priority) {
		(*compact_priority)--;
		*compaction_retries = 0;
		ret = true;
	}
out:
	trace_compact_retry(order, priority, compact_result, retries, max_retries, ret);
	return ret;
}
#else
static inline struct page *
__alloc_pages_direct_compact(gfp_t gfp_mask, unsigned int order,
		unsigned int alloc_flags, const struct alloc_context *ac,
		enum compact_priority prio, enum compact_result *compact_result)
{
	*compact_result = COMPACT_SKIPPED;
	return NULL;
}

static inline bool
should_compact_retry(struct alloc_context *ac, unsigned int order, int alloc_flags,
		     enum compact_result compact_result,
		     enum compact_priority *compact_priority,
		     int *compaction_retries)
{
	struct zone *zone;
	struct zoneref *z;

	if (!order || order > PAGE_ALLOC_COSTLY_ORDER)
		return false;

	/*
	 * There are setups with compaction disabled which would prefer to loop
	 * inside the allocator rather than hit the oom killer prematurely.
	 * Let's give them a good hope and keep retrying while the order-0
	 * watermarks are OK.
	 */
	for_each_zone_zonelist_nodemask(zone, z, ac->zonelist,
				ac->highest_zoneidx, ac->nodemask) {
		if (zone_watermark_ok(zone, 0, min_wmark_pages(zone),
					ac->highest_zoneidx, alloc_flags))
			return true;
	}
	return false;
}
#endif /* CONFIG_COMPACTION */

#ifdef CONFIG_LOCKDEP
static struct lockdep_map __fs_reclaim_map =
	STATIC_LOCKDEP_MAP_INIT("fs_reclaim", &__fs_reclaim_map);

static bool __need_reclaim(gfp_t gfp_mask)
{
	/* no reclaim without waiting on it */
	if (!(gfp_mask & __GFP_DIRECT_RECLAIM))
		return false;

	/* this guy won't enter reclaim */
	if (current->flags & PF_MEMALLOC)
		return false;

	if (gfp_mask & __GFP_NOLOCKDEP)
		return false;

	return true;
}

void __fs_reclaim_acquire(void)
{
	lock_map_acquire(&__fs_reclaim_map);
}

void __fs_reclaim_release(void)
{
	lock_map_release(&__fs_reclaim_map);
}

void fs_reclaim_acquire(gfp_t gfp_mask)
{
	gfp_mask = current_gfp_context(gfp_mask);

	if (__need_reclaim(gfp_mask)) {
		if (gfp_mask & __GFP_FS)
			__fs_reclaim_acquire();

#ifdef CONFIG_MMU_NOTIFIER
		lock_map_acquire(&__mmu_notifier_invalidate_range_start_map);
		lock_map_release(&__mmu_notifier_invalidate_range_start_map);
#endif

	}
}
EXPORT_SYMBOL_GPL(fs_reclaim_acquire);

void fs_reclaim_release(gfp_t gfp_mask)
{
	gfp_mask = current_gfp_context(gfp_mask);

	if (__need_reclaim(gfp_mask)) {
		if (gfp_mask & __GFP_FS)
			__fs_reclaim_release();
	}
}
EXPORT_SYMBOL_GPL(fs_reclaim_release);
#endif

/* Perform direct synchronous page reclaim */
static unsigned long
__perform_reclaim(gfp_t gfp_mask, unsigned int order,
					const struct alloc_context *ac)
{
	unsigned int noreclaim_flag;
	unsigned long pflags, progress;

	cond_resched();

	/* We now go into synchronous reclaim */
	cpuset_memory_pressure_bump();
	psi_memstall_enter(&pflags);
	fs_reclaim_acquire(gfp_mask);
	noreclaim_flag = memalloc_noreclaim_save();

	progress = try_to_free_pages(ac->zonelist, order, gfp_mask,
								ac->nodemask);

	memalloc_noreclaim_restore(noreclaim_flag);
	fs_reclaim_release(gfp_mask);
	psi_memstall_leave(&pflags);

	cond_resched();

	return progress;
}

/* The really slow allocator path where we enter direct reclaim */
static inline struct page *
__alloc_pages_direct_reclaim(gfp_t gfp_mask, unsigned int order,
		unsigned int alloc_flags, const struct alloc_context *ac,
		unsigned long *did_some_progress)
{
	struct page *page = NULL;
	bool drained = false;

	*did_some_progress = __perform_reclaim(gfp_mask, order, ac);
	if (unlikely(!(*did_some_progress)))
		return NULL;

retry:
	page = get_page_from_freelist(gfp_mask, order, alloc_flags, ac);

	/*
	 * If an allocation failed after direct reclaim, it could be because
	 * pages are pinned on the per-cpu lists or in high alloc reserves.
	 * Shrink them and try again
	 */
	if (!page && !drained) {
		unreserve_highatomic_pageblock(ac, false);
		drain_all_pages(NULL);
		drained = true;
		goto retry;
	}

	return page;
}

static void wake_all_kswapds(unsigned int order, gfp_t gfp_mask,
			     const struct alloc_context *ac)
{
	struct zoneref *z;
	struct zone *zone;
	pg_data_t *last_pgdat = NULL;
	enum zone_type highest_zoneidx = ac->highest_zoneidx;

	for_each_zone_zonelist_nodemask(zone, z, ac->zonelist, highest_zoneidx,
					ac->nodemask) {
		if (last_pgdat != zone->zone_pgdat)
			wakeup_kswapd(zone, gfp_mask, order, highest_zoneidx);
		last_pgdat = zone->zone_pgdat;
	}
}

static inline unsigned int
gfp_to_alloc_flags(gfp_t gfp_mask)
{
	unsigned int alloc_flags = ALLOC_WMARK_MIN | ALLOC_CPUSET;

	/*
	 * __GFP_HIGH is assumed to be the same as ALLOC_HIGH
	 * and __GFP_KSWAPD_RECLAIM is assumed to be the same as ALLOC_KSWAPD
	 * to save two branches.
	 */
	BUILD_BUG_ON(__GFP_HIGH != (__force gfp_t) ALLOC_HIGH);
	BUILD_BUG_ON(__GFP_KSWAPD_RECLAIM != (__force gfp_t) ALLOC_KSWAPD);

	/*
	 * The caller may dip into page reserves a bit more if the caller
	 * cannot run direct reclaim, or if the caller has realtime scheduling
	 * policy or is asking for __GFP_HIGH memory.  GFP_ATOMIC requests will
	 * set both ALLOC_HARDER (__GFP_ATOMIC) and ALLOC_HIGH (__GFP_HIGH).
	 */
	alloc_flags |= (__force int)
		(gfp_mask & (__GFP_HIGH | __GFP_KSWAPD_RECLAIM));

	if (gfp_mask & __GFP_ATOMIC) {
		/*
		 * Not worth trying to allocate harder for __GFP_NOMEMALLOC even
		 * if it can't schedule.
		 */
		if (!(gfp_mask & __GFP_NOMEMALLOC))
			alloc_flags |= ALLOC_HARDER;
		/*
		 * Ignore cpuset mems for GFP_ATOMIC rather than fail, see the
		 * comment for __cpuset_node_allowed().
		 */
		alloc_flags &= ~ALLOC_CPUSET;
	} else if (unlikely(rt_task(current)) && !in_interrupt())
		alloc_flags |= ALLOC_HARDER;

	alloc_flags = gfp_to_alloc_flags_cma(gfp_mask, alloc_flags);

	return alloc_flags;
}

static bool oom_reserves_allowed(struct task_struct *tsk)
{
	if (!tsk_is_oom_victim(tsk))
		return false;

	/*
	 * !MMU doesn't have oom reaper so give access to memory reserves
	 * only to the thread with TIF_MEMDIE set
	 */
	if (!IS_ENABLED(CONFIG_MMU) && !test_thread_flag(TIF_MEMDIE))
		return false;

	return true;
}

/*
 * Distinguish requests which really need access to full memory
 * reserves from oom victims which can live with a portion of it
 */
static inline int __gfp_pfmemalloc_flags(gfp_t gfp_mask)
{
	if (unlikely(gfp_mask & __GFP_NOMEMALLOC))
		return 0;
	if (gfp_mask & __GFP_MEMALLOC)
		return ALLOC_NO_WATERMARKS;
	if (in_serving_softirq() && (current->flags & PF_MEMALLOC))
		return ALLOC_NO_WATERMARKS;
	if (!in_interrupt()) {
		if (current->flags & PF_MEMALLOC)
			return ALLOC_NO_WATERMARKS;
		else if (oom_reserves_allowed(current))
			return ALLOC_OOM;
	}

	return 0;
}

bool gfp_pfmemalloc_allowed(gfp_t gfp_mask)
{
	return !!__gfp_pfmemalloc_flags(gfp_mask);
}

/*
 * Checks whether it makes sense to retry the reclaim to make a forward progress
 * for the given allocation request.
 *
 * We give up when we either have tried MAX_RECLAIM_RETRIES in a row
 * without success, or when we couldn't even meet the watermark if we
 * reclaimed all remaining pages on the LRU lists.
 *
 * Returns true if a retry is viable or false to enter the oom path.
 */
static inline bool
should_reclaim_retry(gfp_t gfp_mask, unsigned order,
		     struct alloc_context *ac, int alloc_flags,
		     bool did_some_progress, int *no_progress_loops)
{
	struct zone *zone;
	struct zoneref *z;
	bool ret = false;

	/*
	 * Costly allocations might have made a progress but this doesn't mean
	 * their order will become available due to high fragmentation so
	 * always increment the no progress counter for them
	 */
	if (did_some_progress && order <= PAGE_ALLOC_COSTLY_ORDER)
		*no_progress_loops = 0;
	else
		(*no_progress_loops)++;

	/*
	 * Make sure we converge to OOM if we cannot make any progress
	 * several times in the row.
	 */
	if (*no_progress_loops > MAX_RECLAIM_RETRIES) {
		/* Before OOM, exhaust highatomic_reserve */
		return unreserve_highatomic_pageblock(ac, true);
	}

	/*
	 * Keep reclaiming pages while there is a chance this will lead
	 * somewhere.  If none of the target zones can satisfy our allocation
	 * request even if all reclaimable pages are considered then we are
	 * screwed and have to go OOM.
	 */
	for_each_zone_zonelist_nodemask(zone, z, ac->zonelist,
				ac->highest_zoneidx, ac->nodemask) {
		unsigned long available;
		unsigned long reclaimable;
		unsigned long min_wmark = min_wmark_pages(zone);
		bool wmark;

		available = reclaimable = zone_reclaimable_pages(zone);
		available += zone_page_state_snapshot(zone, NR_FREE_PAGES);

		/*
		 * Would the allocation succeed if we reclaimed all
		 * reclaimable pages?
		 */
		wmark = __zone_watermark_ok(zone, order, min_wmark,
				ac->highest_zoneidx, alloc_flags, available);
		trace_reclaim_retry_zone(z, order, reclaimable,
				available, min_wmark, *no_progress_loops, wmark);
		if (wmark) {
			/*
			 * If we didn't make any progress and have a lot of
			 * dirty + writeback pages then we should wait for
			 * an IO to complete to slow down the reclaim and
			 * prevent from pre mature OOM
			 */
			if (!did_some_progress) {
				unsigned long write_pending;

				write_pending = zone_page_state_snapshot(zone,
							NR_ZONE_WRITE_PENDING);

				if (2 * write_pending > reclaimable) {
					congestion_wait(BLK_RW_ASYNC, HZ/10);
					return true;
				}
			}

			ret = true;
			goto out;
		}
	}

out:
	/*
	 * Memory allocation/reclaim might be called from a WQ context and the
	 * current implementation of the WQ concurrency control doesn't
	 * recognize that a particular WQ is congested if the worker thread is
	 * looping without ever sleeping. Therefore we have to do a short sleep
	 * here rather than calling cond_resched().
	 */
	if (current->flags & PF_WQ_WORKER)
		schedule_timeout_uninterruptible(1);
	else
		cond_resched();
	return ret;
}

static inline bool
check_retry_cpuset(int cpuset_mems_cookie, struct alloc_context *ac)
{
	/*
	 * It's possible that cpuset's mems_allowed and the nodemask from
	 * mempolicy don't intersect. This should be normally dealt with by
	 * policy_nodemask(), but it's possible to race with cpuset update in
	 * such a way the check therein was true, and then it became false
	 * before we got our cpuset_mems_cookie here.
	 * This assumes that for all allocations, ac->nodemask can come only
	 * from MPOL_BIND mempolicy (whose documented semantics is to be ignored
	 * when it does not intersect with the cpuset restrictions) or the
	 * caller can deal with a violated nodemask.
	 */
	if (cpusets_enabled() && ac->nodemask &&
			!cpuset_nodemask_valid_mems_allowed(ac->nodemask)) {
		ac->nodemask = NULL;
		return true;
	}

	/*
	 * When updating a task's mems_allowed or mempolicy nodemask, it is
	 * possible to race with parallel threads in such a way that our
	 * allocation can fail while the mask is being updated. If we are about
	 * to fail, check if the cpuset changed during allocation and if so,
	 * retry.
	 */
	if (read_mems_allowed_retry(cpuset_mems_cookie))
		return true;

	return false;
}

static inline struct page *
__alloc_pages_slowpath(gfp_t gfp_mask, unsigned int order,
						struct alloc_context *ac)
{
	bool can_direct_reclaim = gfp_mask & __GFP_DIRECT_RECLAIM;
	const bool costly_order = order > PAGE_ALLOC_COSTLY_ORDER;
	struct page *page = NULL;
	unsigned int alloc_flags;
	unsigned long did_some_progress;
	enum compact_priority compact_priority;
	enum compact_result compact_result;
	int compaction_retries;
	int no_progress_loops;
	unsigned int cpuset_mems_cookie;
	int reserve_flags;

	/*
	 * We also sanity check to catch abuse of atomic reserves being used by
	 * callers that are not in atomic context.
	 */
	if (WARN_ON_ONCE((gfp_mask & (__GFP_ATOMIC|__GFP_DIRECT_RECLAIM)) ==
				(__GFP_ATOMIC|__GFP_DIRECT_RECLAIM)))
		gfp_mask &= ~__GFP_ATOMIC;

retry_cpuset:
	compaction_retries = 0;
	no_progress_loops = 0;
	compact_priority = DEF_COMPACT_PRIORITY;
	cpuset_mems_cookie = read_mems_allowed_begin();

	/*
	 * The fast path uses conservative alloc_flags to succeed only until
	 * kswapd needs to be woken up, and to avoid the cost of setting up
	 * alloc_flags precisely. So we do that now.
	 */
	alloc_flags = gfp_to_alloc_flags(gfp_mask);

	/*
	 * We need to recalculate the starting point for the zonelist iterator
	 * because we might have used different nodemask in the fast path, or
	 * there was a cpuset modification and we are retrying - otherwise we
	 * could end up iterating over non-eligible zones endlessly.
	 */
	ac->preferred_zoneref = first_zones_zonelist(ac->zonelist,
					ac->highest_zoneidx, ac->nodemask);
	if (!ac->preferred_zoneref->zone)
		goto nopage;

	if (alloc_flags & ALLOC_KSWAPD)
		wake_all_kswapds(order, gfp_mask, ac);

	/*
	 * The adjusted alloc_flags might result in immediate success, so try
	 * that first
	 */
	page = get_page_from_freelist(gfp_mask, order, alloc_flags, ac);
	if (page)
		goto got_pg;

	/*
	 * For costly allocations, try direct compaction first, as it's likely
	 * that we have enough base pages and don't need to reclaim. For non-
	 * movable high-order allocations, do that as well, as compaction will
	 * try prevent permanent fragmentation by migrating from blocks of the
	 * same migratetype.
	 * Don't try this for allocations that are allowed to ignore
	 * watermarks, as the ALLOC_NO_WATERMARKS attempt didn't yet happen.
	 */
	if (can_direct_reclaim &&
			(costly_order ||
			   (order > 0 && ac->migratetype != MIGRATE_MOVABLE))
			&& !gfp_pfmemalloc_allowed(gfp_mask)) {
		page = __alloc_pages_direct_compact(gfp_mask, order,
						alloc_flags, ac,
						INIT_COMPACT_PRIORITY,
						&compact_result);
		if (page)
			goto got_pg;

		/*
		 * Checks for costly allocations with __GFP_NORETRY, which
		 * includes some THP page fault allocations
		 */
		if (costly_order && (gfp_mask & __GFP_NORETRY)) {
			/*
			 * If allocating entire pageblock(s) and compaction
			 * failed because all zones are below low watermarks
			 * or is prohibited because it recently failed at this
			 * order, fail immediately unless the allocator has
			 * requested compaction and reclaim retry.
			 *
			 * Reclaim is
			 *  - potentially very expensive because zones are far
			 *    below their low watermarks or this is part of very
			 *    bursty high order allocations,
			 *  - not guaranteed to help because isolate_freepages()
			 *    may not iterate over freed pages as part of its
			 *    linear scan, and
			 *  - unlikely to make entire pageblocks free on its
			 *    own.
			 */
			if (compact_result == COMPACT_SKIPPED ||
			    compact_result == COMPACT_DEFERRED)
				goto nopage;

			/*
			 * Looks like reclaim/compaction is worth trying, but
			 * sync compaction could be very expensive, so keep
			 * using async compaction.
			 */
			compact_priority = INIT_COMPACT_PRIORITY;
		}
	}

retry:
	/* Ensure kswapd doesn't accidentally go to sleep as long as we loop */
	if (alloc_flags & ALLOC_KSWAPD)
		wake_all_kswapds(order, gfp_mask, ac);

	reserve_flags = __gfp_pfmemalloc_flags(gfp_mask);
	if (reserve_flags)
		alloc_flags = gfp_to_alloc_flags_cma(gfp_mask, reserve_flags);

	/*
	 * Reset the nodemask and zonelist iterators if memory policies can be
	 * ignored. These allocations are high priority and system rather than
	 * user oriented.
	 */
	if (!(alloc_flags & ALLOC_CPUSET) || reserve_flags) {
		ac->nodemask = NULL;
		ac->preferred_zoneref = first_zones_zonelist(ac->zonelist,
					ac->highest_zoneidx, ac->nodemask);
	}

	/* Attempt with potentially adjusted zonelist and alloc_flags */
	page = get_page_from_freelist(gfp_mask, order, alloc_flags, ac);
	if (page)
		goto got_pg;

	/* Caller is not willing to reclaim, we can't balance anything */
	if (!can_direct_reclaim)
		goto nopage;

	/* Avoid recursion of direct reclaim */
	if (current->flags & PF_MEMALLOC)
		goto nopage;

	/* Try direct reclaim and then allocating */
	page = __alloc_pages_direct_reclaim(gfp_mask, order, alloc_flags, ac,
							&did_some_progress);
	if (page)
		goto got_pg;

	/* Try direct compaction and then allocating */
	page = __alloc_pages_direct_compact(gfp_mask, order, alloc_flags, ac,
					compact_priority, &compact_result);
	if (page)
		goto got_pg;

	/* Do not loop if specifically requested */
	if (gfp_mask & __GFP_NORETRY)
		goto nopage;

	/*
	 * Do not retry costly high order allocations unless they are
	 * __GFP_RETRY_MAYFAIL
	 */
	if (costly_order && !(gfp_mask & __GFP_RETRY_MAYFAIL))
		goto nopage;

	if (should_reclaim_retry(gfp_mask, order, ac, alloc_flags,
				 did_some_progress > 0, &no_progress_loops))
		goto retry;

	/*
	 * It doesn't make any sense to retry for the compaction if the order-0
	 * reclaim is not able to make any progress because the current
	 * implementation of the compaction depends on the sufficient amount
	 * of free memory (see __compaction_suitable)
	 */
	if (did_some_progress > 0 &&
			should_compact_retry(ac, order, alloc_flags,
				compact_result, &compact_priority,
				&compaction_retries))
		goto retry;


	/* Deal with possible cpuset update races before we start OOM killing */
	if (check_retry_cpuset(cpuset_mems_cookie, ac))
		goto retry_cpuset;

	/* Reclaim has failed us, start killing things */
	page = __alloc_pages_may_oom(gfp_mask, order, ac, &did_some_progress);
	if (page)
		goto got_pg;

	/* Avoid allocations with no watermarks from looping endlessly */
	if (tsk_is_oom_victim(current) &&
	    (alloc_flags & ALLOC_OOM ||
	     (gfp_mask & __GFP_NOMEMALLOC)))
		goto nopage;

	/* Retry as long as the OOM killer is making progress */
	if (did_some_progress) {
		no_progress_loops = 0;
		goto retry;
	}

nopage:
	/* Deal with possible cpuset update races before we fail */
	if (check_retry_cpuset(cpuset_mems_cookie, ac))
		goto retry_cpuset;

	/*
	 * Make sure that __GFP_NOFAIL request doesn't leak out and make sure
	 * we always retry
	 */
	if (gfp_mask & __GFP_NOFAIL) {
		/*
		 * All existing users of the __GFP_NOFAIL are blockable, so warn
		 * of any new users that actually require GFP_NOWAIT
		 */
		if (WARN_ON_ONCE(!can_direct_reclaim))
			goto fail;

		/*
		 * PF_MEMALLOC request from this context is rather bizarre
		 * because we cannot reclaim anything and only can loop waiting
		 * for somebody to do a work for us
		 */
		WARN_ON_ONCE(current->flags & PF_MEMALLOC);

		/*
		 * non failing costly orders are a hard requirement which we
		 * are not prepared for much so let's warn about these users
		 * so that we can identify them and convert them to something
		 * else.
		 */
		WARN_ON_ONCE(order > PAGE_ALLOC_COSTLY_ORDER);

		/*
		 * Help non-failing allocations by giving them access to memory
		 * reserves but do not use ALLOC_NO_WATERMARKS because this
		 * could deplete whole memory reserves which would just make
		 * the situation worse
		 */
		page = __alloc_pages_cpuset_fallback(gfp_mask, order, ALLOC_HARDER, ac);
		if (page)
			goto got_pg;

		cond_resched();
		goto retry;
	}
fail:
	warn_alloc(gfp_mask, ac->nodemask,
			"page allocation failure: order:%u", order);
got_pg:
	return page;
}

static inline bool prepare_alloc_pages(gfp_t gfp_mask, unsigned int order,
		int preferred_nid, nodemask_t *nodemask,
		struct alloc_context *ac, gfp_t *alloc_gfp,
		unsigned int *alloc_flags)
{
	ac->highest_zoneidx = gfp_zone(gfp_mask);
	ac->zonelist = node_zonelist(preferred_nid, gfp_mask);
	ac->nodemask = nodemask;
	ac->migratetype = gfp_migratetype(gfp_mask);

	if (cpusets_enabled()) {
		*alloc_gfp |= __GFP_HARDWALL;
		/*
		 * When we are in the interrupt context, it is irrelevant
		 * to the current task context. It means that any node ok.
		 */
		if (!in_interrupt() && !ac->nodemask)
			ac->nodemask = &cpuset_current_mems_allowed;
		else
			*alloc_flags |= ALLOC_CPUSET;
	}

	fs_reclaim_acquire(gfp_mask);
	fs_reclaim_release(gfp_mask);

	might_sleep_if(gfp_mask & __GFP_DIRECT_RECLAIM);

	if (should_fail_alloc_page(gfp_mask, order))
		return false;

	*alloc_flags = gfp_to_alloc_flags_cma(gfp_mask, *alloc_flags);

	/* Dirty zone balancing only done in the fast path */
	ac->spread_dirty_pages = (gfp_mask & __GFP_WRITE);

	/*
	 * The preferred zone is used for statistics but crucially it is
	 * also used as the starting point for the zonelist iterator. It
	 * may get reset for allocations that ignore memory policies.
	 */
	ac->preferred_zoneref = first_zones_zonelist(ac->zonelist,
					ac->highest_zoneidx, ac->nodemask);

	return true;
}

/*
 * __alloc_pages_bulk - Allocate a number of order-0 pages to a list or array
 * @gfp: GFP flags for the allocation
 * @preferred_nid: The preferred NUMA node ID to allocate from
 * @nodemask: Set of nodes to allocate from, may be NULL
 * @nr_pages: The number of pages desired on the list or array
 * @page_list: Optional list to store the allocated pages
 * @page_array: Optional array to store the pages
 *
 * This is a batched version of the page allocator that attempts to
 * allocate nr_pages quickly. Pages are added to page_list if page_list
 * is not NULL, otherwise it is assumed that the page_array is valid.
 *
 * For lists, nr_pages is the number of pages that should be allocated.
 *
 * For arrays, only NULL elements are populated with pages and nr_pages
 * is the maximum number of pages that will be stored in the array.
 *
 * Returns the number of pages on the list or array.
 */
unsigned long __alloc_pages_bulk(gfp_t gfp, int preferred_nid,
			nodemask_t *nodemask, int nr_pages,
			struct list_head *page_list,
			struct page **page_array)
{
	struct page *page;
	unsigned long flags;
	struct zone *zone;
	struct zoneref *z;
	struct per_cpu_pages *pcp;
	struct list_head *pcp_list;
	struct alloc_context ac;
	gfp_t alloc_gfp;
	unsigned int alloc_flags = ALLOC_WMARK_LOW;
	int nr_populated = 0;

	if (unlikely(nr_pages <= 0))
		return 0;

	/*
	 * Skip populated array elements to determine if any pages need
	 * to be allocated before disabling IRQs.
	 */
	while (page_array && nr_populated < nr_pages && page_array[nr_populated])
		nr_populated++;

	/* Already populated array? */
	if (unlikely(page_array && nr_pages - nr_populated == 0))
		return nr_populated;

	/* Use the single page allocator for one page. */
	if (nr_pages - nr_populated == 1)
		goto failed;

	/* May set ALLOC_NOFRAGMENT, fragmentation will return 1 page. */
	gfp &= gfp_allowed_mask;
	alloc_gfp = gfp;
	if (!prepare_alloc_pages(gfp, 0, preferred_nid, nodemask, &ac, &alloc_gfp, &alloc_flags))
		return 0;
	gfp = alloc_gfp;

	/* Find an allowed local zone that meets the low watermark. */
	for_each_zone_zonelist_nodemask(zone, z, ac.zonelist, ac.highest_zoneidx, ac.nodemask) {
		unsigned long mark;

		if (cpusets_enabled() && (alloc_flags & ALLOC_CPUSET) &&
		    !__cpuset_zone_allowed(zone, gfp)) {
			continue;
		}

		if (nr_online_nodes > 1 && zone != ac.preferred_zoneref->zone &&
		    zone_to_nid(zone) != zone_to_nid(ac.preferred_zoneref->zone)) {
			goto failed;
		}

		mark = wmark_pages(zone, alloc_flags & ALLOC_WMARK_MASK) + nr_pages;
		if (zone_watermark_fast(zone, 0,  mark,
				zonelist_zone_idx(ac.preferred_zoneref),
				alloc_flags, gfp)) {
			break;
		}
	}

	/*
	 * If there are no allowed local zones that meets the watermarks then
	 * try to allocate a single page and reclaim if necessary.
	 */
	if (unlikely(!zone))
		goto failed;

	/* Attempt the batch allocation */
	local_irq_save(flags);
	pcp = &this_cpu_ptr(zone->pageset)->pcp;
	pcp_list = &pcp->lists[ac.migratetype];

	while (nr_populated < nr_pages) {

		/* Skip existing pages */
		if (page_array && page_array[nr_populated]) {
			nr_populated++;
			continue;
		}

		page = __rmqueue_pcplist(zone, ac.migratetype, alloc_flags,
								pcp, pcp_list);
		if (unlikely(!page)) {
			/* Try and get at least one page */
			if (!nr_populated)
				goto failed_irq;
			break;
		}

		/*
		 * Ideally this would be batched but the best way to do
		 * that cheaply is to first convert zone_statistics to
		 * be inaccurate per-cpu counter like vm_events to avoid
		 * a RMW cycle then do the accounting with IRQs enabled.
		 */
		__count_zid_vm_events(PGALLOC, zone_idx(zone), 1);
		zone_statistics(ac.preferred_zoneref->zone, zone);

		prep_new_page(page, 0, gfp, 0);
		if (page_list)
			list_add(&page->lru, page_list);
		else
			page_array[nr_populated] = page;
		nr_populated++;
	}

	local_irq_restore(flags);

	return nr_populated;

failed_irq:
	local_irq_restore(flags);

failed:
	page = __alloc_pages(gfp, 0, preferred_nid, nodemask);
	if (page) {
		if (page_list)
			list_add(&page->lru, page_list);
		else
			page_array[nr_populated] = page;
		nr_populated++;
	}

	return nr_populated;
}
EXPORT_SYMBOL_GPL(__alloc_pages_bulk);

/*
 * This is the 'heart' of the zoned buddy allocator.
 */
struct page *__alloc_pages(gfp_t gfp, unsigned int order, int preferred_nid,
							nodemask_t *nodemask)
{
	struct page *page;
	unsigned int alloc_flags = ALLOC_WMARK_LOW;
	gfp_t alloc_gfp; /* The gfp_t that was actually used for allocation */
	struct alloc_context ac = { };

	/*
	 * There are several places where we assume that the order value is sane
	 * so bail out early if the request is out of bound.
	 */
	if (unlikely(order >= MAX_ORDER)) {
		WARN_ON_ONCE(!(gfp & __GFP_NOWARN));
		return NULL;
	}

	gfp &= gfp_allowed_mask;
	/*
	 * Apply scoped allocation constraints. This is mainly about GFP_NOFS
	 * resp. GFP_NOIO which has to be inherited for all allocation requests
	 * from a particular context which has been marked by
	 * memalloc_no{fs,io}_{save,restore}. And PF_MEMALLOC_PIN which ensures
	 * movable zones are not used during allocation.
	 */
	gfp = current_gfp_context(gfp);
	alloc_gfp = gfp;
	if (!prepare_alloc_pages(gfp, order, preferred_nid, nodemask, &ac,
			&alloc_gfp, &alloc_flags))
		return NULL;

	/*
	 * Forbid the first pass from falling back to types that fragment
	 * memory until all local zones are considered.
	 */
	alloc_flags |= alloc_flags_nofragment(ac.preferred_zoneref->zone, gfp);

	/* First allocation attempt */
	page = get_page_from_freelist(alloc_gfp, order, alloc_flags, &ac);
	if (likely(page))
		goto out;

	alloc_gfp = gfp;
	ac.spread_dirty_pages = false;

	/*
	 * Restore the original nodemask if it was potentially replaced with
	 * &cpuset_current_mems_allowed to optimize the fast-path attempt.
	 */
	ac.nodemask = nodemask;

	page = __alloc_pages_slowpath(alloc_gfp, order, &ac);

out:
	if (memcg_kmem_enabled() && (gfp & __GFP_ACCOUNT) && page &&
	    unlikely(__memcg_kmem_charge_page(page, gfp, order) != 0)) {
		__free_pages(page, order);
		page = NULL;
	}

	trace_mm_page_alloc(page, order, alloc_gfp, ac.migratetype);

	return page;
}
EXPORT_SYMBOL(__alloc_pages);

/*
 * Common helper functions. Never use with __GFP_HIGHMEM because the returned
 * address cannot represent highmem pages. Use alloc_pages and then kmap if
 * you need to access high mem.
 */
unsigned long __get_free_pages(gfp_t gfp_mask, unsigned int order)
{
	struct page *page;

	page = alloc_pages(gfp_mask & ~__GFP_HIGHMEM, order);
	if (!page)
		return 0;
	return (unsigned long) page_address(page);
}
EXPORT_SYMBOL(__get_free_pages);

unsigned long get_zeroed_page(gfp_t gfp_mask)
{
	return __get_free_pages(gfp_mask | __GFP_ZERO, 0);
}
EXPORT_SYMBOL(get_zeroed_page);

static inline void free_the_page(struct page *page, unsigned int order)
{
	if (order == 0)		/* Via pcp? */
		free_unref_page(page);
	else
		__free_pages_ok(page, order, FPI_NONE);
}

/**
 * __free_pages - Free pages allocated with alloc_pages().
 * @page: The page pointer returned from alloc_pages().
 * @order: The order of the allocation.
 *
 * This function can free multi-page allocations that are not compound
 * pages.  It does not check that the @order passed in matches that of
 * the allocation, so it is easy to leak memory.  Freeing more memory
 * than was allocated will probably emit a warning.
 *
 * If the last reference to this page is speculative, it will be released
 * by put_page() which only frees the first page of a non-compound
 * allocation.  To prevent the remaining pages from being leaked, we free
 * the subsequent pages here.  If you want to use the page's reference
 * count to decide when to free the allocation, you should allocate a
 * compound page, and use put_page() instead of __free_pages().
 *
 * Context: May be called in interrupt context or while holding a normal
 * spinlock, but not in NMI context or while holding a raw spinlock.
 */
void __free_pages(struct page *page, unsigned int order)
{
	if (put_page_testzero(page))
		free_the_page(page, order);
	else if (!PageHead(page))
		while (order-- > 0)
			free_the_page(page + (1 << order), order);
}
EXPORT_SYMBOL(__free_pages);

void free_pages(unsigned long addr, unsigned int order)
{
	if (addr != 0) {
		VM_BUG_ON(!virt_addr_valid((void *)addr));
		__free_pages(virt_to_page((void *)addr), order);
	}
}

EXPORT_SYMBOL(free_pages);

/*
 * Page Fragment:
 *  An arbitrary-length arbitrary-offset area of memory which resides
 *  within a 0 or higher order page.  Multiple fragments within that page
 *  are individually refcounted, in the page's reference counter.
 *
 * The page_frag functions below provide a simple allocation framework for
 * page fragments.  This is used by the network stack and network device
 * drivers to provide a backing region of memory for use as either an
 * sk_buff->head, or to be used in the "frags" portion of skb_shared_info.
 */
static struct page *__page_frag_cache_refill(struct page_frag_cache *nc,
					     gfp_t gfp_mask)
{
	struct page *page = NULL;
	gfp_t gfp = gfp_mask;

#if (PAGE_SIZE < PAGE_FRAG_CACHE_MAX_SIZE)
	gfp_mask |= __GFP_COMP | __GFP_NOWARN | __GFP_NORETRY |
		    __GFP_NOMEMALLOC;
	page = alloc_pages_node(NUMA_NO_NODE, gfp_mask,
				PAGE_FRAG_CACHE_MAX_ORDER);
	nc->size = page ? PAGE_FRAG_CACHE_MAX_SIZE : PAGE_SIZE;
#endif
	if (unlikely(!page))
		page = alloc_pages_node(NUMA_NO_NODE, gfp, 0);

	nc->va = page ? page_address(page) : NULL;

	return page;
}

void __page_frag_cache_drain(struct page *page, unsigned int count)
{
	VM_BUG_ON_PAGE(page_ref_count(page) == 0, page);

	if (page_ref_sub_and_test(page, count))
		free_the_page(page, compound_order(page));
}
EXPORT_SYMBOL(__page_frag_cache_drain);

void *page_frag_alloc_align(struct page_frag_cache *nc,
		      unsigned int fragsz, gfp_t gfp_mask,
		      unsigned int align_mask)
{
	unsigned int size = PAGE_SIZE;
	struct page *page;
	int offset;

	if (unlikely(!nc->va)) {
refill:
		page = __page_frag_cache_refill(nc, gfp_mask);
		if (!page)
			return NULL;

#if (PAGE_SIZE < PAGE_FRAG_CACHE_MAX_SIZE)
		/* if size can vary use size else just use PAGE_SIZE */
		size = nc->size;
#endif
		/* Even if we own the page, we do not use atomic_set().
		 * This would break get_page_unless_zero() users.
		 */
		page_ref_add(page, PAGE_FRAG_CACHE_MAX_SIZE);

		/* reset page count bias and offset to start of new frag */
		nc->pfmemalloc = page_is_pfmemalloc(page);
		nc->pagecnt_bias = PAGE_FRAG_CACHE_MAX_SIZE + 1;
		nc->offset = size;
	}

	offset = nc->offset - fragsz;
	if (unlikely(offset < 0)) {
		page = virt_to_page(nc->va);

		if (!page_ref_sub_and_test(page, nc->pagecnt_bias))
			goto refill;

		if (unlikely(nc->pfmemalloc)) {
			free_the_page(page, compound_order(page));
			goto refill;
		}

#if (PAGE_SIZE < PAGE_FRAG_CACHE_MAX_SIZE)
		/* if size can vary use size else just use PAGE_SIZE */
		size = nc->size;
#endif
		/* OK, page count is 0, we can safely set it */
		set_page_count(page, PAGE_FRAG_CACHE_MAX_SIZE + 1);

		/* reset page count bias and offset to start of new frag */
		nc->pagecnt_bias = PAGE_FRAG_CACHE_MAX_SIZE + 1;
		offset = size - fragsz;
	}

	nc->pagecnt_bias--;
	offset &= align_mask;
	nc->offset = offset;

	return nc->va + offset;
}
EXPORT_SYMBOL(page_frag_alloc_align);

/*
 * Frees a page fragment allocated out of either a compound or order 0 page.
 */
void page_frag_free(void *addr)
{
	struct page *page = virt_to_head_page(addr);

	if (unlikely(put_page_testzero(page)))
		free_the_page(page, compound_order(page));
}
EXPORT_SYMBOL(page_frag_free);

static void *make_alloc_exact(unsigned long addr, unsigned int order,
		size_t size)
{
	if (addr) {
		unsigned long alloc_end = addr + (PAGE_SIZE << order);
		unsigned long used = addr + PAGE_ALIGN(size);

		split_page(virt_to_page((void *)addr), order);
		while (used < alloc_end) {
			free_page(used);
			used += PAGE_SIZE;
		}
	}
	return (void *)addr;
}

/**
 * alloc_pages_exact - allocate an exact number physically-contiguous pages.
 * @size: the number of bytes to allocate
 * @gfp_mask: GFP flags for the allocation, must not contain __GFP_COMP
 *
 * This function is similar to alloc_pages(), except that it allocates the
 * minimum number of pages to satisfy the request.  alloc_pages() can only
 * allocate memory in power-of-two pages.
 *
 * This function is also limited by MAX_ORDER.
 *
 * Memory allocated by this function must be released by free_pages_exact().
 *
 * Return: pointer to the allocated area or %NULL in case of error.
 */
void *alloc_pages_exact(size_t size, gfp_t gfp_mask)
{
	unsigned int order = get_order(size);
	unsigned long addr;

	if (WARN_ON_ONCE(gfp_mask & __GFP_COMP))
		gfp_mask &= ~__GFP_COMP;

	addr = __get_free_pages(gfp_mask, order);
	return make_alloc_exact(addr, order, size);
}
EXPORT_SYMBOL(alloc_pages_exact);

/**
 * alloc_pages_exact_nid - allocate an exact number of physically-contiguous
 *			   pages on a node.
 * @nid: the preferred node ID where memory should be allocated
 * @size: the number of bytes to allocate
 * @gfp_mask: GFP flags for the allocation, must not contain __GFP_COMP
 *
 * Like alloc_pages_exact(), but try to allocate on node nid first before falling
 * back.
 *
 * Return: pointer to the allocated area or %NULL in case of error.
 */
void * __meminit alloc_pages_exact_nid(int nid, size_t size, gfp_t gfp_mask)
{
	unsigned int order = get_order(size);
	struct page *p;

	if (WARN_ON_ONCE(gfp_mask & __GFP_COMP))
		gfp_mask &= ~__GFP_COMP;

	p = alloc_pages_node(nid, gfp_mask, order);
	if (!p)
		return NULL;
	return make_alloc_exact((unsigned long)page_address(p), order, size);
}

/**
 * free_pages_exact - release memory allocated via alloc_pages_exact()
 * @virt: the value returned by alloc_pages_exact.
 * @size: size of allocation, same value as passed to alloc_pages_exact().
 *
 * Release the memory allocated by a previous call to alloc_pages_exact.
 */
void free_pages_exact(void *virt, size_t size)
{
	unsigned long addr = (unsigned long)virt;
	unsigned long end = addr + PAGE_ALIGN(size);

	while (addr < end) {
		free_page(addr);
		addr += PAGE_SIZE;
	}
}
EXPORT_SYMBOL(free_pages_exact);

/**
 * nr_free_zone_pages - count number of pages beyond high watermark
 * @offset: The zone index of the highest zone
 *
 * nr_free_zone_pages() counts the number of pages which are beyond the
 * high watermark within all zones at or below a given zone index.  For each
 * zone, the number of pages is calculated as:
 *
 *     nr_free_zone_pages = managed_pages - high_pages
 *
 * Return: number of pages beyond high watermark.
 */
static unsigned long nr_free_zone_pages(int offset)
{
	struct zoneref *z;
	struct zone *zone;

	/* Just pick one node, since fallback list is circular */
	unsigned long sum = 0;

	struct zonelist *zonelist = node_zonelist(numa_node_id(), GFP_KERNEL);

	for_each_zone_zonelist(zone, z, zonelist, offset) {
		unsigned long size = zone_managed_pages(zone);
		unsigned long high = high_wmark_pages(zone);
		if (size > high)
			sum += size - high;
	}

	return sum;
}

/**
 * nr_free_buffer_pages - count number of pages beyond high watermark
 *
 * nr_free_buffer_pages() counts the number of pages which are beyond the high
 * watermark within ZONE_DMA and ZONE_NORMAL.
 *
 * Return: number of pages beyond high watermark within ZONE_DMA and
 * ZONE_NORMAL.
 */
unsigned long nr_free_buffer_pages(void)
{
	return nr_free_zone_pages(gfp_zone(GFP_USER));
}
EXPORT_SYMBOL_GPL(nr_free_buffer_pages);

static inline void show_node(struct zone *zone)
{
	if (IS_ENABLED(CONFIG_NUMA))
		printk("Node %d ", zone_to_nid(zone));
}

long si_mem_available(void)
{
	long available;
	unsigned long pagecache;
	unsigned long wmark_low = 0;
	unsigned long pages[NR_LRU_LISTS];
	unsigned long reclaimable;
	struct zone *zone;
	int lru;

	for (lru = LRU_BASE; lru < NR_LRU_LISTS; lru++)
		pages[lru] = global_node_page_state(NR_LRU_BASE + lru);

	for_each_zone(zone)
		wmark_low += low_wmark_pages(zone);

	/*
	 * Estimate the amount of memory available for userspace allocations,
	 * without causing swapping.
	 */
	available = global_zone_page_state(NR_FREE_PAGES) - totalreserve_pages;

	/*
	 * Not all the page cache can be freed, otherwise the system will
	 * start swapping. Assume at least half of the page cache, or the
	 * low watermark worth of cache, needs to stay.
	 */
	pagecache = pages[LRU_ACTIVE_FILE] + pages[LRU_INACTIVE_FILE];
	pagecache -= min(pagecache / 2, wmark_low);
	available += pagecache;

	/*
	 * Part of the reclaimable slab and other kernel memory consists of
	 * items that are in use, and cannot be freed. Cap this estimate at the
	 * low watermark.
	 */
	reclaimable = global_node_page_state_pages(NR_SLAB_RECLAIMABLE_B) +
		global_node_page_state(NR_KERNEL_MISC_RECLAIMABLE);
	available += reclaimable - min(reclaimable / 2, wmark_low);

	if (available < 0)
		available = 0;
	return available;
}
EXPORT_SYMBOL_GPL(si_mem_available);

void si_meminfo(struct sysinfo *val)
{
	val->totalram = totalram_pages();
	val->sharedram = global_node_page_state(NR_SHMEM);
	val->freeram = global_zone_page_state(NR_FREE_PAGES);
	val->bufferram = nr_blockdev_pages();
	val->totalhigh = totalhigh_pages();
	val->freehigh = nr_free_highpages();
	val->mem_unit = PAGE_SIZE;
}

EXPORT_SYMBOL(si_meminfo);

#ifdef CONFIG_NUMA
void si_meminfo_node(struct sysinfo *val, int nid)
{
	int zone_type;		/* needs to be signed */
	unsigned long managed_pages = 0;
	unsigned long managed_highpages = 0;
	unsigned long free_highpages = 0;
	pg_data_t *pgdat = NODE_DATA(nid);

	for (zone_type = 0; zone_type < MAX_NR_ZONES; zone_type++)
		managed_pages += zone_managed_pages(&pgdat->node_zones[zone_type]);
	val->totalram = managed_pages;
	val->sharedram = node_page_state(pgdat, NR_SHMEM);
	val->freeram = sum_zone_node_page_state(nid, NR_FREE_PAGES);
#ifdef CONFIG_HIGHMEM
	for (zone_type = 0; zone_type < MAX_NR_ZONES; zone_type++) {
		struct zone *zone = &pgdat->node_zones[zone_type];

		if (is_highmem(zone)) {
			managed_highpages += zone_managed_pages(zone);
			free_highpages += zone_page_state(zone, NR_FREE_PAGES);
		}
	}
	val->totalhigh = managed_highpages;
	val->freehigh = free_highpages;
#else
	val->totalhigh = managed_highpages;
	val->freehigh = free_highpages;
#endif
	val->mem_unit = PAGE_SIZE;
}
#endif

/*
 * Determine whether the node should be displayed or not, depending on whether
 * SHOW_MEM_FILTER_NODES was passed to show_free_areas().
 */
static bool show_mem_node_skip(unsigned int flags, int nid, nodemask_t *nodemask)
{
	if (!(flags & SHOW_MEM_FILTER_NODES))
		return false;

	/*
	 * no node mask - aka implicit memory numa policy. Do not bother with
	 * the synchronization - read_mems_allowed_begin - because we do not
	 * have to be precise here.
	 */
	if (!nodemask)
		nodemask = &cpuset_current_mems_allowed;

	return !node_isset(nid, *nodemask);
}

#define K(x) ((x) << (PAGE_SHIFT-10))

static void show_migration_types(unsigned char type)
{
	static const char types[MIGRATE_TYPES] = {
		[MIGRATE_UNMOVABLE]	= 'U',
		[MIGRATE_MOVABLE]	= 'M',
		[MIGRATE_RECLAIMABLE]	= 'E',
		[MIGRATE_HIGHATOMIC]	= 'H',
#ifdef CONFIG_CMA
		[MIGRATE_CMA]		= 'C',
#endif
#ifdef CONFIG_MEMORY_ISOLATION
		[MIGRATE_ISOLATE]	= 'I',
#endif
	};
	char tmp[MIGRATE_TYPES + 1];
	char *p = tmp;
	int i;

	for (i = 0; i < MIGRATE_TYPES; i++) {
		if (type & (1 << i))
			*p++ = types[i];
	}

	*p = '\0';
	printk(KERN_CONT "(%s) ", tmp);
}

/*
 * Show free area list (used inside shift_scroll-lock stuff)
 * We also calculate the percentage fragmentation. We do this by counting the
 * memory on each free list with the exception of the first item on the list.
 *
 * Bits in @filter:
 * SHOW_MEM_FILTER_NODES: suppress nodes that are not allowed by current's
 *   cpuset.
 */
void show_free_areas(unsigned int filter, nodemask_t *nodemask)
{
	unsigned long free_pcp = 0;
	int cpu;
	struct zone *zone;
	pg_data_t *pgdat;

	for_each_populated_zone(zone) {
		if (show_mem_node_skip(filter, zone_to_nid(zone), nodemask))
			continue;

		for_each_online_cpu(cpu)
			free_pcp += per_cpu_ptr(zone->pageset, cpu)->pcp.count;
	}

	printk("active_anon:%lu inactive_anon:%lu isolated_anon:%lu\n"
		" active_file:%lu inactive_file:%lu isolated_file:%lu\n"
		" unevictable:%lu dirty:%lu writeback:%lu\n"
		" slab_reclaimable:%lu slab_unreclaimable:%lu\n"
		" mapped:%lu shmem:%lu pagetables:%lu bounce:%lu\n"
		" free:%lu free_pcp:%lu free_cma:%lu\n",
		global_node_page_state(NR_ACTIVE_ANON),
		global_node_page_state(NR_INACTIVE_ANON),
		global_node_page_state(NR_ISOLATED_ANON),
		global_node_page_state(NR_ACTIVE_FILE),
		global_node_page_state(NR_INACTIVE_FILE),
		global_node_page_state(NR_ISOLATED_FILE),
		global_node_page_state(NR_UNEVICTABLE),
		global_node_page_state(NR_FILE_DIRTY),
		global_node_page_state(NR_WRITEBACK),
		global_node_page_state_pages(NR_SLAB_RECLAIMABLE_B),
		global_node_page_state_pages(NR_SLAB_UNRECLAIMABLE_B),
		global_node_page_state(NR_FILE_MAPPED),
		global_node_page_state(NR_SHMEM),
		global_node_page_state(NR_PAGETABLE),
		global_zone_page_state(NR_BOUNCE),
		global_zone_page_state(NR_FREE_PAGES),
		free_pcp,
		global_zone_page_state(NR_FREE_CMA_PAGES));

	for_each_online_pgdat(pgdat) {
		if (show_mem_node_skip(filter, pgdat->node_id, nodemask))
			continue;

		printk("Node %d"
			" active_anon:%lukB"
			" inactive_anon:%lukB"
			" active_file:%lukB"
			" inactive_file:%lukB"
			" unevictable:%lukB"
			" isolated(anon):%lukB"
			" isolated(file):%lukB"
			" mapped:%lukB"
			" dirty:%lukB"
			" writeback:%lukB"
			" shmem:%lukB"
#ifdef CONFIG_TRANSPARENT_HUGEPAGE
			" shmem_thp: %lukB"
			" shmem_pmdmapped: %lukB"
			" anon_thp: %lukB"
#endif
			" writeback_tmp:%lukB"
			" kernel_stack:%lukB"
#ifdef CONFIG_SHADOW_CALL_STACK
			" shadow_call_stack:%lukB"
#endif
			" pagetables:%lukB"
			" all_unreclaimable? %s"
			"\n",
			pgdat->node_id,
			K(node_page_state(pgdat, NR_ACTIVE_ANON)),
			K(node_page_state(pgdat, NR_INACTIVE_ANON)),
			K(node_page_state(pgdat, NR_ACTIVE_FILE)),
			K(node_page_state(pgdat, NR_INACTIVE_FILE)),
			K(node_page_state(pgdat, NR_UNEVICTABLE)),
			K(node_page_state(pgdat, NR_ISOLATED_ANON)),
			K(node_page_state(pgdat, NR_ISOLATED_FILE)),
			K(node_page_state(pgdat, NR_FILE_MAPPED)),
			K(node_page_state(pgdat, NR_FILE_DIRTY)),
			K(node_page_state(pgdat, NR_WRITEBACK)),
			K(node_page_state(pgdat, NR_SHMEM)),
#ifdef CONFIG_TRANSPARENT_HUGEPAGE
			K(node_page_state(pgdat, NR_SHMEM_THPS)),
			K(node_page_state(pgdat, NR_SHMEM_PMDMAPPED)),
			K(node_page_state(pgdat, NR_ANON_THPS)),
#endif
			K(node_page_state(pgdat, NR_WRITEBACK_TEMP)),
			node_page_state(pgdat, NR_KERNEL_STACK_KB),
#ifdef CONFIG_SHADOW_CALL_STACK
			node_page_state(pgdat, NR_KERNEL_SCS_KB),
#endif
			K(node_page_state(pgdat, NR_PAGETABLE)),
			pgdat->kswapd_failures >= MAX_RECLAIM_RETRIES ?
				"yes" : "no");
	}

	for_each_populated_zone(zone) {
		int i;

		if (show_mem_node_skip(filter, zone_to_nid(zone), nodemask))
			continue;

		free_pcp = 0;
		for_each_online_cpu(cpu)
			free_pcp += per_cpu_ptr(zone->pageset, cpu)->pcp.count;

		show_node(zone);
		printk(KERN_CONT
			"%s"
			" free:%lukB"
			" min:%lukB"
			" low:%lukB"
			" high:%lukB"
			" reserved_highatomic:%luKB"
			" active_anon:%lukB"
			" inactive_anon:%lukB"
			" active_file:%lukB"
			" inactive_file:%lukB"
			" unevictable:%lukB"
			" writepending:%lukB"
			" present:%lukB"
			" managed:%lukB"
			" mlocked:%lukB"
			" bounce:%lukB"
			" free_pcp:%lukB"
			" local_pcp:%ukB"
			" free_cma:%lukB"
			"\n",
			zone->name,
			K(zone_page_state(zone, NR_FREE_PAGES)),
			K(min_wmark_pages(zone)),
			K(low_wmark_pages(zone)),
			K(high_wmark_pages(zone)),
			K(zone->nr_reserved_highatomic),
			K(zone_page_state(zone, NR_ZONE_ACTIVE_ANON)),
			K(zone_page_state(zone, NR_ZONE_INACTIVE_ANON)),
			K(zone_page_state(zone, NR_ZONE_ACTIVE_FILE)),
			K(zone_page_state(zone, NR_ZONE_INACTIVE_FILE)),
			K(zone_page_state(zone, NR_ZONE_UNEVICTABLE)),
			K(zone_page_state(zone, NR_ZONE_WRITE_PENDING)),
			K(zone->present_pages),
			K(zone_managed_pages(zone)),
			K(zone_page_state(zone, NR_MLOCK)),
			K(zone_page_state(zone, NR_BOUNCE)),
			K(free_pcp),
			K(this_cpu_read(zone->pageset->pcp.count)),
			K(zone_page_state(zone, NR_FREE_CMA_PAGES)));
		printk("lowmem_reserve[]:");
		for (i = 0; i < MAX_NR_ZONES; i++)
			printk(KERN_CONT " %ld", zone->lowmem_reserve[i]);
		printk(KERN_CONT "\n");
	}

	for_each_populated_zone(zone) {
		unsigned int order;
		unsigned long nr[MAX_ORDER], flags, total = 0;
		unsigned char types[MAX_ORDER];

		if (show_mem_node_skip(filter, zone_to_nid(zone), nodemask))
			continue;
		show_node(zone);
		printk(KERN_CONT "%s: ", zone->name);

		spin_lock_irqsave(&zone->lock, flags);
		for (order = 0; order < MAX_ORDER; order++) {
			struct free_area *area = &zone->free_area[order];
			int type;

			nr[order] = area->nr_free;
			total += nr[order] << order;

			types[order] = 0;
			for (type = 0; type < MIGRATE_TYPES; type++) {
				if (!free_area_empty(area, type))
					types[order] |= 1 << type;
			}
		}
		spin_unlock_irqrestore(&zone->lock, flags);
		for (order = 0; order < MAX_ORDER; order++) {
			printk(KERN_CONT "%lu*%lukB ",
			       nr[order], K(1UL) << order);
			if (nr[order])
				show_migration_types(types[order]);
		}
		printk(KERN_CONT "= %lukB\n", K(total));
	}

	hugetlb_show_meminfo();

	printk("%ld total pagecache pages\n", global_node_page_state(NR_FILE_PAGES));

	show_swap_cache_info();
}

static void zoneref_set_zone(struct zone *zone, struct zoneref *zoneref)
{
	zoneref->zone = zone;
	zoneref->zone_idx = zone_idx(zone);
}

/*
 * Builds allocation fallback zone lists.
 *
 * Add all populated zones of a node to the zonelist.
 */
static int build_zonerefs_node(pg_data_t *pgdat, struct zoneref *zonerefs)
{
	struct zone *zone;
	enum zone_type zone_type = MAX_NR_ZONES;
	int nr_zones = 0;

	do {
		zone_type--;
		zone = pgdat->node_zones + zone_type;
		if (managed_zone(zone)) {
			zoneref_set_zone(zone, &zonerefs[nr_zones++]);
			check_highest_zone(zone_type);
		}
	} while (zone_type);

	return nr_zones;
}

#ifdef CONFIG_NUMA

static int __parse_numa_zonelist_order(char *s)
{
	/*
	 * We used to support different zonelists modes but they turned
	 * out to be just not useful. Let's keep the warning in place
	 * if somebody still use the cmd line parameter so that we do
	 * not fail it silently
	 */
	if (!(*s == 'd' || *s == 'D' || *s == 'n' || *s == 'N')) {
		pr_warn("Ignoring unsupported numa_zonelist_order value:  %s\n", s);
		return -EINVAL;
	}
	return 0;
}

char numa_zonelist_order[] = "Node";

/*
 * sysctl handler for numa_zonelist_order
 */
int numa_zonelist_order_handler(struct ctl_table *table, int write,
		void *buffer, size_t *length, loff_t *ppos)
{
	if (write)
		return __parse_numa_zonelist_order(buffer);
	return proc_dostring(table, write, buffer, length, ppos);
}


#define MAX_NODE_LOAD (nr_online_nodes)
static int node_load[MAX_NUMNODES];

/**
 * find_next_best_node - find the next node that should appear in a given node's fallback list
 * @node: node whose fallback list we're appending
 * @used_node_mask: nodemask_t of already used nodes
 *
 * We use a number of factors to determine which is the next node that should
 * appear on a given node's fallback list.  The node should not have appeared
 * already in @node's fallback list, and it should be the next closest node
 * according to the distance array (which contains arbitrary distance values
 * from each node to each node in the system), and should also prefer nodes
 * with no CPUs, since presumably they'll have very little allocation pressure
 * on them otherwise.
 *
 * Return: node id of the found node or %NUMA_NO_NODE if no node is found.
 */
static int find_next_best_node(int node, nodemask_t *used_node_mask)
{
	int n, val;
	int min_val = INT_MAX;
	int best_node = NUMA_NO_NODE;

	/* Use the local node if we haven't already */
	if (!node_isset(node, *used_node_mask)) {
		node_set(node, *used_node_mask);
		return node;
	}

	for_each_node_state(n, N_MEMORY) {

		/* Don't want a node to appear more than once */
		if (node_isset(n, *used_node_mask))
			continue;

		/* Use the distance array to find the distance */
		val = node_distance(node, n);

		/* Penalize nodes under us ("prefer the next node") */
		val += (n < node);

		/* Give preference to headless and unused nodes */
		if (!cpumask_empty(cpumask_of_node(n)))
			val += PENALTY_FOR_NODE_WITH_CPUS;

		/* Slight preference for less loaded node */
		val *= (MAX_NODE_LOAD*MAX_NUMNODES);
		val += node_load[n];

		if (val < min_val) {
			min_val = val;
			best_node = n;
		}
	}

	if (best_node >= 0)
		node_set(best_node, *used_node_mask);

	return best_node;
}


/*
 * Build zonelists ordered by node and zones within node.
 * This results in maximum locality--normal zone overflows into local
 * DMA zone, if any--but risks exhausting DMA zone.
 */
static void build_zonelists_in_node_order(pg_data_t *pgdat, int *node_order,
		unsigned nr_nodes)
{
	struct zoneref *zonerefs;
	int i;

	zonerefs = pgdat->node_zonelists[ZONELIST_FALLBACK]._zonerefs;

	for (i = 0; i < nr_nodes; i++) {
		int nr_zones;

		pg_data_t *node = NODE_DATA(node_order[i]);

		nr_zones = build_zonerefs_node(node, zonerefs);
		zonerefs += nr_zones;
	}
	zonerefs->zone = NULL;
	zonerefs->zone_idx = 0;
}

/*
 * Build gfp_thisnode zonelists
 */
static void build_thisnode_zonelists(pg_data_t *pgdat)
{
	struct zoneref *zonerefs;
	int nr_zones;

	zonerefs = pgdat->node_zonelists[ZONELIST_NOFALLBACK]._zonerefs;
	nr_zones = build_zonerefs_node(pgdat, zonerefs);
	zonerefs += nr_zones;
	zonerefs->zone = NULL;
	zonerefs->zone_idx = 0;
}

/*
 * Build zonelists ordered by zone and nodes within zones.
 * This results in conserving DMA zone[s] until all Normal memory is
 * exhausted, but results in overflowing to remote node while memory
 * may still exist in local DMA zone.
 */

static void build_zonelists(pg_data_t *pgdat)
{
	static int node_order[MAX_NUMNODES];
	int node, load, nr_nodes = 0;
	nodemask_t used_mask = NODE_MASK_NONE;
	int local_node, prev_node;

	/* NUMA-aware ordering of nodes */
	local_node = pgdat->node_id;
	load = nr_online_nodes;
	prev_node = local_node;

	memset(node_order, 0, sizeof(node_order));
	while ((node = find_next_best_node(local_node, &used_mask)) >= 0) {
		/*
		 * We don't want to pressure a particular node.
		 * So adding penalty to the first node in same
		 * distance group to make it round-robin.
		 */
		if (node_distance(local_node, node) !=
		    node_distance(local_node, prev_node))
			node_load[node] = load;

		node_order[nr_nodes++] = node;
		prev_node = node;
		load--;
	}

	build_zonelists_in_node_order(pgdat, node_order, nr_nodes);
	build_thisnode_zonelists(pgdat);
}

#ifdef CONFIG_HAVE_MEMORYLESS_NODES
/*
 * Return node id of node used for "local" allocations.
 * I.e., first node id of first zone in arg node's generic zonelist.
 * Used for initializing percpu 'numa_mem', which is used primarily
 * for kernel allocations, so use GFP_KERNEL flags to locate zonelist.
 */
int local_memory_node(int node)
{
	struct zoneref *z;

	z = first_zones_zonelist(node_zonelist(node, GFP_KERNEL),
				   gfp_zone(GFP_KERNEL),
				   NULL);
	return zone_to_nid(z->zone);
}
#endif

static void setup_min_unmapped_ratio(void);
static void setup_min_slab_ratio(void);
#else	/* CONFIG_NUMA */

static void build_zonelists(pg_data_t *pgdat)
{
	int node, local_node;
	struct zoneref *zonerefs;
	int nr_zones;

	local_node = pgdat->node_id;

	zonerefs = pgdat->node_zonelists[ZONELIST_FALLBACK]._zonerefs;
	nr_zones = build_zonerefs_node(pgdat, zonerefs);
	zonerefs += nr_zones;

	/*
	 * Now we build the zonelist so that it contains the zones
	 * of all the other nodes.
	 * We don't want to pressure a particular node, so when
	 * building the zones for node N, we make sure that the
	 * zones coming right after the local ones are those from
	 * node N+1 (modulo N)
	 */
	for (node = local_node + 1; node < MAX_NUMNODES; node++) {
		if (!node_online(node))
			continue;
		nr_zones = build_zonerefs_node(NODE_DATA(node), zonerefs);
		zonerefs += nr_zones;
	}
	for (node = 0; node < local_node; node++) {
		if (!node_online(node))
			continue;
		nr_zones = build_zonerefs_node(NODE_DATA(node), zonerefs);
		zonerefs += nr_zones;
	}

	zonerefs->zone = NULL;
	zonerefs->zone_idx = 0;
}

#endif	/* CONFIG_NUMA */

/*
 * Boot pageset table. One per cpu which is going to be used for all
 * zones and all nodes. The parameters will be set in such a way
 * that an item put on a list will immediately be handed over to
 * the buddy list. This is safe since pageset manipulation is done
 * with interrupts disabled.
 *
 * The boot_pagesets must be kept even after bootup is complete for
 * unused processors and/or zones. They do play a role for bootstrapping
 * hotplugged processors.
 *
 * zoneinfo_show() and maybe other functions do
 * not check if the processor is online before following the pageset pointer.
 * Other parts of the kernel may not check if the zone is available.
 */
static void pageset_init(struct per_cpu_pageset *p);
/* These effectively disable the pcplists in the boot pageset completely */
#define BOOT_PAGESET_HIGH	0
#define BOOT_PAGESET_BATCH	1
static DEFINE_PER_CPU(struct per_cpu_pageset, boot_pageset);
static DEFINE_PER_CPU(struct per_cpu_nodestat, boot_nodestats);

static void __build_all_zonelists(void *data)
{
	int nid;
	int __maybe_unused cpu;
	pg_data_t *self = data;
	static DEFINE_SPINLOCK(lock);

	spin_lock(&lock);

#ifdef CONFIG_NUMA
	memset(node_load, 0, sizeof(node_load));
#endif

	/*
	 * This node is hotadded and no memory is yet present.   So just
	 * building zonelists is fine - no need to touch other nodes.
	 */
	if (self && !node_online(self->node_id)) {
		build_zonelists(self);
	} else {
		for_each_online_node(nid) {
			pg_data_t *pgdat = NODE_DATA(nid);

			build_zonelists(pgdat);
		}

#ifdef CONFIG_HAVE_MEMORYLESS_NODES
		/*
		 * We now know the "local memory node" for each node--
		 * i.e., the node of the first zone in the generic zonelist.
		 * Set up numa_mem percpu variable for on-line cpus.  During
		 * boot, only the boot cpu should be on-line;  we'll init the
		 * secondary cpus' numa_mem as they come on-line.  During
		 * node/memory hotplug, we'll fixup all on-line cpus.
		 */
		for_each_online_cpu(cpu)
			set_cpu_numa_mem(cpu, local_memory_node(cpu_to_node(cpu)));
#endif
	}

	spin_unlock(&lock);
}

static noinline void __init
build_all_zonelists_init(void)
{
	int cpu;

	__build_all_zonelists(NULL);

	/*
	 * Initialize the boot_pagesets that are going to be used
	 * for bootstrapping processors. The real pagesets for
	 * each zone will be allocated later when the per cpu
	 * allocator is available.
	 *
	 * boot_pagesets are used also for bootstrapping offline
	 * cpus if the system is already booted because the pagesets
	 * are needed to initialize allocators on a specific cpu too.
	 * F.e. the percpu allocator needs the page allocator which
	 * needs the percpu allocator in order to allocate its pagesets
	 * (a chicken-egg dilemma).
	 */
	for_each_possible_cpu(cpu)
		pageset_init(&per_cpu(boot_pageset, cpu));

	mminit_verify_zonelist();
	cpuset_init_current_mems_allowed();
}

/*
 * unless system_state == SYSTEM_BOOTING.
 *
 * __ref due to call of __init annotated helper build_all_zonelists_init
 * [protected by SYSTEM_BOOTING].
 */
void __ref build_all_zonelists(pg_data_t *pgdat)
{
	unsigned long vm_total_pages;

	if (system_state == SYSTEM_BOOTING) {
		build_all_zonelists_init();
	} else {
		__build_all_zonelists(pgdat);
		/* cpuset refresh routine should be here */
	}
	/* Get the number of free pages beyond high watermark in all zones. */
	vm_total_pages = nr_free_zone_pages(gfp_zone(GFP_HIGHUSER_MOVABLE));
	/*
	 * Disable grouping by mobility if the number of pages in the
	 * system is too low to allow the mechanism to work. It would be
	 * more accurate, but expensive to check per-zone. This check is
	 * made on memory-hotadd so a system can start with mobility
	 * disabled and enable it later
	 */
	if (vm_total_pages < (pageblock_nr_pages * MIGRATE_TYPES))
		page_group_by_mobility_disabled = 1;
	else
		page_group_by_mobility_disabled = 0;

	pr_info("Built %u zonelists, mobility grouping %s.  Total pages: %ld\n",
		nr_online_nodes,
		page_group_by_mobility_disabled ? "off" : "on",
		vm_total_pages);
#ifdef CONFIG_NUMA
	pr_info("Policy zone: %s\n", zone_names[policy_zone]);
#endif
}

/* If zone is ZONE_MOVABLE but memory is mirrored, it is an overlapped init */
static bool __meminit
overlap_memmap_init(unsigned long zone, unsigned long *pfn)
{
	static struct memblock_region *r;

	if (mirrored_kernelcore && zone == ZONE_MOVABLE) {
		if (!r || *pfn >= memblock_region_memory_end_pfn(r)) {
			for_each_mem_region(r) {
				if (*pfn < memblock_region_memory_end_pfn(r))
					break;
			}
		}
		if (*pfn >= memblock_region_memory_base_pfn(r) &&
		    memblock_is_mirror(r)) {
			*pfn = memblock_region_memory_end_pfn(r);
			return true;
		}
	}
	return false;
}

/*
 * Initially all pages are reserved - free ones are freed
 * up by memblock_free_all() once the early boot process is
 * done. Non-atomic initialization, single-pass.
 *
 * All aligned pageblocks are initialized to the specified migratetype
 * (usually MIGRATE_MOVABLE). Besides setting the migratetype, no related
 * zone stats (e.g., nr_isolate_pageblock) are touched.
 */
void __meminit memmap_init_range(unsigned long size, int nid, unsigned long zone,
		unsigned long start_pfn, unsigned long zone_end_pfn,
		enum meminit_context context,
		struct vmem_altmap *altmap, int migratetype)
{
	unsigned long pfn, end_pfn = start_pfn + size;
	struct page *page;

	if (highest_memmap_pfn < end_pfn - 1)
		highest_memmap_pfn = end_pfn - 1;

#ifdef CONFIG_ZONE_DEVICE
	/*
	 * Honor reservation requested by the driver for this ZONE_DEVICE
	 * memory. We limit the total number of pages to initialize to just
	 * those that might contain the memory mapping. We will defer the
	 * ZONE_DEVICE page initialization until after we have released
	 * the hotplug lock.
	 */
	if (zone == ZONE_DEVICE) {
		if (!altmap)
			return;

		if (start_pfn == altmap->base_pfn)
			start_pfn += altmap->reserve;
		end_pfn = altmap->base_pfn + vmem_altmap_offset(altmap);
	}
#endif

	for (pfn = start_pfn; pfn < end_pfn; ) {
		/*
		 * There can be holes in boot-time mem_map[]s handed to this
		 * function.  They do not exist on hotplugged memory.
		 */
		if (context == MEMINIT_EARLY) {
			if (overlap_memmap_init(zone, &pfn))
				continue;
			if (defer_init(nid, pfn, zone_end_pfn))
				break;
		}

		page = pfn_to_page(pfn);
		__init_single_page(page, pfn, zone, nid);
		if (context == MEMINIT_HOTPLUG)
			__SetPageReserved(page);

		/*
		 * Usually, we want to mark the pageblock MIGRATE_MOVABLE,
		 * such that unmovable allocations won't be scattered all
		 * over the place during system boot.
		 */
		if (IS_ALIGNED(pfn, pageblock_nr_pages)) {
			set_pageblock_migratetype(page, migratetype);
			cond_resched();
		}
		pfn++;
	}
}

#ifdef CONFIG_ZONE_DEVICE
void __ref memmap_init_zone_device(struct zone *zone,
				   unsigned long start_pfn,
				   unsigned long nr_pages,
				   struct dev_pagemap *pgmap)
{
	unsigned long pfn, end_pfn = start_pfn + nr_pages;
	struct pglist_data *pgdat = zone->zone_pgdat;
	struct vmem_altmap *altmap = pgmap_altmap(pgmap);
	unsigned long zone_idx = zone_idx(zone);
	unsigned long start = jiffies;
	int nid = pgdat->node_id;

	if (WARN_ON_ONCE(!pgmap || zone_idx(zone) != ZONE_DEVICE))
		return;

	/*
	 * The call to memmap_init_zone should have already taken care
	 * of the pages reserved for the memmap, so we can just jump to
	 * the end of that region and start processing the device pages.
	 */
	if (altmap) {
		start_pfn = altmap->base_pfn + vmem_altmap_offset(altmap);
		nr_pages = end_pfn - start_pfn;
	}

	for (pfn = start_pfn; pfn < end_pfn; pfn++) {
		struct page *page = pfn_to_page(pfn);

		__init_single_page(page, pfn, zone_idx, nid);

		/*
		 * Mark page reserved as it will need to wait for onlining
		 * phase for it to be fully associated with a zone.
		 *
		 * We can use the non-atomic __set_bit operation for setting
		 * the flag as we are still initializing the pages.
		 */
		__SetPageReserved(page);

		/*
		 * ZONE_DEVICE pages union ->lru with a ->pgmap back pointer
		 * and zone_device_data.  It is a bug if a ZONE_DEVICE page is
		 * ever freed or placed on a driver-private list.
		 */
		page->pgmap = pgmap;
		page->zone_device_data = NULL;

		/*
		 * Mark the block movable so that blocks are reserved for
		 * movable at startup. This will force kernel allocations
		 * to reserve their blocks rather than leaking throughout
		 * the address space during boot when many long-lived
		 * kernel allocations are made.
		 *
		 * Please note that MEMINIT_HOTPLUG path doesn't clear memmap
		 * because this is done early in section_activate()
		 */
		if (IS_ALIGNED(pfn, pageblock_nr_pages)) {
			set_pageblock_migratetype(page, MIGRATE_MOVABLE);
			cond_resched();
		}
	}

	pr_info("%s initialised %lu pages in %ums\n", __func__,
		nr_pages, jiffies_to_msecs(jiffies - start));
}

#endif
static void __meminit zone_init_free_lists(struct zone *zone)
{
	unsigned int order, t;
	for_each_migratetype_order(order, t) {
		INIT_LIST_HEAD(&zone->free_area[order].free_list[t]);
		zone->free_area[order].nr_free = 0;
	}
}

#if !defined(CONFIG_FLAT_NODE_MEM_MAP)
/*
 * Only struct pages that correspond to ranges defined by memblock.memory
 * are zeroed and initialized by going through __init_single_page() during
 * memmap_init_zone().
 *
 * But, there could be struct pages that correspond to holes in
 * memblock.memory. This can happen because of the following reasons:
 * - physical memory bank size is not necessarily the exact multiple of the
 *   arbitrary section size
 * - early reserved memory may not be listed in memblock.memory
 * - memory layouts defined with memmap= kernel parameter may not align
 *   nicely with memmap sections
 *
 * Explicitly initialize those struct pages so that:
 * - PG_Reserved is set
 * - zone and node links point to zone and node that span the page if the
 *   hole is in the middle of a zone
 * - zone and node links point to adjacent zone/node if the hole falls on
 *   the zone boundary; the pages in such holes will be prepended to the
 *   zone/node above the hole except for the trailing pages in the last
 *   section that will be appended to the zone/node below.
 */
static u64 __meminit init_unavailable_range(unsigned long spfn,
					    unsigned long epfn,
					    int zone, int node)
{
	unsigned long pfn;
	u64 pgcnt = 0;

	for (pfn = spfn; pfn < epfn; pfn++) {
		if (!pfn_valid(ALIGN_DOWN(pfn, pageblock_nr_pages))) {
			pfn = ALIGN_DOWN(pfn, pageblock_nr_pages)
				+ pageblock_nr_pages - 1;
			continue;
		}
		__init_single_page(pfn_to_page(pfn), pfn, zone, node);
		__SetPageReserved(pfn_to_page(pfn));
		pgcnt++;
	}

	return pgcnt;
}
#else
static inline u64 init_unavailable_range(unsigned long spfn, unsigned long epfn,
					 int zone, int node)
{
	return 0;
}
#endif

void __meminit __weak memmap_init_zone(struct zone *zone)
{
	unsigned long zone_start_pfn = zone->zone_start_pfn;
	unsigned long zone_end_pfn = zone_start_pfn + zone->spanned_pages;
	int i, nid = zone_to_nid(zone), zone_id = zone_idx(zone);
	static unsigned long hole_pfn;
	unsigned long start_pfn, end_pfn;
	u64 pgcnt = 0;

	for_each_mem_pfn_range(i, nid, &start_pfn, &end_pfn, NULL) {
		start_pfn = clamp(start_pfn, zone_start_pfn, zone_end_pfn);
		end_pfn = clamp(end_pfn, zone_start_pfn, zone_end_pfn);

		if (end_pfn > start_pfn)
			memmap_init_range(end_pfn - start_pfn, nid,
					zone_id, start_pfn, zone_end_pfn,
					MEMINIT_EARLY, NULL, MIGRATE_MOVABLE);

		if (hole_pfn < start_pfn)
			pgcnt += init_unavailable_range(hole_pfn, start_pfn,
							zone_id, nid);
		hole_pfn = end_pfn;
	}

#ifdef CONFIG_SPARSEMEM
	/*
	 * Initialize the hole in the range [zone_end_pfn, section_end].
	 * If zone boundary falls in the middle of a section, this hole
	 * will be re-initialized during the call to this function for the
	 * higher zone.
	 */
	end_pfn = round_up(zone_end_pfn, PAGES_PER_SECTION);
	if (hole_pfn < end_pfn)
		pgcnt += init_unavailable_range(hole_pfn, end_pfn,
						zone_id, nid);
#endif

	if (pgcnt)
		pr_info("  %s zone: %llu pages in unavailable ranges\n",
			zone->name, pgcnt);
}

static int zone_batchsize(struct zone *zone)
{
#ifdef CONFIG_MMU
	int batch;

	/*
	 * The per-cpu-pages pools are set to around 1000th of the
	 * size of the zone.
	 */
	batch = zone_managed_pages(zone) / 1024;
	/* But no more than a meg. */
	if (batch * PAGE_SIZE > 1024 * 1024)
		batch = (1024 * 1024) / PAGE_SIZE;
	batch /= 4;		/* We effectively *= 4 below */
	if (batch < 1)
		batch = 1;

	/*
	 * Clamp the batch to a 2^n - 1 value. Having a power
	 * of 2 value was found to be more likely to have
	 * suboptimal cache aliasing properties in some cases.
	 *
	 * For example if 2 tasks are alternately allocating
	 * batches of pages, one task can end up with a lot
	 * of pages of one half of the possible page colors
	 * and the other with pages of the other colors.
	 */
	batch = rounddown_pow_of_two(batch + batch/2) - 1;

	return batch;

#else
	/* The deferral and batching of frees should be suppressed under NOMMU
	 * conditions.
	 *
	 * The problem is that NOMMU needs to be able to allocate large chunks
	 * of contiguous memory as there's no hardware page translation to
	 * assemble apparent contiguous memory from discontiguous pages.
	 *
	 * Queueing large contiguous runs of pages for batching, however,
	 * causes the pages to actually be freed in smaller chunks.  As there
	 * can be a significant delay between the individual batches being
	 * recycled, this leads to the once large chunks of space being
	 * fragmented and becoming unavailable for high-order allocations.
	 */
	return 0;
#endif
}

/*
 * pcp->high and pcp->batch values are related and generally batch is lower
 * than high. They are also related to pcp->count such that count is lower
 * than high, and as soon as it reaches high, the pcplist is flushed.
 *
 * However, guaranteeing these relations at all times would require e.g. write
 * barriers here but also careful usage of read barriers at the read side, and
 * thus be prone to error and bad for performance. Thus the update only prevents
 * store tearing. Any new users of pcp->batch and pcp->high should ensure they
 * can cope with those fields changing asynchronously, and fully trust only the
 * pcp->count field on the local CPU with interrupts disabled.
 *
 * mutex_is_locked(&pcp_batch_high_lock) required when calling this function
 * outside of boot time (or some other assurance that no concurrent updaters
 * exist).
 */
static void pageset_update(struct per_cpu_pages *pcp, unsigned long high,
		unsigned long batch)
{
	WRITE_ONCE(pcp->batch, batch);
	WRITE_ONCE(pcp->high, high);
}

static void pageset_init(struct per_cpu_pageset *p)
{
	struct per_cpu_pages *pcp;
	int migratetype;

	memset(p, 0, sizeof(*p));

	pcp = &p->pcp;
	for (migratetype = 0; migratetype < MIGRATE_PCPTYPES; migratetype++)
		INIT_LIST_HEAD(&pcp->lists[migratetype]);

	/*
	 * Set batch and high values safe for a boot pageset. A true percpu
	 * pageset's initialization will update them subsequently. Here we don't
	 * need to be as careful as pageset_update() as nobody can access the
	 * pageset yet.
	 */
	pcp->high = BOOT_PAGESET_HIGH;
	pcp->batch = BOOT_PAGESET_BATCH;
}

static void __zone_set_pageset_high_and_batch(struct zone *zone, unsigned long high,
		unsigned long batch)
{
	struct per_cpu_pageset *p;
	int cpu;

	for_each_possible_cpu(cpu) {
		p = per_cpu_ptr(zone->pageset, cpu);
		pageset_update(&p->pcp, high, batch);
	}
}

/*
 * Calculate and set new high and batch values for all per-cpu pagesets of a
 * zone, based on the zone's size and the percpu_pagelist_fraction sysctl.
 */
static void zone_set_pageset_high_and_batch(struct zone *zone)
{
	unsigned long new_high, new_batch;

	if (percpu_pagelist_fraction) {
		new_high = zone_managed_pages(zone) / percpu_pagelist_fraction;
		new_batch = max(1UL, new_high / 4);
		if ((new_high / 4) > (PAGE_SHIFT * 8))
			new_batch = PAGE_SHIFT * 8;
	} else {
		new_batch = zone_batchsize(zone);
		new_high = 6 * new_batch;
		new_batch = max(1UL, 1 * new_batch);
	}

	if (zone->pageset_high == new_high &&
	    zone->pageset_batch == new_batch)
		return;

	zone->pageset_high = new_high;
	zone->pageset_batch = new_batch;

	__zone_set_pageset_high_and_batch(zone, new_high, new_batch);
}

void __meminit setup_zone_pageset(struct zone *zone)
{
	struct per_cpu_pageset *p;
	int cpu;

	zone->pageset = alloc_percpu(struct per_cpu_pageset);
	for_each_possible_cpu(cpu) {
		p = per_cpu_ptr(zone->pageset, cpu);
		pageset_init(p);
	}

	zone_set_pageset_high_and_batch(zone);
}

/*
 * Allocate per cpu pagesets and initialize them.
 * Before this call only boot pagesets were available.
 */
void __init setup_per_cpu_pageset(void)
{
	struct pglist_data *pgdat;
	struct zone *zone;
	int __maybe_unused cpu;

	for_each_populated_zone(zone)
		setup_zone_pageset(zone);

#ifdef CONFIG_NUMA
	/*
	 * Unpopulated zones continue using the boot pagesets.
	 * The numa stats for these pagesets need to be reset.
	 * Otherwise, they will end up skewing the stats of
	 * the nodes these zones are associated with.
	 */
	for_each_possible_cpu(cpu) {
		struct per_cpu_pageset *pcp = &per_cpu(boot_pageset, cpu);
		memset(pcp->vm_numa_stat_diff, 0,
		       sizeof(pcp->vm_numa_stat_diff));
	}
#endif

	for_each_online_pgdat(pgdat)
		pgdat->per_cpu_nodestats =
			alloc_percpu(struct per_cpu_nodestat);
}

static __meminit void zone_pcp_init(struct zone *zone)
{
	/*
	 * per cpu subsystem is not up at this point. The following code
	 * relies on the ability of the linker to provide the
	 * offset of a (static) per cpu variable into the per cpu area.
	 */
	zone->pageset = &boot_pageset;
	zone->pageset_high = BOOT_PAGESET_HIGH;
	zone->pageset_batch = BOOT_PAGESET_BATCH;

	if (populated_zone(zone))
		printk(KERN_DEBUG "  %s zone: %lu pages, LIFO batch:%u\n",
			zone->name, zone->present_pages,
					 zone_batchsize(zone));
}

void __meminit init_currently_empty_zone(struct zone *zone,
					unsigned long zone_start_pfn,
					unsigned long size)
{
	struct pglist_data *pgdat = zone->zone_pgdat;
	int zone_idx = zone_idx(zone) + 1;

	if (zone_idx > pgdat->nr_zones)
		pgdat->nr_zones = zone_idx;

	zone->zone_start_pfn = zone_start_pfn;

	mminit_dprintk(MMINIT_TRACE, "memmap_init",
			"Initialising map node %d zone %lu pfns %lu -> %lu\n",
			pgdat->node_id,
			(unsigned long)zone_idx(zone),
			zone_start_pfn, (zone_start_pfn + size));

	zone_init_free_lists(zone);
	zone->initialized = 1;
}

/**
 * get_pfn_range_for_nid - Return the start and end page frames for a node
 * @nid: The nid to return the range for. If MAX_NUMNODES, the min and max PFN are returned.
 * @start_pfn: Passed by reference. On return, it will have the node start_pfn.
 * @end_pfn: Passed by reference. On return, it will have the node end_pfn.
 *
 * It returns the start and end page frame of a node based on information
 * provided by memblock_set_node(). If called for a node
 * with no available memory, a warning is printed and the start and end
 * PFNs will be 0.
 */
void __init get_pfn_range_for_nid(unsigned int nid,
			unsigned long *start_pfn, unsigned long *end_pfn)
{
	unsigned long this_start_pfn, this_end_pfn;
	int i;

	*start_pfn = -1UL;
	*end_pfn = 0;

	for_each_mem_pfn_range(i, nid, &this_start_pfn, &this_end_pfn, NULL) {
		*start_pfn = min(*start_pfn, this_start_pfn);
		*end_pfn = max(*end_pfn, this_end_pfn);
	}

	if (*start_pfn == -1UL)
		*start_pfn = 0;
}

/*
 * This finds a zone that can be used for ZONE_MOVABLE pages. The
 * assumption is made that zones within a node are ordered in monotonic
 * increasing memory addresses so that the "highest" populated zone is used
 */
static void __init find_usable_zone_for_movable(void)
{
	int zone_index;
	for (zone_index = MAX_NR_ZONES - 1; zone_index >= 0; zone_index--) {
		if (zone_index == ZONE_MOVABLE)
			continue;

		if (arch_zone_highest_possible_pfn[zone_index] >
				arch_zone_lowest_possible_pfn[zone_index])
			break;
	}

	VM_BUG_ON(zone_index == -1);
	movable_zone = zone_index;
}

/*
 * The zone ranges provided by the architecture do not include ZONE_MOVABLE
 * because it is sized independent of architecture. Unlike the other zones,
 * the starting point for ZONE_MOVABLE is not fixed. It may be different
 * in each node depending on the size of each node and how evenly kernelcore
 * is distributed. This helper function adjusts the zone ranges
 * provided by the architecture for a given node by using the end of the
 * highest usable zone for ZONE_MOVABLE. This preserves the assumption that
 * zones within a node are in order of monotonic increases memory addresses
 */
static void __init adjust_zone_range_for_zone_movable(int nid,
					unsigned long zone_type,
					unsigned long node_start_pfn,
					unsigned long node_end_pfn,
					unsigned long *zone_start_pfn,
					unsigned long *zone_end_pfn)
{
	/* Only adjust if ZONE_MOVABLE is on this node */
	if (zone_movable_pfn[nid]) {
		/* Size ZONE_MOVABLE */
		if (zone_type == ZONE_MOVABLE) {
			*zone_start_pfn = zone_movable_pfn[nid];
			*zone_end_pfn = min(node_end_pfn,
				arch_zone_highest_possible_pfn[movable_zone]);

		/* Adjust for ZONE_MOVABLE starting within this range */
		} else if (!mirrored_kernelcore &&
			*zone_start_pfn < zone_movable_pfn[nid] &&
			*zone_end_pfn > zone_movable_pfn[nid]) {
			*zone_end_pfn = zone_movable_pfn[nid];

		/* Check if this whole range is within ZONE_MOVABLE */
		} else if (*zone_start_pfn >= zone_movable_pfn[nid])
			*zone_start_pfn = *zone_end_pfn;
	}
}

/*
 * Return the number of pages a zone spans in a node, including holes
 * present_pages = zone_spanned_pages_in_node() - zone_absent_pages_in_node()
 */
static unsigned long __init zone_spanned_pages_in_node(int nid,
					unsigned long zone_type,
					unsigned long node_start_pfn,
					unsigned long node_end_pfn,
					unsigned long *zone_start_pfn,
					unsigned long *zone_end_pfn)
{
	unsigned long zone_low = arch_zone_lowest_possible_pfn[zone_type];
	unsigned long zone_high = arch_zone_highest_possible_pfn[zone_type];
	/* When hotadd a new node from cpu_up(), the node should be empty */
	if (!node_start_pfn && !node_end_pfn)
		return 0;

	/* Get the start and end of the zone */
	*zone_start_pfn = clamp(node_start_pfn, zone_low, zone_high);
	*zone_end_pfn = clamp(node_end_pfn, zone_low, zone_high);
	adjust_zone_range_for_zone_movable(nid, zone_type,
				node_start_pfn, node_end_pfn,
				zone_start_pfn, zone_end_pfn);

	/* Check that this node has pages within the zone's required range */
	if (*zone_end_pfn < node_start_pfn || *zone_start_pfn > node_end_pfn)
		return 0;

	/* Move the zone boundaries inside the node if necessary */
	*zone_end_pfn = min(*zone_end_pfn, node_end_pfn);
	*zone_start_pfn = max(*zone_start_pfn, node_start_pfn);

	/* Return the spanned pages */
	return *zone_end_pfn - *zone_start_pfn;
}

/*
 * Return the number of holes in a range on a node. If nid is MAX_NUMNODES,
 * then all holes in the requested range will be accounted for.
 */
unsigned long __init __absent_pages_in_range(int nid,
				unsigned long range_start_pfn,
				unsigned long range_end_pfn)
{
	unsigned long nr_absent = range_end_pfn - range_start_pfn;
	unsigned long start_pfn, end_pfn;
	int i;

	for_each_mem_pfn_range(i, nid, &start_pfn, &end_pfn, NULL) {
		start_pfn = clamp(start_pfn, range_start_pfn, range_end_pfn);
		end_pfn = clamp(end_pfn, range_start_pfn, range_end_pfn);
		nr_absent -= end_pfn - start_pfn;
	}
	return nr_absent;
}

/**
 * absent_pages_in_range - Return number of page frames in holes within a range
 * @start_pfn: The start PFN to start searching for holes
 * @end_pfn: The end PFN to stop searching for holes
 *
 * Return: the number of pages frames in memory holes within a range.
 */
unsigned long __init absent_pages_in_range(unsigned long start_pfn,
							unsigned long end_pfn)
{
	return __absent_pages_in_range(MAX_NUMNODES, start_pfn, end_pfn);
}

/* Return the number of page frames in holes in a zone on a node */
static unsigned long __init zone_absent_pages_in_node(int nid,
					unsigned long zone_type,
					unsigned long node_start_pfn,
					unsigned long node_end_pfn)
{
	unsigned long zone_low = arch_zone_lowest_possible_pfn[zone_type];
	unsigned long zone_high = arch_zone_highest_possible_pfn[zone_type];
	unsigned long zone_start_pfn, zone_end_pfn;
	unsigned long nr_absent;

	/* When hotadd a new node from cpu_up(), the node should be empty */
	if (!node_start_pfn && !node_end_pfn)
		return 0;

	zone_start_pfn = clamp(node_start_pfn, zone_low, zone_high);
	zone_end_pfn = clamp(node_end_pfn, zone_low, zone_high);

	adjust_zone_range_for_zone_movable(nid, zone_type,
			node_start_pfn, node_end_pfn,
			&zone_start_pfn, &zone_end_pfn);
	nr_absent = __absent_pages_in_range(nid, zone_start_pfn, zone_end_pfn);

	/*
	 * ZONE_MOVABLE handling.
	 * Treat pages to be ZONE_MOVABLE in ZONE_NORMAL as absent pages
	 * and vice versa.
	 */
	if (mirrored_kernelcore && zone_movable_pfn[nid]) {
		unsigned long start_pfn, end_pfn;
		struct memblock_region *r;

		for_each_mem_region(r) {
			start_pfn = clamp(memblock_region_memory_base_pfn(r),
					  zone_start_pfn, zone_end_pfn);
			end_pfn = clamp(memblock_region_memory_end_pfn(r),
					zone_start_pfn, zone_end_pfn);

			if (zone_type == ZONE_MOVABLE &&
			    memblock_is_mirror(r))
				nr_absent += end_pfn - start_pfn;

			if (zone_type == ZONE_NORMAL &&
			    !memblock_is_mirror(r))
				nr_absent += end_pfn - start_pfn;
		}
	}

	return nr_absent;
}

static void __init calculate_node_totalpages(struct pglist_data *pgdat,
						unsigned long node_start_pfn,
						unsigned long node_end_pfn)
{
	unsigned long realtotalpages = 0, totalpages = 0;
	enum zone_type i;

	for (i = 0; i < MAX_NR_ZONES; i++) {
		struct zone *zone = pgdat->node_zones + i;
		unsigned long zone_start_pfn, zone_end_pfn;
		unsigned long spanned, absent;
		unsigned long size, real_size;

		spanned = zone_spanned_pages_in_node(pgdat->node_id, i,
						     node_start_pfn,
						     node_end_pfn,
						     &zone_start_pfn,
						     &zone_end_pfn);
		absent = zone_absent_pages_in_node(pgdat->node_id, i,
						   node_start_pfn,
						   node_end_pfn);

		size = spanned;
		real_size = size - absent;

		if (size)
			zone->zone_start_pfn = zone_start_pfn;
		else
			zone->zone_start_pfn = 0;
		zone->spanned_pages = size;
		zone->present_pages = real_size;

		totalpages += size;
		realtotalpages += real_size;
	}

	pgdat->node_spanned_pages = totalpages;
	pgdat->node_present_pages = realtotalpages;
	printk(KERN_DEBUG "On node %d totalpages: %lu\n", pgdat->node_id,
							realtotalpages);
}

#ifndef CONFIG_SPARSEMEM
/*
 * Calculate the size of the zone->blockflags rounded to an unsigned long
 * Start by making sure zonesize is a multiple of pageblock_order by rounding
 * up. Then use 1 NR_PAGEBLOCK_BITS worth of bits per pageblock, finally
 * round what is now in bits to nearest long in bits, then return it in
 * bytes.
 */
static unsigned long __init usemap_size(unsigned long zone_start_pfn, unsigned long zonesize)
{
	unsigned long usemapsize;

	zonesize += zone_start_pfn & (pageblock_nr_pages-1);
	usemapsize = roundup(zonesize, pageblock_nr_pages);
	usemapsize = usemapsize >> pageblock_order;
	usemapsize *= NR_PAGEBLOCK_BITS;
	usemapsize = roundup(usemapsize, 8 * sizeof(unsigned long));

	return usemapsize / 8;
}

static void __ref setup_usemap(struct zone *zone)
{
	unsigned long usemapsize = usemap_size(zone->zone_start_pfn,
					       zone->spanned_pages);
	zone->pageblock_flags = NULL;
	if (usemapsize) {
		zone->pageblock_flags =
			memblock_alloc_node(usemapsize, SMP_CACHE_BYTES,
					    zone_to_nid(zone));
		if (!zone->pageblock_flags)
			panic("Failed to allocate %ld bytes for zone %s pageblock flags on node %d\n",
			      usemapsize, zone->name, zone_to_nid(zone));
	}
}
#else
static inline void setup_usemap(struct zone *zone) {}
#endif /* CONFIG_SPARSEMEM */

#ifdef CONFIG_HUGETLB_PAGE_SIZE_VARIABLE

/* Initialise the number of pages represented by NR_PAGEBLOCK_BITS */
void __init set_pageblock_order(void)
{
	unsigned int order;

	/* Check that pageblock_nr_pages has not already been setup */
	if (pageblock_order)
		return;

	if (HPAGE_SHIFT > PAGE_SHIFT)
		order = HUGETLB_PAGE_ORDER;
	else
		order = MAX_ORDER - 1;

	/*
	 * Assume the largest contiguous order of interest is a huge page.
	 * This value may be variable depending on boot parameters on IA64 and
	 * powerpc.
	 */
	pageblock_order = order;
}
#else /* CONFIG_HUGETLB_PAGE_SIZE_VARIABLE */

/*
 * When CONFIG_HUGETLB_PAGE_SIZE_VARIABLE is not set, set_pageblock_order()
 * is unused as pageblock_order is set at compile-time. See
 * include/linux/pageblock-flags.h for the values of pageblock_order based on
 * the kernel config
 */
void __init set_pageblock_order(void)
{
}

#endif /* CONFIG_HUGETLB_PAGE_SIZE_VARIABLE */

static unsigned long __init calc_memmap_size(unsigned long spanned_pages,
						unsigned long present_pages)
{
	unsigned long pages = spanned_pages;

	/*
	 * Provide a more accurate estimation if there are holes within
	 * the zone and SPARSEMEM is in use. If there are holes within the
	 * zone, each populated memory region may cost us one or two extra
	 * memmap pages due to alignment because memmap pages for each
	 * populated regions may not be naturally aligned on page boundary.
	 * So the (present_pages >> 4) heuristic is a tradeoff for that.
	 */
	if (spanned_pages > present_pages + (present_pages >> 4) &&
	    IS_ENABLED(CONFIG_SPARSEMEM))
		pages = present_pages;

	return PAGE_ALIGN(pages * sizeof(struct page)) >> PAGE_SHIFT;
}

#ifdef CONFIG_TRANSPARENT_HUGEPAGE
static void pgdat_init_split_queue(struct pglist_data *pgdat)
{
	struct deferred_split *ds_queue = &pgdat->deferred_split_queue;

	spin_lock_init(&ds_queue->split_queue_lock);
	INIT_LIST_HEAD(&ds_queue->split_queue);
	ds_queue->split_queue_len = 0;
}
#else
static void pgdat_init_split_queue(struct pglist_data *pgdat) {}
#endif

#ifdef CONFIG_COMPACTION
static void pgdat_init_kcompactd(struct pglist_data *pgdat)
{
	init_waitqueue_head(&pgdat->kcompactd_wait);
}
#else
static void pgdat_init_kcompactd(struct pglist_data *pgdat) {}
#endif

static void __meminit pgdat_init_internals(struct pglist_data *pgdat)
{
	pgdat_resize_init(pgdat);

	pgdat_init_split_queue(pgdat);
	pgdat_init_kcompactd(pgdat);

	init_waitqueue_head(&pgdat->kswapd_wait);
	init_waitqueue_head(&pgdat->pfmemalloc_wait);

	pgdat_page_ext_init(pgdat);
	lruvec_init(&pgdat->__lruvec);
}

static void __meminit zone_init_internals(struct zone *zone, enum zone_type idx, int nid,
							unsigned long remaining_pages)
{
	atomic_long_set(&zone->managed_pages, remaining_pages);
	zone_set_nid(zone, nid);
	zone->name = zone_names[idx];
	zone->zone_pgdat = NODE_DATA(nid);
	spin_lock_init(&zone->lock);
	zone_seqlock_init(zone);
	zone_pcp_init(zone);
}

/*
 * Set up the zone data structures
 * - init pgdat internals
 * - init all zones belonging to this node
 *
 * NOTE: this function is only called during memory hotplug
 */
#ifdef CONFIG_MEMORY_HOTPLUG
void __ref free_area_init_core_hotplug(int nid)
{
	enum zone_type z;
	pg_data_t *pgdat = NODE_DATA(nid);

	pgdat_init_internals(pgdat);
	for (z = 0; z < MAX_NR_ZONES; z++)
		zone_init_internals(&pgdat->node_zones[z], z, nid, 0);
}
#endif

/*
 * Set up the zone data structures:
 *   - mark all pages reserved
 *   - mark all memory queues empty
 *   - clear the memory bitmaps
 *
 * NOTE: pgdat should get zeroed by caller.
 * NOTE: this function is only called during early init.
 */
static void __init free_area_init_core(struct pglist_data *pgdat)
{
	enum zone_type j;
	int nid = pgdat->node_id;

	pgdat_init_internals(pgdat);
	pgdat->per_cpu_nodestats = &boot_nodestats;

	for (j = 0; j < MAX_NR_ZONES; j++) {
		struct zone *zone = pgdat->node_zones + j;
		unsigned long size, freesize, memmap_pages;

		size = zone->spanned_pages;
		freesize = zone->present_pages;

		/*
		 * Adjust freesize so that it accounts for how much memory
		 * is used by this zone for memmap. This affects the watermark
		 * and per-cpu initialisations
		 */
		memmap_pages = calc_memmap_size(size, freesize);
		if (!is_highmem_idx(j)) {
			if (freesize >= memmap_pages) {
				freesize -= memmap_pages;
				if (memmap_pages)
					printk(KERN_DEBUG
					       "  %s zone: %lu pages used for memmap\n",
					       zone_names[j], memmap_pages);
			} else
				pr_warn("  %s zone: %lu pages exceeds freesize %lu\n",
					zone_names[j], memmap_pages, freesize);
		}

		/* Account for reserved pages */
		if (j == 0 && freesize > dma_reserve) {
			freesize -= dma_reserve;
			printk(KERN_DEBUG "  %s zone: %lu pages reserved\n",
					zone_names[0], dma_reserve);
		}

		if (!is_highmem_idx(j))
			nr_kernel_pages += freesize;
		/* Charge for highmem memmap if there are enough kernel pages */
		else if (nr_kernel_pages > memmap_pages * 2)
			nr_kernel_pages -= memmap_pages;
		nr_all_pages += freesize;

		/*
		 * Set an approximate value for lowmem here, it will be adjusted
		 * when the bootmem allocator frees pages into the buddy system.
		 * And all highmem pages will be managed by the buddy system.
		 */
		zone_init_internals(zone, j, nid, freesize);

		if (!size)
			continue;

		set_pageblock_order();
		setup_usemap(zone);
		init_currently_empty_zone(zone, zone->zone_start_pfn, size);
		memmap_init_zone(zone);
	}
}

#ifdef CONFIG_FLAT_NODE_MEM_MAP
static void __ref alloc_node_mem_map(struct pglist_data *pgdat)
{
	unsigned long __maybe_unused start = 0;
	unsigned long __maybe_unused offset = 0;

	/* Skip empty nodes */
	if (!pgdat->node_spanned_pages)
		return;

	start = pgdat->node_start_pfn & ~(MAX_ORDER_NR_PAGES - 1);
	offset = pgdat->node_start_pfn - start;
	/* ia64 gets its own node_mem_map, before this, without bootmem */
	if (!pgdat->node_mem_map) {
		unsigned long size, end;
		struct page *map;

		/*
		 * The zone's endpoints aren't required to be MAX_ORDER
		 * aligned but the node_mem_map endpoints must be in order
		 * for the buddy allocator to function correctly.
		 */
		end = pgdat_end_pfn(pgdat);
		end = ALIGN(end, MAX_ORDER_NR_PAGES);
		size =  (end - start) * sizeof(struct page);
		map = memblock_alloc_node(size, SMP_CACHE_BYTES,
					  pgdat->node_id);
		if (!map)
			panic("Failed to allocate %ld bytes for node %d memory map\n",
			      size, pgdat->node_id);
		pgdat->node_mem_map = map + offset;
	}
	pr_debug("%s: node %d, pgdat %08lx, node_mem_map %08lx\n",
				__func__, pgdat->node_id, (unsigned long)pgdat,
				(unsigned long)pgdat->node_mem_map);
#ifndef CONFIG_NEED_MULTIPLE_NODES
	/*
	 * With no DISCONTIG, the global mem_map is just set as node 0's
	 */
	if (pgdat == NODE_DATA(0)) {
		mem_map = NODE_DATA(0)->node_mem_map;
		if (page_to_pfn(mem_map) != pgdat->node_start_pfn)
			mem_map -= offset;
	}
#endif
}
#else
static void __ref alloc_node_mem_map(struct pglist_data *pgdat) { }
#endif /* CONFIG_FLAT_NODE_MEM_MAP */

#ifdef CONFIG_DEFERRED_STRUCT_PAGE_INIT
static inline void pgdat_set_deferred_range(pg_data_t *pgdat)
{
	pgdat->first_deferred_pfn = ULONG_MAX;
}
#else
static inline void pgdat_set_deferred_range(pg_data_t *pgdat) {}
#endif

static void __init free_area_init_node(int nid)
{
	pg_data_t *pgdat = NODE_DATA(nid);
	unsigned long start_pfn = 0;
	unsigned long end_pfn = 0;

	/* pg_data_t should be reset to zero when it's allocated */
	WARN_ON(pgdat->nr_zones || pgdat->kswapd_highest_zoneidx);

	get_pfn_range_for_nid(nid, &start_pfn, &end_pfn);

	pgdat->node_id = nid;
	pgdat->node_start_pfn = start_pfn;
	pgdat->per_cpu_nodestats = NULL;

	pr_info("Initmem setup node %d [mem %#018Lx-%#018Lx]\n", nid,
		(u64)start_pfn << PAGE_SHIFT,
		end_pfn ? ((u64)end_pfn << PAGE_SHIFT) - 1 : 0);
	calculate_node_totalpages(pgdat, start_pfn, end_pfn);

	alloc_node_mem_map(pgdat);
	pgdat_set_deferred_range(pgdat);

	free_area_init_core(pgdat);
}

void __init free_area_init_memoryless_node(int nid)
{
	free_area_init_node(nid);
}

#if MAX_NUMNODES > 1
/*
 * Figure out the number of possible node ids.
 */
void __init setup_nr_node_ids(void)
{
	unsigned int highest;

	highest = find_last_bit(node_possible_map.bits, MAX_NUMNODES);
	nr_node_ids = highest + 1;
}
#endif

/**
 * node_map_pfn_alignment - determine the maximum internode alignment
 *
 * This function should be called after node map is populated and sorted.
 * It calculates the maximum power of two alignment which can distinguish
 * all the nodes.
 *
 * For example, if all nodes are 1GiB and aligned to 1GiB, the return value
 * would indicate 1GiB alignment with (1 << (30 - PAGE_SHIFT)).  If the
 * nodes are shifted by 256MiB, 256MiB.  Note that if only the last node is
 * shifted, 1GiB is enough and this function will indicate so.
 *
 * This is used to test whether pfn -> nid mapping of the chosen memory
 * model has fine enough granularity to avoid incorrect mapping for the
 * populated node map.
 *
 * Return: the determined alignment in pfn's.  0 if there is no alignment
 * requirement (single node).
 */
unsigned long __init node_map_pfn_alignment(void)
{
	unsigned long accl_mask = 0, last_end = 0;
	unsigned long start, end, mask;
	int last_nid = NUMA_NO_NODE;
	int i, nid;

	for_each_mem_pfn_range(i, MAX_NUMNODES, &start, &end, &nid) {
		if (!start || last_nid < 0 || last_nid == nid) {
			last_nid = nid;
			last_end = end;
			continue;
		}

		/*
		 * Start with a mask granular enough to pin-point to the
		 * start pfn and tick off bits one-by-one until it becomes
		 * too coarse to separate the current node from the last.
		 */
		mask = ~((1 << __ffs(start)) - 1);
		while (mask && last_end <= (start & (mask << 1)))
			mask <<= 1;

		/* accumulate all internode masks */
		accl_mask |= mask;
	}

	/* convert mask to number of pages */
	return ~accl_mask + 1;
}

/**
 * find_min_pfn_with_active_regions - Find the minimum PFN registered
 *
 * Return: the minimum PFN based on information provided via
 * memblock_set_node().
 */
unsigned long __init find_min_pfn_with_active_regions(void)
{
	return PHYS_PFN(memblock_start_of_DRAM());
}

/*
 * early_calculate_totalpages()
 * Sum pages in active regions for movable zone.
 * Populate N_MEMORY for calculating usable_nodes.
 */
static unsigned long __init early_calculate_totalpages(void)
{
	unsigned long totalpages = 0;
	unsigned long start_pfn, end_pfn;
	int i, nid;

	for_each_mem_pfn_range(i, MAX_NUMNODES, &start_pfn, &end_pfn, &nid) {
		unsigned long pages = end_pfn - start_pfn;

		totalpages += pages;
		if (pages)
			node_set_state(nid, N_MEMORY);
	}
	return totalpages;
}

/*
 * Find the PFN the Movable zone begins in each node. Kernel memory
 * is spread evenly between nodes as long as the nodes have enough
 * memory. When they don't, some nodes will have more kernelcore than
 * others
 */
static void __init find_zone_movable_pfns_for_nodes(void)
{
	int i, nid;
	unsigned long usable_startpfn;
	unsigned long kernelcore_node, kernelcore_remaining;
	/* save the state before borrow the nodemask */
	nodemask_t saved_node_state = node_states[N_MEMORY];
	unsigned long totalpages = early_calculate_totalpages();
	int usable_nodes = nodes_weight(node_states[N_MEMORY]);
	struct memblock_region *r;

	/* Need to find movable_zone earlier when movable_node is specified. */
	find_usable_zone_for_movable();

	/*
	 * If movable_node is specified, ignore kernelcore and movablecore
	 * options.
	 */
	if (movable_node_is_enabled()) {
		for_each_mem_region(r) {
			if (!memblock_is_hotpluggable(r))
				continue;

			nid = memblock_get_region_node(r);

			usable_startpfn = PFN_DOWN(r->base);
			zone_movable_pfn[nid] = zone_movable_pfn[nid] ?
				min(usable_startpfn, zone_movable_pfn[nid]) :
				usable_startpfn;
		}

		goto out2;
	}

	/*
	 * If kernelcore=mirror is specified, ignore movablecore option
	 */
	if (mirrored_kernelcore) {
		bool mem_below_4gb_not_mirrored = false;

		for_each_mem_region(r) {
			if (memblock_is_mirror(r))
				continue;

			nid = memblock_get_region_node(r);

			usable_startpfn = memblock_region_memory_base_pfn(r);

			if (usable_startpfn < 0x100000) {
				mem_below_4gb_not_mirrored = true;
				continue;
			}

			zone_movable_pfn[nid] = zone_movable_pfn[nid] ?
				min(usable_startpfn, zone_movable_pfn[nid]) :
				usable_startpfn;
		}

		if (mem_below_4gb_not_mirrored)
			pr_warn("This configuration results in unmirrored kernel memory.\n");

		goto out2;
	}

	/*
	 * If kernelcore=nn% or movablecore=nn% was specified, calculate the
	 * amount of necessary memory.
	 */
	if (required_kernelcore_percent)
		required_kernelcore = (totalpages * 100 * required_kernelcore_percent) /
				       10000UL;
	if (required_movablecore_percent)
		required_movablecore = (totalpages * 100 * required_movablecore_percent) /
					10000UL;

	/*
	 * If movablecore= was specified, calculate what size of
	 * kernelcore that corresponds so that memory usable for
	 * any allocation type is evenly spread. If both kernelcore
	 * and movablecore are specified, then the value of kernelcore
	 * will be used for required_kernelcore if it's greater than
	 * what movablecore would have allowed.
	 */
	if (required_movablecore) {
		unsigned long corepages;

		/*
		 * Round-up so that ZONE_MOVABLE is at least as large as what
		 * was requested by the user
		 */
		required_movablecore =
			roundup(required_movablecore, MAX_ORDER_NR_PAGES);
		required_movablecore = min(totalpages, required_movablecore);
		corepages = totalpages - required_movablecore;

		required_kernelcore = max(required_kernelcore, corepages);
	}

	/*
	 * If kernelcore was not specified or kernelcore size is larger
	 * than totalpages, there is no ZONE_MOVABLE.
	 */
	if (!required_kernelcore || required_kernelcore >= totalpages)
		goto out;

	/* usable_startpfn is the lowest possible pfn ZONE_MOVABLE can be at */
	usable_startpfn = arch_zone_lowest_possible_pfn[movable_zone];

restart:
	/* Spread kernelcore memory as evenly as possible throughout nodes */
	kernelcore_node = required_kernelcore / usable_nodes;
	for_each_node_state(nid, N_MEMORY) {
		unsigned long start_pfn, end_pfn;

		/*
		 * Recalculate kernelcore_node if the division per node
		 * now exceeds what is necessary to satisfy the requested
		 * amount of memory for the kernel
		 */
		if (required_kernelcore < kernelcore_node)
			kernelcore_node = required_kernelcore / usable_nodes;

		/*
		 * As the map is walked, we track how much memory is usable
		 * by the kernel using kernelcore_remaining. When it is
		 * 0, the rest of the node is usable by ZONE_MOVABLE
		 */
		kernelcore_remaining = kernelcore_node;

		/* Go through each range of PFNs within this node */
		for_each_mem_pfn_range(i, nid, &start_pfn, &end_pfn, NULL) {
			unsigned long size_pages;

			start_pfn = max(start_pfn, zone_movable_pfn[nid]);
			if (start_pfn >= end_pfn)
				continue;

			/* Account for what is only usable for kernelcore */
			if (start_pfn < usable_startpfn) {
				unsigned long kernel_pages;
				kernel_pages = min(end_pfn, usable_startpfn)
								- start_pfn;

				kernelcore_remaining -= min(kernel_pages,
							kernelcore_remaining);
				required_kernelcore -= min(kernel_pages,
							required_kernelcore);

				/* Continue if range is now fully accounted */
				if (end_pfn <= usable_startpfn) {

					/*
					 * Push zone_movable_pfn to the end so
					 * that if we have to rebalance
					 * kernelcore across nodes, we will
					 * not double account here
					 */
					zone_movable_pfn[nid] = end_pfn;
					continue;
				}
				start_pfn = usable_startpfn;
			}

			/*
			 * The usable PFN range for ZONE_MOVABLE is from
			 * start_pfn->end_pfn. Calculate size_pages as the
			 * number of pages used as kernelcore
			 */
			size_pages = end_pfn - start_pfn;
			if (size_pages > kernelcore_remaining)
				size_pages = kernelcore_remaining;
			zone_movable_pfn[nid] = start_pfn + size_pages;

			/*
			 * Some kernelcore has been met, update counts and
			 * break if the kernelcore for this node has been
			 * satisfied
			 */
			required_kernelcore -= min(required_kernelcore,
								size_pages);
			kernelcore_remaining -= size_pages;
			if (!kernelcore_remaining)
				break;
		}
	}

	/*
	 * If there is still required_kernelcore, we do another pass with one
	 * less node in the count. This will push zone_movable_pfn[nid] further
	 * along on the nodes that still have memory until kernelcore is
	 * satisfied
	 */
	usable_nodes--;
	if (usable_nodes && required_kernelcore > usable_nodes)
		goto restart;

out2:
	/* Align start of ZONE_MOVABLE on all nids to MAX_ORDER_NR_PAGES */
	for (nid = 0; nid < MAX_NUMNODES; nid++)
		zone_movable_pfn[nid] =
			roundup(zone_movable_pfn[nid], MAX_ORDER_NR_PAGES);

out:
	/* restore the node_state */
	node_states[N_MEMORY] = saved_node_state;
}

/* Any regular or high memory on that node ? */
static void check_for_memory(pg_data_t *pgdat, int nid)
{
	enum zone_type zone_type;

	for (zone_type = 0; zone_type <= ZONE_MOVABLE - 1; zone_type++) {
		struct zone *zone = &pgdat->node_zones[zone_type];
		if (populated_zone(zone)) {
			if (IS_ENABLED(CONFIG_HIGHMEM))
				node_set_state(nid, N_HIGH_MEMORY);
			if (zone_type <= ZONE_NORMAL)
				node_set_state(nid, N_NORMAL_MEMORY);
			break;
		}
	}
}

/*
 * Some architectures, e.g. ARC may have ZONE_HIGHMEM below ZONE_NORMAL. For
 * such cases we allow max_zone_pfn sorted in the descending order
 */
bool __weak arch_has_descending_max_zone_pfns(void)
{
	return false;
}

/**
 * free_area_init - Initialise all pg_data_t and zone data
 * @max_zone_pfn: an array of max PFNs for each zone
 *
 * This will call free_area_init_node() for each active node in the system.
 * Using the page ranges provided by memblock_set_node(), the size of each
 * zone in each node and their holes is calculated. If the maximum PFN
 * between two adjacent zones match, it is assumed that the zone is empty.
 * For example, if arch_max_dma_pfn == arch_max_dma32_pfn, it is assumed
 * that arch_max_dma32_pfn has no pages. It is also assumed that a zone
 * starts where the previous one ended. For example, ZONE_DMA32 starts
 * at arch_max_dma_pfn.
 */
void __init free_area_init(unsigned long *max_zone_pfn)
{
	unsigned long start_pfn, end_pfn;
	int i, nid, zone;
	bool descending;

	/* Record where the zone boundaries are */
	memset(arch_zone_lowest_possible_pfn, 0,
				sizeof(arch_zone_lowest_possible_pfn));
	memset(arch_zone_highest_possible_pfn, 0,
				sizeof(arch_zone_highest_possible_pfn));

	start_pfn = find_min_pfn_with_active_regions();
	descending = arch_has_descending_max_zone_pfns();

	for (i = 0; i < MAX_NR_ZONES; i++) {
		if (descending)
			zone = MAX_NR_ZONES - i - 1;
		else
			zone = i;

		if (zone == ZONE_MOVABLE)
			continue;

		end_pfn = max(max_zone_pfn[zone], start_pfn);
		arch_zone_lowest_possible_pfn[zone] = start_pfn;
		arch_zone_highest_possible_pfn[zone] = end_pfn;

		start_pfn = end_pfn;
	}

	/* Find the PFNs that ZONE_MOVABLE begins at in each node */
	memset(zone_movable_pfn, 0, sizeof(zone_movable_pfn));
	find_zone_movable_pfns_for_nodes();

	/* Print out the zone ranges */
	pr_info("Zone ranges:\n");
	for (i = 0; i < MAX_NR_ZONES; i++) {
		if (i == ZONE_MOVABLE)
			continue;
		pr_info("  %-8s ", zone_names[i]);
		if (arch_zone_lowest_possible_pfn[i] ==
				arch_zone_highest_possible_pfn[i])
			pr_cont("empty\n");
		else
			pr_cont("[mem %#018Lx-%#018Lx]\n",
				(u64)arch_zone_lowest_possible_pfn[i]
					<< PAGE_SHIFT,
				((u64)arch_zone_highest_possible_pfn[i]
					<< PAGE_SHIFT) - 1);
	}

	/* Print out the PFNs ZONE_MOVABLE begins at in each node */
	pr_info("Movable zone start for each node\n");
	for (i = 0; i < MAX_NUMNODES; i++) {
		if (zone_movable_pfn[i])
			pr_info("  Node %d: %#018Lx\n", i,
			       (u64)zone_movable_pfn[i] << PAGE_SHIFT);
	}

	/*
	 * Print out the early node map, and initialize the
	 * subsection-map relative to active online memory ranges to
	 * enable future "sub-section" extensions of the memory map.
	 */
	pr_info("Early memory node ranges\n");
	for_each_mem_pfn_range(i, MAX_NUMNODES, &start_pfn, &end_pfn, &nid) {
		pr_info("  node %3d: [mem %#018Lx-%#018Lx]\n", nid,
			(u64)start_pfn << PAGE_SHIFT,
			((u64)end_pfn << PAGE_SHIFT) - 1);
		subsection_map_init(start_pfn, end_pfn - start_pfn);
	}

	/* Initialise every node */
	mminit_verify_pageflags_layout();
	setup_nr_node_ids();
	for_each_online_node(nid) {
		pg_data_t *pgdat = NODE_DATA(nid);
		free_area_init_node(nid);

		/* Any memory on that node */
		if (pgdat->node_present_pages)
			node_set_state(nid, N_MEMORY);
		check_for_memory(pgdat, nid);
	}
}

static int __init cmdline_parse_core(char *p, unsigned long *core,
				     unsigned long *percent)
{
	unsigned long long coremem;
	char *endptr;

	if (!p)
		return -EINVAL;

	/* Value may be a percentage of total memory, otherwise bytes */
	coremem = simple_strtoull(p, &endptr, 0);
	if (*endptr == '%') {
		/* Paranoid check for percent values greater than 100 */
		WARN_ON(coremem > 100);

		*percent = coremem;
	} else {
		coremem = memparse(p, &p);
		/* Paranoid check that UL is enough for the coremem value */
		WARN_ON((coremem >> PAGE_SHIFT) > ULONG_MAX);

		*core = coremem >> PAGE_SHIFT;
		*percent = 0UL;
	}
	return 0;
}

/*
 * kernelcore=size sets the amount of memory for use for allocations that
 * cannot be reclaimed or migrated.
 */
static int __init cmdline_parse_kernelcore(char *p)
{
	/* parse kernelcore=mirror */
	if (parse_option_str(p, "mirror")) {
		mirrored_kernelcore = true;
		return 0;
	}

	return cmdline_parse_core(p, &required_kernelcore,
				  &required_kernelcore_percent);
}

/*
 * movablecore=size sets the amount of memory for use for allocations that
 * can be reclaimed or migrated.
 */
static int __init cmdline_parse_movablecore(char *p)
{
	return cmdline_parse_core(p, &required_movablecore,
				  &required_movablecore_percent);
}

early_param("kernelcore", cmdline_parse_kernelcore);
early_param("movablecore", cmdline_parse_movablecore);

void adjust_managed_page_count(struct page *page, long count)
{
	atomic_long_add(count, &page_zone(page)->managed_pages);
	totalram_pages_add(count);
#ifdef CONFIG_HIGHMEM
	if (PageHighMem(page))
		totalhigh_pages_add(count);
#endif
}
EXPORT_SYMBOL(adjust_managed_page_count);

unsigned long free_reserved_area(void *start, void *end, int poison, const char *s)
{
	void *pos;
	unsigned long pages = 0;

	start = (void *)PAGE_ALIGN((unsigned long)start);
	end = (void *)((unsigned long)end & PAGE_MASK);
	for (pos = start; pos < end; pos += PAGE_SIZE, pages++) {
		struct page *page = virt_to_page(pos);
		void *direct_map_addr;

		/*
		 * 'direct_map_addr' might be different from 'pos'
		 * because some architectures' virt_to_page()
		 * work with aliases.  Getting the direct map
		 * address ensures that we get a _writeable_
		 * alias for the memset().
		 */
		direct_map_addr = page_address(page);
		/*
		 * Perform a kasan-unchecked memset() since this memory
		 * has not been initialized.
		 */
		direct_map_addr = kasan_reset_tag(direct_map_addr);
		if ((unsigned int)poison <= 0xFF)
			memset(direct_map_addr, poison, PAGE_SIZE);

		free_reserved_page(page);
	}

	if (pages && s)
		pr_info("Freeing %s memory: %ldK\n",
			s, pages << (PAGE_SHIFT - 10));

	return pages;
}

<<<<<<< HEAD
void __init mem_init_print_info(const char *str)
=======
void __init mem_init_print_info(void)
>>>>>>> 11e4b63a
{
	unsigned long physpages, codesize, datasize, rosize, bss_size;
	unsigned long init_code_size, init_data_size;

	physpages = get_num_physpages();
	codesize = _etext - _stext;
	datasize = _edata - _sdata;
	rosize = __end_rodata - __start_rodata;
	bss_size = __bss_stop - __bss_start;
	init_data_size = __init_end - __init_begin;
	init_code_size = _einittext - _sinittext;

	/*
	 * Detect special cases and adjust section sizes accordingly:
	 * 1) .init.* may be embedded into .data sections
	 * 2) .init.text.* may be out of [__init_begin, __init_end],
	 *    please refer to arch/tile/kernel/vmlinux.lds.S.
	 * 3) .rodata.* may be embedded into .text or .data sections.
	 */
#define adj_init_size(start, end, size, pos, adj) \
	do { \
		if (start <= pos && pos < end && size > adj) \
			size -= adj; \
	} while (0)

	adj_init_size(__init_begin, __init_end, init_data_size,
		     _sinittext, init_code_size);
	adj_init_size(_stext, _etext, codesize, _sinittext, init_code_size);
	adj_init_size(_sdata, _edata, datasize, __init_begin, init_data_size);
	adj_init_size(_stext, _etext, codesize, __start_rodata, rosize);
	adj_init_size(_sdata, _edata, datasize, __start_rodata, rosize);

#undef	adj_init_size

	pr_info("Memory: %luK/%luK available (%luK kernel code, %luK rwdata, %luK rodata, %luK init, %luK bss, %luK reserved, %luK cma-reserved"
#ifdef	CONFIG_HIGHMEM
		", %luK highmem"
#endif
		")\n",
		nr_free_pages() << (PAGE_SHIFT - 10),
		physpages << (PAGE_SHIFT - 10),
		codesize >> 10, datasize >> 10, rosize >> 10,
		(init_data_size + init_code_size) >> 10, bss_size >> 10,
		(physpages - totalram_pages() - totalcma_pages) << (PAGE_SHIFT - 10),
		totalcma_pages << (PAGE_SHIFT - 10)
#ifdef	CONFIG_HIGHMEM
		, totalhigh_pages() << (PAGE_SHIFT - 10)
#endif
		);
}

/**
 * set_dma_reserve - set the specified number of pages reserved in the first zone
 * @new_dma_reserve: The number of pages to mark reserved
 *
 * The per-cpu batchsize and zone watermarks are determined by managed_pages.
 * In the DMA zone, a significant percentage may be consumed by kernel image
 * and other unfreeable allocations which can skew the watermarks badly. This
 * function may optionally be used to account for unfreeable pages in the
 * first zone (e.g., ZONE_DMA). The effect will be lower watermarks and
 * smaller per-cpu batchsize.
 */
void __init set_dma_reserve(unsigned long new_dma_reserve)
{
	dma_reserve = new_dma_reserve;
}

static int page_alloc_cpu_dead(unsigned int cpu)
{

	lru_add_drain_cpu(cpu);
	drain_pages(cpu);

	/*
	 * Spill the event counters of the dead processor
	 * into the current processors event counters.
	 * This artificially elevates the count of the current
	 * processor.
	 */
	vm_events_fold_cpu(cpu);

	/*
	 * Zero the differential counters of the dead processor
	 * so that the vm statistics are consistent.
	 *
	 * This is only okay since the processor is dead and cannot
	 * race with what we are doing.
	 */
	cpu_vm_stats_fold(cpu);
	return 0;
}

#ifdef CONFIG_NUMA
int hashdist = HASHDIST_DEFAULT;

static int __init set_hashdist(char *str)
{
	if (!str)
		return 0;
	hashdist = simple_strtoul(str, &str, 0);
	return 1;
}
__setup("hashdist=", set_hashdist);
#endif

void __init page_alloc_init(void)
{
	int ret;

#ifdef CONFIG_NUMA
	if (num_node_state(N_MEMORY) == 1)
		hashdist = 0;
#endif

	ret = cpuhp_setup_state_nocalls(CPUHP_PAGE_ALLOC_DEAD,
					"mm/page_alloc:dead", NULL,
					page_alloc_cpu_dead);
	WARN_ON(ret < 0);
}

/*
 * calculate_totalreserve_pages - called when sysctl_lowmem_reserve_ratio
 *	or min_free_kbytes changes.
 */
static void calculate_totalreserve_pages(void)
{
	struct pglist_data *pgdat;
	unsigned long reserve_pages = 0;
	enum zone_type i, j;

	for_each_online_pgdat(pgdat) {

		pgdat->totalreserve_pages = 0;

		for (i = 0; i < MAX_NR_ZONES; i++) {
			struct zone *zone = pgdat->node_zones + i;
			long max = 0;
			unsigned long managed_pages = zone_managed_pages(zone);

			/* Find valid and maximum lowmem_reserve in the zone */
			for (j = i; j < MAX_NR_ZONES; j++) {
				if (zone->lowmem_reserve[j] > max)
					max = zone->lowmem_reserve[j];
			}

			/* we treat the high watermark as reserved pages. */
			max += high_wmark_pages(zone);

			if (max > managed_pages)
				max = managed_pages;

			pgdat->totalreserve_pages += max;

			reserve_pages += max;
		}
	}
	totalreserve_pages = reserve_pages;
}

/*
 * setup_per_zone_lowmem_reserve - called whenever
 *	sysctl_lowmem_reserve_ratio changes.  Ensures that each zone
 *	has a correct pages reserved value, so an adequate number of
 *	pages are left in the zone after a successful __alloc_pages().
 */
static void setup_per_zone_lowmem_reserve(void)
{
	struct pglist_data *pgdat;
	enum zone_type i, j;

	for_each_online_pgdat(pgdat) {
		for (i = 0; i < MAX_NR_ZONES - 1; i++) {
			struct zone *zone = &pgdat->node_zones[i];
			int ratio = sysctl_lowmem_reserve_ratio[i];
			bool clear = !ratio || !zone_managed_pages(zone);
			unsigned long managed_pages = 0;

			for (j = i + 1; j < MAX_NR_ZONES; j++) {
				if (clear) {
					zone->lowmem_reserve[j] = 0;
				} else {
					struct zone *upper_zone = &pgdat->node_zones[j];

					managed_pages += zone_managed_pages(upper_zone);
					zone->lowmem_reserve[j] = managed_pages / ratio;
				}
			}
		}
	}

	/* update totalreserve_pages */
	calculate_totalreserve_pages();
}

static void __setup_per_zone_wmarks(void)
{
	unsigned long pages_min = min_free_kbytes >> (PAGE_SHIFT - 10);
	unsigned long lowmem_pages = 0;
	struct zone *zone;
	unsigned long flags;

	/* Calculate total number of !ZONE_HIGHMEM pages */
	for_each_zone(zone) {
		if (!is_highmem(zone))
			lowmem_pages += zone_managed_pages(zone);
	}

	for_each_zone(zone) {
		u64 tmp;

		spin_lock_irqsave(&zone->lock, flags);
		tmp = (u64)pages_min * zone_managed_pages(zone);
		do_div(tmp, lowmem_pages);
		if (is_highmem(zone)) {
			/*
			 * __GFP_HIGH and PF_MEMALLOC allocations usually don't
			 * need highmem pages, so cap pages_min to a small
			 * value here.
			 *
			 * The WMARK_HIGH-WMARK_LOW and (WMARK_LOW-WMARK_MIN)
			 * deltas control async page reclaim, and so should
			 * not be capped for highmem.
			 */
			unsigned long min_pages;

			min_pages = zone_managed_pages(zone) / 1024;
			min_pages = clamp(min_pages, SWAP_CLUSTER_MAX, 128UL);
			zone->_watermark[WMARK_MIN] = min_pages;
		} else {
			/*
			 * If it's a lowmem zone, reserve a number of pages
			 * proportionate to the zone's size.
			 */
			zone->_watermark[WMARK_MIN] = tmp;
		}

		/*
		 * Set the kswapd watermarks distance according to the
		 * scale factor in proportion to available memory, but
		 * ensure a minimum size on small systems.
		 */
		tmp = max_t(u64, tmp >> 2,
			    mult_frac(zone_managed_pages(zone),
				      watermark_scale_factor, 10000));

		zone->watermark_boost = 0;
		zone->_watermark[WMARK_LOW]  = min_wmark_pages(zone) + tmp;
		zone->_watermark[WMARK_HIGH] = min_wmark_pages(zone) + tmp * 2;

		spin_unlock_irqrestore(&zone->lock, flags);
	}

	/* update totalreserve_pages */
	calculate_totalreserve_pages();
}

/**
 * setup_per_zone_wmarks - called when min_free_kbytes changes
 * or when memory is hot-{added|removed}
 *
 * Ensures that the watermark[min,low,high] values for each zone are set
 * correctly with respect to min_free_kbytes.
 */
void setup_per_zone_wmarks(void)
{
	static DEFINE_SPINLOCK(lock);

	spin_lock(&lock);
	__setup_per_zone_wmarks();
	spin_unlock(&lock);
}

/*
 * Initialise min_free_kbytes.
 *
 * For small machines we want it small (128k min).  For large machines
 * we want it large (256MB max).  But it is not linear, because network
 * bandwidth does not increase linearly with machine size.  We use
 *
 *	min_free_kbytes = 4 * sqrt(lowmem_kbytes), for better accuracy:
 *	min_free_kbytes = sqrt(lowmem_kbytes * 16)
 *
 * which yields
 *
 * 16MB:	512k
 * 32MB:	724k
 * 64MB:	1024k
 * 128MB:	1448k
 * 256MB:	2048k
 * 512MB:	2896k
 * 1024MB:	4096k
 * 2048MB:	5792k
 * 4096MB:	8192k
 * 8192MB:	11584k
 * 16384MB:	16384k
 */
int __meminit init_per_zone_wmark_min(void)
{
	unsigned long lowmem_kbytes;
	int new_min_free_kbytes;

	lowmem_kbytes = nr_free_buffer_pages() * (PAGE_SIZE >> 10);
	new_min_free_kbytes = int_sqrt(lowmem_kbytes * 16);

	if (new_min_free_kbytes > user_min_free_kbytes) {
		min_free_kbytes = new_min_free_kbytes;
		if (min_free_kbytes < 128)
			min_free_kbytes = 128;
		if (min_free_kbytes > 262144)
			min_free_kbytes = 262144;
	} else {
		pr_warn("min_free_kbytes is not updated to %d because user defined value %d is preferred\n",
				new_min_free_kbytes, user_min_free_kbytes);
	}
	setup_per_zone_wmarks();
	refresh_zone_stat_thresholds();
	setup_per_zone_lowmem_reserve();

#ifdef CONFIG_NUMA
	setup_min_unmapped_ratio();
	setup_min_slab_ratio();
#endif

	khugepaged_min_free_kbytes_update();

	return 0;
}
postcore_initcall(init_per_zone_wmark_min)

/*
 * min_free_kbytes_sysctl_handler - just a wrapper around proc_dointvec() so
 *	that we can call two helper functions whenever min_free_kbytes
 *	changes.
 */
int min_free_kbytes_sysctl_handler(struct ctl_table *table, int write,
		void *buffer, size_t *length, loff_t *ppos)
{
	int rc;

	rc = proc_dointvec_minmax(table, write, buffer, length, ppos);
	if (rc)
		return rc;

	if (write) {
		user_min_free_kbytes = min_free_kbytes;
		setup_per_zone_wmarks();
	}
	return 0;
}

int watermark_scale_factor_sysctl_handler(struct ctl_table *table, int write,
		void *buffer, size_t *length, loff_t *ppos)
{
	int rc;

	rc = proc_dointvec_minmax(table, write, buffer, length, ppos);
	if (rc)
		return rc;

	if (write)
		setup_per_zone_wmarks();

	return 0;
}

#ifdef CONFIG_NUMA
static void setup_min_unmapped_ratio(void)
{
	pg_data_t *pgdat;
	struct zone *zone;

	for_each_online_pgdat(pgdat)
		pgdat->min_unmapped_pages = 0;

	for_each_zone(zone)
		zone->zone_pgdat->min_unmapped_pages += (zone_managed_pages(zone) *
						         sysctl_min_unmapped_ratio) / 100;
}


int sysctl_min_unmapped_ratio_sysctl_handler(struct ctl_table *table, int write,
		void *buffer, size_t *length, loff_t *ppos)
{
	int rc;

	rc = proc_dointvec_minmax(table, write, buffer, length, ppos);
	if (rc)
		return rc;

	setup_min_unmapped_ratio();

	return 0;
}

static void setup_min_slab_ratio(void)
{
	pg_data_t *pgdat;
	struct zone *zone;

	for_each_online_pgdat(pgdat)
		pgdat->min_slab_pages = 0;

	for_each_zone(zone)
		zone->zone_pgdat->min_slab_pages += (zone_managed_pages(zone) *
						     sysctl_min_slab_ratio) / 100;
}

int sysctl_min_slab_ratio_sysctl_handler(struct ctl_table *table, int write,
		void *buffer, size_t *length, loff_t *ppos)
{
	int rc;

	rc = proc_dointvec_minmax(table, write, buffer, length, ppos);
	if (rc)
		return rc;

	setup_min_slab_ratio();

	return 0;
}
#endif

/*
 * lowmem_reserve_ratio_sysctl_handler - just a wrapper around
 *	proc_dointvec() so that we can call setup_per_zone_lowmem_reserve()
 *	whenever sysctl_lowmem_reserve_ratio changes.
 *
 * The reserve ratio obviously has absolutely no relation with the
 * minimum watermarks. The lowmem reserve ratio can only make sense
 * if in function of the boot time zone sizes.
 */
int lowmem_reserve_ratio_sysctl_handler(struct ctl_table *table, int write,
		void *buffer, size_t *length, loff_t *ppos)
{
	int i;

	proc_dointvec_minmax(table, write, buffer, length, ppos);

	for (i = 0; i < MAX_NR_ZONES; i++) {
		if (sysctl_lowmem_reserve_ratio[i] < 1)
			sysctl_lowmem_reserve_ratio[i] = 0;
	}

	setup_per_zone_lowmem_reserve();
	return 0;
}

/*
 * percpu_pagelist_fraction - changes the pcp->high for each zone on each
 * cpu.  It is the fraction of total pages in each zone that a hot per cpu
 * pagelist can have before it gets flushed back to buddy allocator.
 */
int percpu_pagelist_fraction_sysctl_handler(struct ctl_table *table, int write,
		void *buffer, size_t *length, loff_t *ppos)
{
	struct zone *zone;
	int old_percpu_pagelist_fraction;
	int ret;

	mutex_lock(&pcp_batch_high_lock);
	old_percpu_pagelist_fraction = percpu_pagelist_fraction;

	ret = proc_dointvec_minmax(table, write, buffer, length, ppos);
	if (!write || ret < 0)
		goto out;

	/* Sanity checking to avoid pcp imbalance */
	if (percpu_pagelist_fraction &&
	    percpu_pagelist_fraction < MIN_PERCPU_PAGELIST_FRACTION) {
		percpu_pagelist_fraction = old_percpu_pagelist_fraction;
		ret = -EINVAL;
		goto out;
	}

	/* No change? */
	if (percpu_pagelist_fraction == old_percpu_pagelist_fraction)
		goto out;

	for_each_populated_zone(zone)
		zone_set_pageset_high_and_batch(zone);
out:
	mutex_unlock(&pcp_batch_high_lock);
	return ret;
}

#ifndef __HAVE_ARCH_RESERVED_KERNEL_PAGES
/*
 * Returns the number of pages that arch has reserved but
 * is not known to alloc_large_system_hash().
 */
static unsigned long __init arch_reserved_kernel_pages(void)
{
	return 0;
}
#endif

/*
 * Adaptive scale is meant to reduce sizes of hash tables on large memory
 * machines. As memory size is increased the scale is also increased but at
 * slower pace.  Starting from ADAPT_SCALE_BASE (64G), every time memory
 * quadruples the scale is increased by one, which means the size of hash table
 * only doubles, instead of quadrupling as well.
 * Because 32-bit systems cannot have large physical memory, where this scaling
 * makes sense, it is disabled on such platforms.
 */
#if __BITS_PER_LONG > 32
#define ADAPT_SCALE_BASE	(64ul << 30)
#define ADAPT_SCALE_SHIFT	2
#define ADAPT_SCALE_NPAGES	(ADAPT_SCALE_BASE >> PAGE_SHIFT)
#endif

/*
 * allocate a large system hash table from bootmem
 * - it is assumed that the hash table must contain an exact power-of-2
 *   quantity of entries
 * - limit is the number of hash buckets, not the total allocation size
 */
void *__init alloc_large_system_hash(const char *tablename,
				     unsigned long bucketsize,
				     unsigned long numentries,
				     int scale,
				     int flags,
				     unsigned int *_hash_shift,
				     unsigned int *_hash_mask,
				     unsigned long low_limit,
				     unsigned long high_limit)
{
	unsigned long long max = high_limit;
	unsigned long log2qty, size;
	void *table = NULL;
	gfp_t gfp_flags;
	bool virt;
	bool huge;

	/* allow the kernel cmdline to have a say */
	if (!numentries) {
		/* round applicable memory size up to nearest megabyte */
		numentries = nr_kernel_pages;
		numentries -= arch_reserved_kernel_pages();

		/* It isn't necessary when PAGE_SIZE >= 1MB */
		if (PAGE_SHIFT < 20)
			numentries = round_up(numentries, (1<<20)/PAGE_SIZE);

#if __BITS_PER_LONG > 32
		if (!high_limit) {
			unsigned long adapt;

			for (adapt = ADAPT_SCALE_NPAGES; adapt < numentries;
			     adapt <<= ADAPT_SCALE_SHIFT)
				scale++;
		}
#endif

		/* limit to 1 bucket per 2^scale bytes of low memory */
		if (scale > PAGE_SHIFT)
			numentries >>= (scale - PAGE_SHIFT);
		else
			numentries <<= (PAGE_SHIFT - scale);

		/* Make sure we've got at least a 0-order allocation.. */
		if (unlikely(flags & HASH_SMALL)) {
			/* Makes no sense without HASH_EARLY */
			WARN_ON(!(flags & HASH_EARLY));
			if (!(numentries >> *_hash_shift)) {
				numentries = 1UL << *_hash_shift;
				BUG_ON(!numentries);
			}
		} else if (unlikely((numentries * bucketsize) < PAGE_SIZE))
			numentries = PAGE_SIZE / bucketsize;
	}
	numentries = roundup_pow_of_two(numentries);

	/* limit allocation size to 1/16 total memory by default */
	if (max == 0) {
		max = ((unsigned long long)nr_all_pages << PAGE_SHIFT) >> 4;
		do_div(max, bucketsize);
	}
	max = min(max, 0x80000000ULL);

	if (numentries < low_limit)
		numentries = low_limit;
	if (numentries > max)
		numentries = max;

	log2qty = ilog2(numentries);

	gfp_flags = (flags & HASH_ZERO) ? GFP_ATOMIC | __GFP_ZERO : GFP_ATOMIC;
	do {
		virt = false;
		size = bucketsize << log2qty;
		if (flags & HASH_EARLY) {
			if (flags & HASH_ZERO)
				table = memblock_alloc(size, SMP_CACHE_BYTES);
			else
				table = memblock_alloc_raw(size,
							   SMP_CACHE_BYTES);
		} else if (get_order(size) >= MAX_ORDER || hashdist) {
			table = __vmalloc(size, gfp_flags);
			virt = true;
			huge = is_vm_area_hugepages(table);
		} else {
			/*
			 * If bucketsize is not a power-of-two, we may free
			 * some pages at the end of hash table which
			 * alloc_pages_exact() automatically does
			 */
			table = alloc_pages_exact(size, gfp_flags);
			kmemleak_alloc(table, size, 1, gfp_flags);
		}
	} while (!table && size > PAGE_SIZE && --log2qty);

	if (!table)
		panic("Failed to allocate %s hash table\n", tablename);

	pr_info("%s hash table entries: %ld (order: %d, %lu bytes, %s)\n",
		tablename, 1UL << log2qty, ilog2(size) - PAGE_SHIFT, size,
		virt ? (huge ? "vmalloc hugepage" : "vmalloc") : "linear");

	if (_hash_shift)
		*_hash_shift = log2qty;
	if (_hash_mask)
		*_hash_mask = (1 << log2qty) - 1;

	return table;
}

/*
 * This function checks whether pageblock includes unmovable pages or not.
 *
 * PageLRU check without isolation or lru_lock could race so that
 * MIGRATE_MOVABLE block might include unmovable pages. And __PageMovable
 * check without lock_page also may miss some movable non-lru pages at
 * race condition. So you can't expect this function should be exact.
 *
 * Returns a page without holding a reference. If the caller wants to
 * dereference that page (e.g., dumping), it has to make sure that it
 * cannot get removed (e.g., via memory unplug) concurrently.
 *
 */
struct page *has_unmovable_pages(struct zone *zone, struct page *page,
				 int migratetype, int flags)
{
	unsigned long iter = 0;
	unsigned long pfn = page_to_pfn(page);
	unsigned long offset = pfn % pageblock_nr_pages;

	if (is_migrate_cma_page(page)) {
		/*
		 * CMA allocations (alloc_contig_range) really need to mark
		 * isolate CMA pageblocks even when they are not movable in fact
		 * so consider them movable here.
		 */
		if (is_migrate_cma(migratetype))
			return NULL;

		return page;
	}

	for (; iter < pageblock_nr_pages - offset; iter++) {
		if (!pfn_valid_within(pfn + iter))
			continue;

		page = pfn_to_page(pfn + iter);

		/*
		 * Both, bootmem allocations and memory holes are marked
		 * PG_reserved and are unmovable. We can even have unmovable
		 * allocations inside ZONE_MOVABLE, for example when
		 * specifying "movablecore".
		 */
		if (PageReserved(page))
			return page;

		/*
		 * If the zone is movable and we have ruled out all reserved
		 * pages then it should be reasonably safe to assume the rest
		 * is movable.
		 */
		if (zone_idx(zone) == ZONE_MOVABLE)
			continue;

		/*
		 * Hugepages are not in LRU lists, but they're movable.
		 * THPs are on the LRU, but need to be counted as #small pages.
		 * We need not scan over tail pages because we don't
		 * handle each tail page individually in migration.
		 */
		if (PageHuge(page) || PageTransCompound(page)) {
			struct page *head = compound_head(page);
			unsigned int skip_pages;

			if (PageHuge(page)) {
				if (!hugepage_migration_supported(page_hstate(head)))
					return page;
			} else if (!PageLRU(head) && !__PageMovable(head)) {
				return page;
			}

			skip_pages = compound_nr(head) - (page - head);
			iter += skip_pages - 1;
			continue;
		}

		/*
		 * We can't use page_count without pin a page
		 * because another CPU can free compound page.
		 * This check already skips compound tails of THP
		 * because their page->_refcount is zero at all time.
		 */
		if (!page_ref_count(page)) {
			if (PageBuddy(page))
				iter += (1 << buddy_order(page)) - 1;
			continue;
		}

		/*
		 * The HWPoisoned page may be not in buddy system, and
		 * page_count() is not 0.
		 */
		if ((flags & MEMORY_OFFLINE) && PageHWPoison(page))
			continue;

		/*
		 * We treat all PageOffline() pages as movable when offlining
		 * to give drivers a chance to decrement their reference count
		 * in MEM_GOING_OFFLINE in order to indicate that these pages
		 * can be offlined as there are no direct references anymore.
		 * For actually unmovable PageOffline() where the driver does
		 * not support this, we will fail later when trying to actually
		 * move these pages that still have a reference count > 0.
		 * (false negatives in this function only)
		 */
		if ((flags & MEMORY_OFFLINE) && PageOffline(page))
			continue;

		if (__PageMovable(page) || PageLRU(page))
			continue;

		/*
		 * If there are RECLAIMABLE pages, we need to check
		 * it.  But now, memory offline itself doesn't call
		 * shrink_node_slabs() and it still to be fixed.
		 */
		return page;
	}
	return NULL;
}

#ifdef CONFIG_CONTIG_ALLOC
static unsigned long pfn_max_align_down(unsigned long pfn)
{
	return pfn & ~(max_t(unsigned long, MAX_ORDER_NR_PAGES,
			     pageblock_nr_pages) - 1);
}

static unsigned long pfn_max_align_up(unsigned long pfn)
{
	return ALIGN(pfn, max_t(unsigned long, MAX_ORDER_NR_PAGES,
				pageblock_nr_pages));
}

#if defined(CONFIG_DYNAMIC_DEBUG) || \
	(defined(CONFIG_DYNAMIC_DEBUG_CORE) && defined(DYNAMIC_DEBUG_MODULE))
/* Usage: See admin-guide/dynamic-debug-howto.rst */
static void alloc_contig_dump_pages(struct list_head *page_list)
{
	DEFINE_DYNAMIC_DEBUG_METADATA(descriptor, "migrate failure");

	if (DYNAMIC_DEBUG_BRANCH(descriptor)) {
		struct page *page;

		dump_stack();
		list_for_each_entry(page, page_list, lru)
			dump_page(page, "migration failure");
	}
}
#else
static inline void alloc_contig_dump_pages(struct list_head *page_list)
{
}
#endif

/* [start, end) must belong to a single zone. */
static int __alloc_contig_migrate_range(struct compact_control *cc,
					unsigned long start, unsigned long end)
{
	/* This function is based on compact_zone() from compaction.c. */
	unsigned int nr_reclaimed;
	unsigned long pfn = start;
	unsigned int tries = 0;
	int ret = 0;
	struct migration_target_control mtc = {
		.nid = zone_to_nid(cc->zone),
		.gfp_mask = GFP_USER | __GFP_MOVABLE | __GFP_RETRY_MAYFAIL,
	};

	lru_cache_disable();

	while (pfn < end || !list_empty(&cc->migratepages)) {
		if (fatal_signal_pending(current)) {
			ret = -EINTR;
			break;
		}

		if (list_empty(&cc->migratepages)) {
			cc->nr_migratepages = 0;
			ret = isolate_migratepages_range(cc, pfn, end);
			if (ret && ret != -EAGAIN)
				break;
			pfn = cc->migrate_pfn;
			tries = 0;
		} else if (++tries == 5) {
			ret = -EBUSY;
			break;
		}

		nr_reclaimed = reclaim_clean_pages_from_list(cc->zone,
							&cc->migratepages);
		cc->nr_migratepages -= nr_reclaimed;

		ret = migrate_pages(&cc->migratepages, alloc_migration_target,
				NULL, (unsigned long)&mtc, cc->mode, MR_CONTIG_RANGE);

		/*
		 * On -ENOMEM, migrate_pages() bails out right away. It is pointless
		 * to retry again over this error, so do the same here.
		 */
		if (ret == -ENOMEM)
			break;
	}

	lru_cache_enable();
	if (ret < 0) {
		alloc_contig_dump_pages(&cc->migratepages);
		putback_movable_pages(&cc->migratepages);
		return ret;
	}
	return 0;
}

/**
 * alloc_contig_range() -- tries to allocate given range of pages
 * @start:	start PFN to allocate
 * @end:	one-past-the-last PFN to allocate
 * @migratetype:	migratetype of the underlying pageblocks (either
 *			#MIGRATE_MOVABLE or #MIGRATE_CMA).  All pageblocks
 *			in range must have the same migratetype and it must
 *			be either of the two.
 * @gfp_mask:	GFP mask to use during compaction
 *
 * The PFN range does not have to be pageblock or MAX_ORDER_NR_PAGES
 * aligned.  The PFN range must belong to a single zone.
 *
 * The first thing this routine does is attempt to MIGRATE_ISOLATE all
 * pageblocks in the range.  Once isolated, the pageblocks should not
 * be modified by others.
 *
 * Return: zero on success or negative error code.  On success all
 * pages which PFN is in [start, end) are allocated for the caller and
 * need to be freed with free_contig_range().
 */
int alloc_contig_range(unsigned long start, unsigned long end,
		       unsigned migratetype, gfp_t gfp_mask)
{
	unsigned long outer_start, outer_end;
	unsigned int order;
	int ret = 0;

	struct compact_control cc = {
		.nr_migratepages = 0,
		.order = -1,
		.zone = page_zone(pfn_to_page(start)),
		.mode = MIGRATE_SYNC,
		.ignore_skip_hint = true,
		.no_set_skip_hint = true,
		.gfp_mask = current_gfp_context(gfp_mask),
		.alloc_contig = true,
	};
	INIT_LIST_HEAD(&cc.migratepages);

	/*
	 * What we do here is we mark all pageblocks in range as
	 * MIGRATE_ISOLATE.  Because pageblock and max order pages may
	 * have different sizes, and due to the way page allocator
	 * work, we align the range to biggest of the two pages so
	 * that page allocator won't try to merge buddies from
	 * different pageblocks and change MIGRATE_ISOLATE to some
	 * other migration type.
	 *
	 * Once the pageblocks are marked as MIGRATE_ISOLATE, we
	 * migrate the pages from an unaligned range (ie. pages that
	 * we are interested in).  This will put all the pages in
	 * range back to page allocator as MIGRATE_ISOLATE.
	 *
	 * When this is done, we take the pages in range from page
	 * allocator removing them from the buddy system.  This way
	 * page allocator will never consider using them.
	 *
	 * This lets us mark the pageblocks back as
	 * MIGRATE_CMA/MIGRATE_MOVABLE so that free pages in the
	 * aligned range but not in the unaligned, original range are
	 * put back to page allocator so that buddy can use them.
	 */

	ret = start_isolate_page_range(pfn_max_align_down(start),
				       pfn_max_align_up(end), migratetype, 0);
	if (ret)
		return ret;

	drain_all_pages(cc.zone);

	/*
	 * In case of -EBUSY, we'd like to know which page causes problem.
	 * So, just fall through. test_pages_isolated() has a tracepoint
	 * which will report the busy page.
	 *
	 * It is possible that busy pages could become available before
	 * the call to test_pages_isolated, and the range will actually be
	 * allocated.  So, if we fall through be sure to clear ret so that
	 * -EBUSY is not accidentally used or returned to caller.
	 */
	ret = __alloc_contig_migrate_range(&cc, start, end);
	if (ret && ret != -EBUSY)
		goto done;
	ret = 0;

	/*
	 * Pages from [start, end) are within a MAX_ORDER_NR_PAGES
	 * aligned blocks that are marked as MIGRATE_ISOLATE.  What's
	 * more, all pages in [start, end) are free in page allocator.
	 * What we are going to do is to allocate all pages from
	 * [start, end) (that is remove them from page allocator).
	 *
	 * The only problem is that pages at the beginning and at the
	 * end of interesting range may be not aligned with pages that
	 * page allocator holds, ie. they can be part of higher order
	 * pages.  Because of this, we reserve the bigger range and
	 * once this is done free the pages we are not interested in.
	 *
	 * We don't have to hold zone->lock here because the pages are
	 * isolated thus they won't get removed from buddy.
	 */

	order = 0;
	outer_start = start;
	while (!PageBuddy(pfn_to_page(outer_start))) {
		if (++order >= MAX_ORDER) {
			outer_start = start;
			break;
		}
		outer_start &= ~0UL << order;
	}

	if (outer_start != start) {
		order = buddy_order(pfn_to_page(outer_start));

		/*
		 * outer_start page could be small order buddy page and
		 * it doesn't include start page. Adjust outer_start
		 * in this case to report failed page properly
		 * on tracepoint in test_pages_isolated()
		 */
		if (outer_start + (1UL << order) <= start)
			outer_start = start;
	}

	/* Make sure the range is really isolated. */
	if (test_pages_isolated(outer_start, end, 0)) {
		ret = -EBUSY;
		goto done;
	}

	/* Grab isolated pages from freelists. */
	outer_end = isolate_freepages_range(&cc, outer_start, end);
	if (!outer_end) {
		ret = -EBUSY;
		goto done;
	}

	/* Free head and tail (if any) */
	if (start != outer_start)
		free_contig_range(outer_start, start - outer_start);
	if (end != outer_end)
		free_contig_range(end, outer_end - end);

done:
	undo_isolate_page_range(pfn_max_align_down(start),
				pfn_max_align_up(end), migratetype);
	return ret;
}
EXPORT_SYMBOL(alloc_contig_range);

static int __alloc_contig_pages(unsigned long start_pfn,
				unsigned long nr_pages, gfp_t gfp_mask)
{
	unsigned long end_pfn = start_pfn + nr_pages;

	return alloc_contig_range(start_pfn, end_pfn, MIGRATE_MOVABLE,
				  gfp_mask);
}

static bool pfn_range_valid_contig(struct zone *z, unsigned long start_pfn,
				   unsigned long nr_pages)
{
	unsigned long i, end_pfn = start_pfn + nr_pages;
	struct page *page;

	for (i = start_pfn; i < end_pfn; i++) {
		page = pfn_to_online_page(i);
		if (!page)
			return false;

		if (page_zone(page) != z)
			return false;

		if (PageReserved(page))
			return false;
	}
	return true;
}

static bool zone_spans_last_pfn(const struct zone *zone,
				unsigned long start_pfn, unsigned long nr_pages)
{
	unsigned long last_pfn = start_pfn + nr_pages - 1;

	return zone_spans_pfn(zone, last_pfn);
}

/**
 * alloc_contig_pages() -- tries to find and allocate contiguous range of pages
 * @nr_pages:	Number of contiguous pages to allocate
 * @gfp_mask:	GFP mask to limit search and used during compaction
 * @nid:	Target node
 * @nodemask:	Mask for other possible nodes
 *
 * This routine is a wrapper around alloc_contig_range(). It scans over zones
 * on an applicable zonelist to find a contiguous pfn range which can then be
 * tried for allocation with alloc_contig_range(). This routine is intended
 * for allocation requests which can not be fulfilled with the buddy allocator.
 *
 * The allocated memory is always aligned to a page boundary. If nr_pages is a
 * power of two then the alignment is guaranteed to be to the given nr_pages
 * (e.g. 1GB request would be aligned to 1GB).
 *
 * Allocated pages can be freed with free_contig_range() or by manually calling
 * __free_page() on each allocated page.
 *
 * Return: pointer to contiguous pages on success, or NULL if not successful.
 */
struct page *alloc_contig_pages(unsigned long nr_pages, gfp_t gfp_mask,
				int nid, nodemask_t *nodemask)
{
	unsigned long ret, pfn, flags;
	struct zonelist *zonelist;
	struct zone *zone;
	struct zoneref *z;

	zonelist = node_zonelist(nid, gfp_mask);
	for_each_zone_zonelist_nodemask(zone, z, zonelist,
					gfp_zone(gfp_mask), nodemask) {
		spin_lock_irqsave(&zone->lock, flags);

		pfn = ALIGN(zone->zone_start_pfn, nr_pages);
		while (zone_spans_last_pfn(zone, pfn, nr_pages)) {
			if (pfn_range_valid_contig(zone, pfn, nr_pages)) {
				/*
				 * We release the zone lock here because
				 * alloc_contig_range() will also lock the zone
				 * at some point. If there's an allocation
				 * spinning on this lock, it may win the race
				 * and cause alloc_contig_range() to fail...
				 */
				spin_unlock_irqrestore(&zone->lock, flags);
				ret = __alloc_contig_pages(pfn, nr_pages,
							gfp_mask);
				if (!ret)
					return pfn_to_page(pfn);
				spin_lock_irqsave(&zone->lock, flags);
			}
			pfn += nr_pages;
		}
		spin_unlock_irqrestore(&zone->lock, flags);
	}
	return NULL;
}
#endif /* CONFIG_CONTIG_ALLOC */

void free_contig_range(unsigned long pfn, unsigned long nr_pages)
{
	unsigned long count = 0;

	for (; nr_pages--; pfn++) {
		struct page *page = pfn_to_page(pfn);

		count += page_count(page) != 1;
		__free_page(page);
	}
	WARN(count != 0, "%lu pages are still in use!\n", count);
}
EXPORT_SYMBOL(free_contig_range);

/*
 * The zone indicated has a new number of managed_pages; batch sizes and percpu
 * page high values need to be recalculated.
 */
void __meminit zone_pcp_update(struct zone *zone)
{
	mutex_lock(&pcp_batch_high_lock);
	zone_set_pageset_high_and_batch(zone);
	mutex_unlock(&pcp_batch_high_lock);
}

/*
 * Effectively disable pcplists for the zone by setting the high limit to 0
 * and draining all cpus. A concurrent page freeing on another CPU that's about
 * to put the page on pcplist will either finish before the drain and the page
 * will be drained, or observe the new high limit and skip the pcplist.
 *
 * Must be paired with a call to zone_pcp_enable().
 */
void zone_pcp_disable(struct zone *zone)
{
	mutex_lock(&pcp_batch_high_lock);
	__zone_set_pageset_high_and_batch(zone, 0, 1);
	__drain_all_pages(zone, true);
}

void zone_pcp_enable(struct zone *zone)
{
	__zone_set_pageset_high_and_batch(zone, zone->pageset_high, zone->pageset_batch);
	mutex_unlock(&pcp_batch_high_lock);
}

void zone_pcp_reset(struct zone *zone)
{
	int cpu;
	struct per_cpu_pageset *pset;

	if (zone->pageset != &boot_pageset) {
		for_each_online_cpu(cpu) {
			pset = per_cpu_ptr(zone->pageset, cpu);
			drain_zonestat(zone, pset);
		}
		free_percpu(zone->pageset);
		zone->pageset = &boot_pageset;
	}
}

#ifdef CONFIG_MEMORY_HOTREMOVE
/*
 * All pages in the range must be in a single zone, must not contain holes,
 * must span full sections, and must be isolated before calling this function.
 */
void __offline_isolated_pages(unsigned long start_pfn, unsigned long end_pfn)
{
	unsigned long pfn = start_pfn;
	struct page *page;
	struct zone *zone;
	unsigned int order;
	unsigned long flags;

	offline_mem_sections(pfn, end_pfn);
	zone = page_zone(pfn_to_page(pfn));
	spin_lock_irqsave(&zone->lock, flags);
	while (pfn < end_pfn) {
		page = pfn_to_page(pfn);
		/*
		 * The HWPoisoned page may be not in buddy system, and
		 * page_count() is not 0.
		 */
		if (unlikely(!PageBuddy(page) && PageHWPoison(page))) {
			pfn++;
			continue;
		}
		/*
		 * At this point all remaining PageOffline() pages have a
		 * reference count of 0 and can simply be skipped.
		 */
		if (PageOffline(page)) {
			BUG_ON(page_count(page));
			BUG_ON(PageBuddy(page));
			pfn++;
			continue;
		}

		BUG_ON(page_count(page));
		BUG_ON(!PageBuddy(page));
		order = buddy_order(page);
		del_page_from_free_list(page, zone, order);
		pfn += (1 << order);
	}
	spin_unlock_irqrestore(&zone->lock, flags);
}
#endif

bool is_free_buddy_page(struct page *page)
{
	struct zone *zone = page_zone(page);
	unsigned long pfn = page_to_pfn(page);
	unsigned long flags;
	unsigned int order;

	spin_lock_irqsave(&zone->lock, flags);
	for (order = 0; order < MAX_ORDER; order++) {
		struct page *page_head = page - (pfn & ((1 << order) - 1));

		if (PageBuddy(page_head) && buddy_order(page_head) >= order)
			break;
	}
	spin_unlock_irqrestore(&zone->lock, flags);

	return order < MAX_ORDER;
}

#ifdef CONFIG_MEMORY_FAILURE
/*
 * Break down a higher-order page in sub-pages, and keep our target out of
 * buddy allocator.
 */
static void break_down_buddy_pages(struct zone *zone, struct page *page,
				   struct page *target, int low, int high,
				   int migratetype)
{
	unsigned long size = 1 << high;
	struct page *current_buddy, *next_page;

	while (high > low) {
		high--;
		size >>= 1;

		if (target >= &page[size]) {
			next_page = page + size;
			current_buddy = page;
		} else {
			next_page = page;
			current_buddy = page + size;
		}

		if (set_page_guard(zone, current_buddy, high, migratetype))
			continue;

		if (current_buddy != target) {
			add_to_free_list(current_buddy, zone, high, migratetype);
			set_buddy_order(current_buddy, high);
			page = next_page;
		}
	}
}

/*
 * Take a page that will be marked as poisoned off the buddy allocator.
 */
bool take_page_off_buddy(struct page *page)
{
	struct zone *zone = page_zone(page);
	unsigned long pfn = page_to_pfn(page);
	unsigned long flags;
	unsigned int order;
	bool ret = false;

	spin_lock_irqsave(&zone->lock, flags);
	for (order = 0; order < MAX_ORDER; order++) {
		struct page *page_head = page - (pfn & ((1 << order) - 1));
		int page_order = buddy_order(page_head);

		if (PageBuddy(page_head) && page_order >= order) {
			unsigned long pfn_head = page_to_pfn(page_head);
			int migratetype = get_pfnblock_migratetype(page_head,
								   pfn_head);

			del_page_from_free_list(page_head, zone, page_order);
			break_down_buddy_pages(zone, page_head, page, 0,
						page_order, migratetype);
			if (!is_migrate_isolate(migratetype))
				__mod_zone_freepage_state(zone, -1, migratetype);
			ret = true;
			break;
		}
		if (page_count(page_head) > 0)
			break;
	}
	spin_unlock_irqrestore(&zone->lock, flags);
	return ret;
}
#endif<|MERGE_RESOLUTION|>--- conflicted
+++ resolved
@@ -1308,12 +1308,6 @@
 	kernel_poison_pages(page, 1 << order);
 
 	/*
-<<<<<<< HEAD
-	 * With hardware tag-based KASAN, memory tags must be set before the
-	 * page becomes unavailable via debug_pagealloc or arch_free_page.
-	 */
-	kasan_free_nondeferred_pages(page, order);
-=======
 	 * As memory initialization might be integrated into KASAN,
 	 * kasan_free_pages and kernel_init_free_pages must be
 	 * kept together to avoid discrepancies in behavior.
@@ -1332,7 +1326,6 @@
 		if (!skip_kasan_poison)
 			kasan_poison_pages(page, order, init);
 	}
->>>>>>> 11e4b63a
 
 	/*
 	 * arch_free_page() can make the page's contents inaccessible.  s390
@@ -7905,11 +7898,7 @@
 	return pages;
 }
 
-<<<<<<< HEAD
-void __init mem_init_print_info(const char *str)
-=======
 void __init mem_init_print_info(void)
->>>>>>> 11e4b63a
 {
 	unsigned long physpages, codesize, datasize, rosize, bss_size;
 	unsigned long init_code_size, init_data_size;
