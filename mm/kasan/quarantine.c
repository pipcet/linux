// SPDX-License-Identifier: GPL-2.0
/*
 * KASAN quarantine.
 *
 * Author: Alexander Potapenko <glider@google.com>
 * Copyright (C) 2016 Google, Inc.
 *
 * Based on code by Dmitry Chernenkov.
 */

#include <linux/gfp.h>
#include <linux/hash.h>
#include <linux/kernel.h>
#include <linux/mm.h>
#include <linux/percpu.h>
#include <linux/printk.h>
#include <linux/shrinker.h>
#include <linux/slab.h>
#include <linux/srcu.h>
#include <linux/string.h>
#include <linux/types.h>
#include <linux/cpuhotplug.h>

#include "../slab.h"
#include "kasan.h"

/* Data structure and operations for quarantine queues. */

/*
 * Each queue is a signle-linked list, which also stores the total size of
 * objects inside of it.
 */
struct qlist_head {
	struct qlist_node *head;
	struct qlist_node *tail;
	size_t bytes;
	bool offline;
};

#define QLIST_INIT { NULL, NULL, 0 }

static bool qlist_empty(struct qlist_head *q)
{
	return !q->head;
}

static void qlist_init(struct qlist_head *q)
{
	q->head = q->tail = NULL;
	q->bytes = 0;
}

static void qlist_put(struct qlist_head *q, struct qlist_node *qlink,
		size_t size)
{
	if (unlikely(qlist_empty(q)))
		q->head = qlink;
	else
		q->tail->next = qlink;
	q->tail = qlink;
	qlink->next = NULL;
	q->bytes += size;
}

static void qlist_move_all(struct qlist_head *from, struct qlist_head *to)
{
	if (unlikely(qlist_empty(from)))
		return;

	if (qlist_empty(to)) {
		*to = *from;
		qlist_init(from);
		return;
	}

	to->tail->next = from->head;
	to->tail = from->tail;
	to->bytes += from->bytes;

	qlist_init(from);
}

#define QUARANTINE_PERCPU_SIZE (1 << 20)
#define QUARANTINE_BATCHES \
	(1024 > 4 * CONFIG_NR_CPUS ? 1024 : 4 * CONFIG_NR_CPUS)

/*
 * The object quarantine consists of per-cpu queues and a global queue,
 * guarded by quarantine_lock.
 */
static DEFINE_PER_CPU(struct qlist_head, cpu_quarantine);

/* Round-robin FIFO array of batches. */
static struct qlist_head global_quarantine[QUARANTINE_BATCHES];
static int quarantine_head;
static int quarantine_tail;
/* Total size of all objects in global_quarantine across all batches. */
static unsigned long quarantine_size;
static DEFINE_RAW_SPINLOCK(quarantine_lock);
DEFINE_STATIC_SRCU(remove_cache_srcu);

/* Maximum size of the global queue. */
static unsigned long quarantine_max_size;

/*
 * Target size of a batch in global_quarantine.
 * Usually equal to QUARANTINE_PERCPU_SIZE unless we have too much RAM.
 */
static unsigned long quarantine_batch_size;

/*
 * The fraction of physical memory the quarantine is allowed to occupy.
 * Quarantine doesn't support memory shrinker with SLAB allocator, so we keep
 * the ratio low to avoid OOM.
 */
#define QUARANTINE_FRACTION 32

static struct kmem_cache *qlink_to_cache(struct qlist_node *qlink)
{
	return virt_to_head_page(qlink)->slab_cache;
}

static void *qlink_to_object(struct qlist_node *qlink, struct kmem_cache *cache)
{
	struct kasan_free_meta *free_info =
		container_of(qlink, struct kasan_free_meta,
			     quarantine_link);

	return ((void *)free_info) - cache->kasan_info.free_meta_offset;
}

static void qlink_free(struct qlist_node *qlink, struct kmem_cache *cache)
{
	void *object = qlink_to_object(qlink, cache);
	unsigned long flags;

	if (IS_ENABLED(CONFIG_SLAB))
		local_irq_save(flags);

	/*
	 * As the object now gets freed from the quaratine, assume that its
	 * free track is no longer valid.
	 */
	*(u8 *)kasan_mem_to_shadow(object) = KASAN_KMALLOC_FREE;

	___cache_free(cache, object, _THIS_IP_);

	if (IS_ENABLED(CONFIG_SLAB))
		local_irq_restore(flags);
}

static void qlist_free_all(struct qlist_head *q, struct kmem_cache *cache)
{
	struct qlist_node *qlink;

	if (unlikely(qlist_empty(q)))
		return;

	qlink = q->head;
	while (qlink) {
		struct kmem_cache *obj_cache =
			cache ? cache :	qlink_to_cache(qlink);
		struct qlist_node *next = qlink->next;

		qlink_free(qlink, obj_cache);
		qlink = next;
	}
	qlist_init(q);
}

bool quarantine_put(struct kmem_cache *cache, void *object)
{
	unsigned long flags;
	struct qlist_head *q;
	struct qlist_head temp = QLIST_INIT;
	struct kasan_free_meta *meta = kasan_get_free_meta(cache, object);

	/*
	 * If there's no metadata for this object, don't put it into
	 * quarantine.
	 */
	if (!meta)
		return false;

	/*
	 * Note: irq must be disabled until after we move the batch to the
	 * global quarantine. Otherwise quarantine_remove_cache() can miss
	 * some objects belonging to the cache if they are in our local temp
	 * list. quarantine_remove_cache() executes on_each_cpu() at the
	 * beginning which ensures that it either sees the objects in per-cpu
	 * lists or in the global quarantine.
	 */
	local_irq_save(flags);

	q = this_cpu_ptr(&cpu_quarantine);
	if (q->offline) {
		local_irq_restore(flags);
<<<<<<< HEAD
		return;
	}
	qlist_put(q, &info->quarantine_link, cache->size);
=======
		return false;
	}
	qlist_put(q, &meta->quarantine_link, cache->size);
>>>>>>> 8a8109f3
	if (unlikely(q->bytes > QUARANTINE_PERCPU_SIZE)) {
		qlist_move_all(q, &temp);

		raw_spin_lock(&quarantine_lock);
		WRITE_ONCE(quarantine_size, quarantine_size + temp.bytes);
		qlist_move_all(&temp, &global_quarantine[quarantine_tail]);
		if (global_quarantine[quarantine_tail].bytes >=
				READ_ONCE(quarantine_batch_size)) {
			int new_tail;

			new_tail = quarantine_tail + 1;
			if (new_tail == QUARANTINE_BATCHES)
				new_tail = 0;
			if (new_tail != quarantine_head)
				quarantine_tail = new_tail;
		}
		raw_spin_unlock(&quarantine_lock);
	}

	local_irq_restore(flags);

	return true;
}

void quarantine_reduce(void)
{
	size_t total_size, new_quarantine_size, percpu_quarantines;
	unsigned long flags;
	int srcu_idx;
	struct qlist_head to_free = QLIST_INIT;

	if (likely(READ_ONCE(quarantine_size) <=
		   READ_ONCE(quarantine_max_size)))
		return;

	/*
	 * srcu critical section ensures that quarantine_remove_cache()
	 * will not miss objects belonging to the cache while they are in our
	 * local to_free list. srcu is chosen because (1) it gives us private
	 * grace period domain that does not interfere with anything else,
	 * and (2) it allows synchronize_srcu() to return without waiting
	 * if there are no pending read critical sections (which is the
	 * expected case).
	 */
	srcu_idx = srcu_read_lock(&remove_cache_srcu);
	raw_spin_lock_irqsave(&quarantine_lock, flags);

	/*
	 * Update quarantine size in case of hotplug. Allocate a fraction of
	 * the installed memory to quarantine minus per-cpu queue limits.
	 */
	total_size = (totalram_pages() << PAGE_SHIFT) /
		QUARANTINE_FRACTION;
	percpu_quarantines = QUARANTINE_PERCPU_SIZE * num_online_cpus();
	new_quarantine_size = (total_size < percpu_quarantines) ?
		0 : total_size - percpu_quarantines;
	WRITE_ONCE(quarantine_max_size, new_quarantine_size);
	/* Aim at consuming at most 1/2 of slots in quarantine. */
	WRITE_ONCE(quarantine_batch_size, max((size_t)QUARANTINE_PERCPU_SIZE,
		2 * total_size / QUARANTINE_BATCHES));

	if (likely(quarantine_size > quarantine_max_size)) {
		qlist_move_all(&global_quarantine[quarantine_head], &to_free);
		WRITE_ONCE(quarantine_size, quarantine_size - to_free.bytes);
		quarantine_head++;
		if (quarantine_head == QUARANTINE_BATCHES)
			quarantine_head = 0;
	}

	raw_spin_unlock_irqrestore(&quarantine_lock, flags);

	qlist_free_all(&to_free, NULL);
	srcu_read_unlock(&remove_cache_srcu, srcu_idx);
}

static void qlist_move_cache(struct qlist_head *from,
				   struct qlist_head *to,
				   struct kmem_cache *cache)
{
	struct qlist_node *curr;

	if (unlikely(qlist_empty(from)))
		return;

	curr = from->head;
	qlist_init(from);
	while (curr) {
		struct qlist_node *next = curr->next;
		struct kmem_cache *obj_cache = qlink_to_cache(curr);

		if (obj_cache == cache)
			qlist_put(to, curr, obj_cache->size);
		else
			qlist_put(from, curr, obj_cache->size);

		curr = next;
	}
}

static void per_cpu_remove_cache(void *arg)
{
	struct kmem_cache *cache = arg;
	struct qlist_head to_free = QLIST_INIT;
	struct qlist_head *q;

	q = this_cpu_ptr(&cpu_quarantine);
	qlist_move_cache(q, &to_free, cache);
	qlist_free_all(&to_free, cache);
}

/* Free all quarantined objects belonging to cache. */
void quarantine_remove_cache(struct kmem_cache *cache)
{
	unsigned long flags, i;
	struct qlist_head to_free = QLIST_INIT;

	/*
	 * Must be careful to not miss any objects that are being moved from
	 * per-cpu list to the global quarantine in quarantine_put(),
	 * nor objects being freed in quarantine_reduce(). on_each_cpu()
	 * achieves the first goal, while synchronize_srcu() achieves the
	 * second.
	 */
	on_each_cpu(per_cpu_remove_cache, cache, 1);

	raw_spin_lock_irqsave(&quarantine_lock, flags);
	for (i = 0; i < QUARANTINE_BATCHES; i++) {
		if (qlist_empty(&global_quarantine[i]))
			continue;
		qlist_move_cache(&global_quarantine[i], &to_free, cache);
		/* Scanning whole quarantine can take a while. */
		raw_spin_unlock_irqrestore(&quarantine_lock, flags);
		cond_resched();
		raw_spin_lock_irqsave(&quarantine_lock, flags);
	}
	raw_spin_unlock_irqrestore(&quarantine_lock, flags);

	qlist_free_all(&to_free, cache);

	synchronize_srcu(&remove_cache_srcu);
}

static int kasan_cpu_online(unsigned int cpu)
{
	this_cpu_ptr(&cpu_quarantine)->offline = false;
	return 0;
}

static int kasan_cpu_offline(unsigned int cpu)
{
	struct qlist_head *q;

	q = this_cpu_ptr(&cpu_quarantine);
	/* Ensure the ordering between the writing to q->offline and
	 * qlist_free_all. Otherwise, cpu_quarantine may be corrupted
	 * by interrupt.
	 */
	WRITE_ONCE(q->offline, true);
	barrier();
	qlist_free_all(q, NULL);
	return 0;
}

static int __init kasan_cpu_quarantine_init(void)
{
	int ret = 0;

	ret = cpuhp_setup_state(CPUHP_AP_ONLINE_DYN, "mm/kasan:online",
				kasan_cpu_online, kasan_cpu_offline);
	if (ret < 0)
		pr_err("kasan cpu quarantine register failed [%d]\n", ret);
	return ret;
}
late_initcall(kasan_cpu_quarantine_init);<|MERGE_RESOLUTION|>--- conflicted
+++ resolved
@@ -195,15 +195,9 @@
 	q = this_cpu_ptr(&cpu_quarantine);
 	if (q->offline) {
 		local_irq_restore(flags);
-<<<<<<< HEAD
-		return;
-	}
-	qlist_put(q, &info->quarantine_link, cache->size);
-=======
 		return false;
 	}
 	qlist_put(q, &meta->quarantine_link, cache->size);
->>>>>>> 8a8109f3
 	if (unlikely(q->bytes > QUARANTINE_PERCPU_SIZE)) {
 		qlist_move_all(q, &temp);
 
