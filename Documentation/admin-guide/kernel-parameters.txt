--- conflicted
+++ resolved
@@ -3513,12 +3513,9 @@
 
 	nr_uarts=	[SERIAL] maximum number of UARTs to be registered.
 
-<<<<<<< HEAD
-=======
 	numa=off 	[KNL, ARM64, PPC, RISCV, SPARC, X86] Disable NUMA, Only
 			set up a single NUMA node spanning all memory.
 
->>>>>>> 11e4b63a
 	numa_balancing=	[KNL,ARM64,PPC,RISCV,S390,X86] Enable or disable automatic
 			NUMA balancing.
 			Allowed values are enable and disable
@@ -5283,8 +5280,6 @@
 				  that trigger the #AC exception or the #DB
 				  exception. Default behavior is by #AC if
 				  both features are enabled in hardware.
-<<<<<<< HEAD
-=======
 
 			ratelimit:N -
 				  Set system wide rate limit to N bus locks
@@ -5293,7 +5288,6 @@
 
 				  N/A for split lock detection.
 
->>>>>>> 11e4b63a
 
 			If an #AC exception is hit in the kernel or in
 			firmware (i.e. not while executing in user mode)
