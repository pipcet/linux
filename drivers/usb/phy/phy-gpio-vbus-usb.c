/*
 * gpio-vbus.c - simple GPIO VBUS sensing driver for B peripheral devices
 *
 * Copyright (c) 2008 Philipp Zabel <philipp.zabel@gmail.com>
 *
 * This program is free software; you can redistribute it and/or modify
 * it under the terms of the GNU General Public License version 2 as
 * published by the Free Software Foundation.
 */

#include <linux/kernel.h>
#include <linux/platform_device.h>
#include <linux/gpio.h>
#include <linux/module.h>
#include <linux/slab.h>
#include <linux/interrupt.h>
#include <linux/usb.h>
#include <linux/workqueue.h>

#include <linux/regulator/consumer.h>

#include <linux/usb/gadget.h>
#include <linux/usb/gpio_vbus.h>
#include <linux/usb/otg.h>


/*
 * A simple GPIO VBUS sensing driver for B peripheral only devices
 * with internal transceivers. It can control a D+ pullup GPIO and
 * a regulator to limit the current drawn from VBUS.
 *
 * Needs to be loaded before the UDC driver that will use it.
 */
struct gpio_vbus_data {
	struct usb_phy		phy;
	struct device          *dev;
	struct regulator       *vbus_draw;
	int			vbus_draw_enabled;
	unsigned		mA;
	struct delayed_work	work;
	int			vbus;
	int			irq;
};


/*
 * This driver relies on "both edges" triggering.  VBUS has 100 msec to
 * stabilize, so the peripheral controller driver may need to cope with
 * some bouncing due to current surges (e.g. charging local capacitance)
 * and contact chatter.
 *
 * REVISIT in desperate straits, toggling between rising and falling
 * edges might be workable.
 */
#define VBUS_IRQ_FLAGS \
	(IRQF_SHARED | IRQF_TRIGGER_RISING | IRQF_TRIGGER_FALLING)


/* interface to regulator framework */
static void set_vbus_draw(struct gpio_vbus_data *gpio_vbus, unsigned mA)
{
	struct regulator *vbus_draw = gpio_vbus->vbus_draw;
	int enabled;
	int ret;

	if (!vbus_draw)
		return;

	enabled = gpio_vbus->vbus_draw_enabled;
	if (mA) {
		regulator_set_current_limit(vbus_draw, 0, 1000 * mA);
		if (!enabled) {
			ret = regulator_enable(vbus_draw);
			if (ret < 0)
				return;
			gpio_vbus->vbus_draw_enabled = 1;
		}
	} else {
		if (enabled) {
			ret = regulator_disable(vbus_draw);
			if (ret < 0)
				return;
			gpio_vbus->vbus_draw_enabled = 0;
		}
	}
	gpio_vbus->mA = mA;
}

static int is_vbus_powered(struct gpio_vbus_mach_info *pdata)
{
	int vbus;

	vbus = gpio_get_value(pdata->gpio_vbus);
	if (pdata->gpio_vbus_inverted)
		vbus = !vbus;

	return vbus;
}

static void gpio_vbus_work(struct work_struct *work)
{
	struct gpio_vbus_data *gpio_vbus =
		container_of(work, struct gpio_vbus_data, work.work);
	struct gpio_vbus_mach_info *pdata = dev_get_platdata(gpio_vbus->dev);
	int gpio, status, vbus;

	if (!gpio_vbus->phy.otg->gadget)
		return;

	vbus = is_vbus_powered(pdata);
	if ((vbus ^ gpio_vbus->vbus) == 0)
		return;
	gpio_vbus->vbus = vbus;

	/* Peripheral controllers which manage the pullup themselves won't have
	 * gpio_pullup configured here.  If it's configured here, we'll do what
	 * isp1301_omap::b_peripheral() does and enable the pullup here... although
	 * that may complicate usb_gadget_{,dis}connect() support.
	 */
	gpio = pdata->gpio_pullup;

	if (vbus) {
		status = USB_EVENT_VBUS;
		gpio_vbus->phy.state = OTG_STATE_B_PERIPHERAL;
		gpio_vbus->phy.last_event = status;
		usb_gadget_vbus_connect(gpio_vbus->phy.otg->gadget);

		/* drawing a "unit load" is *always* OK, except for OTG */
		set_vbus_draw(gpio_vbus, 100);

		/* optionally enable D+ pullup */
		if (gpio_is_valid(gpio))
			gpio_set_value(gpio, !pdata->gpio_pullup_inverted);

		atomic_notifier_call_chain(&gpio_vbus->phy.notifier,
					   status, gpio_vbus->phy.otg->gadget);
	} else {
		/* optionally disable D+ pullup */
		if (gpio_is_valid(gpio))
			gpio_set_value(gpio, pdata->gpio_pullup_inverted);

		set_vbus_draw(gpio_vbus, 0);

		usb_gadget_vbus_disconnect(gpio_vbus->phy.otg->gadget);
		status = USB_EVENT_NONE;
		gpio_vbus->phy.state = OTG_STATE_B_IDLE;
		gpio_vbus->phy.last_event = status;

		atomic_notifier_call_chain(&gpio_vbus->phy.notifier,
					   status, gpio_vbus->phy.otg->gadget);
	}
}

/* VBUS change IRQ handler */
static irqreturn_t gpio_vbus_irq(int irq, void *data)
{
	struct platform_device *pdev = data;
	struct gpio_vbus_mach_info *pdata = dev_get_platdata(&pdev->dev);
	struct gpio_vbus_data *gpio_vbus = platform_get_drvdata(pdev);
	struct usb_otg *otg = gpio_vbus->phy.otg;

	dev_dbg(&pdev->dev, "VBUS %s (gadget: %s)\n",
		is_vbus_powered(pdata) ? "supplied" : "inactive",
		otg->gadget ? otg->gadget->name : "none");

	if (otg->gadget)
		schedule_delayed_work(&gpio_vbus->work, msecs_to_jiffies(100));

	return IRQ_HANDLED;
}

/* OTG transceiver interface */

/* bind/unbind the peripheral controller */
static int gpio_vbus_set_peripheral(struct usb_otg *otg,
					struct usb_gadget *gadget)
{
	struct gpio_vbus_data *gpio_vbus;
	struct gpio_vbus_mach_info *pdata;
	struct platform_device *pdev;
	int gpio;

	gpio_vbus = container_of(otg->phy, struct gpio_vbus_data, phy);
	pdev = to_platform_device(gpio_vbus->dev);
	pdata = dev_get_platdata(gpio_vbus->dev);
	gpio = pdata->gpio_pullup;

	if (!gadget) {
		dev_dbg(&pdev->dev, "unregistering gadget '%s'\n",
			otg->gadget->name);

		/* optionally disable D+ pullup */
		if (gpio_is_valid(gpio))
			gpio_set_value(gpio, pdata->gpio_pullup_inverted);

		set_vbus_draw(gpio_vbus, 0);

		usb_gadget_vbus_disconnect(otg->gadget);
		otg->phy->state = OTG_STATE_UNDEFINED;

		otg->gadget = NULL;
		return 0;
	}

	otg->gadget = gadget;
	dev_dbg(&pdev->dev, "registered gadget '%s'\n", gadget->name);

	/* initialize connection state */
	gpio_vbus->vbus = 0; /* start with disconnected */
	gpio_vbus_irq(gpio_vbus->irq, pdev);
	return 0;
}

/* effective for B devices, ignored for A-peripheral */
static int gpio_vbus_set_power(struct usb_phy *phy, unsigned mA)
{
	struct gpio_vbus_data *gpio_vbus;

	gpio_vbus = container_of(phy, struct gpio_vbus_data, phy);

	if (phy->state == OTG_STATE_B_PERIPHERAL)
		set_vbus_draw(gpio_vbus, mA);
	return 0;
}

/* for non-OTG B devices: set/clear transceiver suspend mode */
static int gpio_vbus_set_suspend(struct usb_phy *phy, int suspend)
{
	struct gpio_vbus_data *gpio_vbus;

	gpio_vbus = container_of(phy, struct gpio_vbus_data, phy);

	/* draw max 0 mA from vbus in suspend mode; or the previously
	 * recorded amount of current if not suspended
	 *
	 * NOTE: high powered configs (mA > 100) may draw up to 2.5 mA
	 * if they're wake-enabled ... we don't handle that yet.
	 */
	return gpio_vbus_set_power(phy, suspend ? 0 : gpio_vbus->mA);
}

/* platform driver interface */

static int gpio_vbus_probe(struct platform_device *pdev)
{
	struct gpio_vbus_mach_info *pdata = dev_get_platdata(&pdev->dev);
	struct gpio_vbus_data *gpio_vbus;
	struct resource *res;
	int err, gpio, irq;
	unsigned long irqflags;

	if (!pdata || !gpio_is_valid(pdata->gpio_vbus))
		return -EINVAL;
	gpio = pdata->gpio_vbus;

	gpio_vbus = devm_kzalloc(&pdev->dev, sizeof(struct gpio_vbus_data),
				 GFP_KERNEL);
	if (!gpio_vbus)
		return -ENOMEM;

	gpio_vbus->phy.otg = devm_kzalloc(&pdev->dev, sizeof(struct usb_otg),
					  GFP_KERNEL);
<<<<<<< HEAD
	if (!gpio_vbus->phy.otg) {
		kfree(gpio_vbus);
=======
	if (!gpio_vbus->phy.otg)
>>>>>>> 9e82bf01
		return -ENOMEM;

	platform_set_drvdata(pdev, gpio_vbus);
	gpio_vbus->dev = &pdev->dev;
	gpio_vbus->phy.label = "gpio-vbus";
	gpio_vbus->phy.dev = gpio_vbus->dev;
	gpio_vbus->phy.set_power = gpio_vbus_set_power;
	gpio_vbus->phy.set_suspend = gpio_vbus_set_suspend;
	gpio_vbus->phy.state = OTG_STATE_UNDEFINED;

	gpio_vbus->phy.otg->phy = &gpio_vbus->phy;
	gpio_vbus->phy.otg->set_peripheral = gpio_vbus_set_peripheral;

	err = devm_gpio_request(&pdev->dev, gpio, "vbus_detect");
	if (err) {
		dev_err(&pdev->dev, "can't request vbus gpio %d, err: %d\n",
			gpio, err);
		return err;
	}
	gpio_direction_input(gpio);

	res = platform_get_resource(pdev, IORESOURCE_IRQ, 0);
	if (res) {
		irq = res->start;
		irqflags = (res->flags & IRQF_TRIGGER_MASK) | IRQF_SHARED;
	} else {
		irq = gpio_to_irq(gpio);
		irqflags = VBUS_IRQ_FLAGS;
	}

	gpio_vbus->irq = irq;

	/* if data line pullup is in use, initialize it to "not pulling up" */
	gpio = pdata->gpio_pullup;
	if (gpio_is_valid(gpio)) {
		err = devm_gpio_request(&pdev->dev, gpio, "udc_pullup");
		if (err) {
			dev_err(&pdev->dev,
				"can't request pullup gpio %d, err: %d\n",
				gpio, err);
			return err;
		}
		gpio_direction_output(gpio, pdata->gpio_pullup_inverted);
	}

	err = devm_request_irq(&pdev->dev, irq, gpio_vbus_irq, irqflags,
			       "vbus_detect", pdev);
	if (err) {
		dev_err(&pdev->dev, "can't request irq %i, err: %d\n",
			irq, err);
		return err;
	}

	INIT_DELAYED_WORK(&gpio_vbus->work, gpio_vbus_work);

	gpio_vbus->vbus_draw = devm_regulator_get(&pdev->dev, "vbus_draw");
	if (IS_ERR(gpio_vbus->vbus_draw)) {
		dev_dbg(&pdev->dev, "can't get vbus_draw regulator, err: %ld\n",
			PTR_ERR(gpio_vbus->vbus_draw));
		gpio_vbus->vbus_draw = NULL;
	}

	/* only active when a gadget is registered */
	err = usb_add_phy(&gpio_vbus->phy, USB_PHY_TYPE_USB2);
	if (err) {
		dev_err(&pdev->dev, "can't register transceiver, err: %d\n",
			err);
		return err;
	}

	device_init_wakeup(&pdev->dev, pdata->wakeup);

	return 0;
}

static int gpio_vbus_remove(struct platform_device *pdev)
{
	struct gpio_vbus_data *gpio_vbus = platform_get_drvdata(pdev);

	device_init_wakeup(&pdev->dev, 0);
	cancel_delayed_work_sync(&gpio_vbus->work);

	usb_remove_phy(&gpio_vbus->phy);

	return 0;
}

#ifdef CONFIG_PM
static int gpio_vbus_pm_suspend(struct device *dev)
{
	struct gpio_vbus_data *gpio_vbus = dev_get_drvdata(dev);

	if (device_may_wakeup(dev))
		enable_irq_wake(gpio_vbus->irq);

	return 0;
}

static int gpio_vbus_pm_resume(struct device *dev)
{
	struct gpio_vbus_data *gpio_vbus = dev_get_drvdata(dev);

	if (device_may_wakeup(dev))
		disable_irq_wake(gpio_vbus->irq);

	return 0;
}

static const struct dev_pm_ops gpio_vbus_dev_pm_ops = {
	.suspend	= gpio_vbus_pm_suspend,
	.resume		= gpio_vbus_pm_resume,
};
#endif

MODULE_ALIAS("platform:gpio-vbus");

static struct platform_driver gpio_vbus_driver = {
	.driver = {
		.name  = "gpio-vbus",
		.owner = THIS_MODULE,
#ifdef CONFIG_PM
		.pm = &gpio_vbus_dev_pm_ops,
#endif
	},
	.probe		= gpio_vbus_probe,
	.remove		= gpio_vbus_remove,
};

module_platform_driver(gpio_vbus_driver);

MODULE_DESCRIPTION("simple GPIO controlled OTG transceiver driver");
MODULE_AUTHOR("Philipp Zabel");
MODULE_LICENSE("GPL");<|MERGE_RESOLUTION|>--- conflicted
+++ resolved
@@ -260,12 +260,7 @@
 
 	gpio_vbus->phy.otg = devm_kzalloc(&pdev->dev, sizeof(struct usb_otg),
 					  GFP_KERNEL);
-<<<<<<< HEAD
-	if (!gpio_vbus->phy.otg) {
-		kfree(gpio_vbus);
-=======
 	if (!gpio_vbus->phy.otg)
->>>>>>> 9e82bf01
 		return -ENOMEM;
 
 	platform_set_drvdata(pdev, gpio_vbus);
