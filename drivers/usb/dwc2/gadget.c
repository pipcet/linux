--- conflicted
+++ resolved
@@ -261,11 +261,7 @@
 
 	if (gintsts2 & GINTSTS2_WKUP_ALERT_INT) {
 		dev_dbg(hsotg->dev, "%s: Wkup_Alert_Int\n", __func__);
-<<<<<<< HEAD
-		dwc2_clear_bit(hsotg, GINTSTS2, GINTSTS2_WKUP_ALERT_INT);
-=======
 		dwc2_set_bit(hsotg, GINTSTS2, GINTSTS2_WKUP_ALERT_INT);
->>>>>>> f17b5f06
 		dwc2_set_bit(hsotg, DCTL, DCTL_RMTWKUPSIG);
 	}
 }
