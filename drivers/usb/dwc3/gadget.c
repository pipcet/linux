--- conflicted
+++ resolved
@@ -2798,14 +2798,9 @@
 			list_del(&dep->endpoint.ep_list);
 		}
 
-<<<<<<< HEAD
-		if (dwc->root && dwc->root->d_inode)
-			debugfs_remove_recursive(debugfs_lookup(dep->name, dwc->root));
-=======
 		debugfs_remove_recursive(debugfs_lookup(dep->name,
 				debugfs_lookup(dev_name(dep->dwc->dev),
 					       usb_debug_root)));
->>>>>>> 79160a60
 		kfree(dep);
 	}
 }
