--- conflicted
+++ resolved
@@ -42,11 +42,8 @@
 # and allyesconfig builds.
 ##
 
-<<<<<<< HEAD
 obj-$(CONFIG_USB_DWC3_APPLE_M1)		+= dwc3-apple-m1.o
-=======
 obj-$(CONFIG_USB_DWC3_AM62)		+= dwc3-am62.o
->>>>>>> 20855e4c
 obj-$(CONFIG_USB_DWC3_OMAP)		+= dwc3-omap.o
 obj-$(CONFIG_USB_DWC3_EXYNOS)		+= dwc3-exynos.o
 obj-$(CONFIG_USB_DWC3_PCI)		+= dwc3-pci.o
