--- conflicted
+++ resolved
@@ -64,14 +64,13 @@
 	help
 	  This is the driver for the Altera SPI Controller.
 
-<<<<<<< HEAD
 config SPI_APPLE_MC
 	tristate "Apple ARM SoC SPI-MC controller"
 	depends on GPIOLIB
 	help
 	  This is the driver for SPI controller found in new Apple ARM SoCs,
 	  including the M1.
-=======
+
 config SPI_ALTERA_CORE
 	tristate "Altera SPI Controller core code"
 	select REGMAP
@@ -86,7 +85,6 @@
 	  This is a Device Feature List (DFL) bus driver for the
 	  Altera SPI master controller.  The SPI master is connected
 	  to a SPI slave to Avalon bridge in a Intel MAX BMC.
->>>>>>> 4a0225c3
 
 config SPI_AR934X
 	tristate "Qualcomm Atheros AR934X/QCA95XX SPI controller driver"
