--- conflicted
+++ resolved
@@ -8,7 +8,14 @@
 
 if MAILBOX
 
-<<<<<<< HEAD
+config KVBOX
+        bool "Key-Value Hardware Support"
+	help
+          Key-Value boxes are a variant of mailbox with many
+	  individual properties, rather than a few independent channels.
+
+	  Say Y if your platform has one of these.
+
 config APPLE_MAILBOX
         tristate "Apple M1 hardware mailbox"
 	depends on ARM64 && ARCH_APPLE
@@ -18,15 +25,6 @@
 	  enable any user-visible features.
 
 	  Say Y here if you have such a system.
-=======
-config KVBOX
-        bool "Key-Value Hardware Support"
-	help
-          Key-Value boxes are a variant of mailbox with many
-	  individual properties, rather than a few independent channels.
-
-	  Say Y if your platform has one of these.
->>>>>>> 4d49094b
 
 config ARM_MHU
 	tristate "ARM MHU Mailbox"
