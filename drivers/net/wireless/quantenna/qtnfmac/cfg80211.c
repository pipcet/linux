--- conflicted
+++ resolved
@@ -1111,12 +1111,8 @@
 			WIPHY_FLAG_AP_PROBE_RESP_OFFLOAD |
 			WIPHY_FLAG_AP_UAPSD |
 			WIPHY_FLAG_HAS_CHANNEL_SWITCH |
-<<<<<<< HEAD
-			WIPHY_FLAG_4ADDR_STATION;
-=======
 			WIPHY_FLAG_4ADDR_STATION |
 			WIPHY_FLAG_NETNS_OK;
->>>>>>> 0ecfebd2
 	wiphy->flags &= ~WIPHY_FLAG_PS_ON_BY_DEFAULT;
 
 	if (hw_info->hw_capab & QLINK_HW_CAPAB_DFS_OFFLOAD)
