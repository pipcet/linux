/* SPDX-License-Identifier: GPL-2.0 */
/* Copyright(c) 2007 - 2018 Intel Corporation. */

/* Linux PRO/1000 Ethernet Driver main header file */

#ifndef _IGB_H_
#define _IGB_H_

#include "e1000_mac.h"
#include "e1000_82575.h"

#include <linux/timecounter.h>
#include <linux/net_tstamp.h>
#include <linux/ptp_clock_kernel.h>
#include <linux/bitops.h>
#include <linux/if_vlan.h>
#include <linux/i2c.h>
#include <linux/i2c-algo-bit.h>
#include <linux/pci.h>
#include <linux/mdio.h>

#include <net/xdp.h>

struct igb_adapter;

#define E1000_PCS_CFG_IGN_SD	1

/* Interrupt defines */
#define IGB_START_ITR		648 /* ~6000 ints/sec */
#define IGB_4K_ITR		980
#define IGB_20K_ITR		196
#define IGB_70K_ITR		56

/* TX/RX descriptor defines */
#define IGB_DEFAULT_TXD		256
#define IGB_DEFAULT_TX_WORK	128
#define IGB_MIN_TXD		80
#define IGB_MAX_TXD		4096

#define IGB_DEFAULT_RXD		256
#define IGB_MIN_RXD		80
#define IGB_MAX_RXD		4096

#define IGB_DEFAULT_ITR		3 /* dynamic */
#define IGB_MAX_ITR_USECS	10000
#define IGB_MIN_ITR_USECS	10
#define NON_Q_VECTORS		1
#define MAX_Q_VECTORS		8
#define MAX_MSIX_ENTRIES	10

/* Transmit and receive queues */
#define IGB_MAX_RX_QUEUES	8
#define IGB_MAX_RX_QUEUES_82575	4
#define IGB_MAX_RX_QUEUES_I211	2
#define IGB_MAX_TX_QUEUES	8
#define IGB_MAX_VF_MC_ENTRIES	30
#define IGB_MAX_VF_FUNCTIONS	8
#define IGB_MAX_VFTA_ENTRIES	128
#define IGB_82576_VF_DEV_ID	0x10CA
#define IGB_I350_VF_DEV_ID	0x1520

/* NVM version defines */
#define IGB_MAJOR_MASK		0xF000
#define IGB_MINOR_MASK		0x0FF0
#define IGB_BUILD_MASK		0x000F
#define IGB_COMB_VER_MASK	0x00FF
#define IGB_MAJOR_SHIFT		12
#define IGB_MINOR_SHIFT		4
#define IGB_COMB_VER_SHFT	8
#define IGB_NVM_VER_INVALID	0xFFFF
#define IGB_ETRACK_SHIFT	16
#define NVM_ETRACK_WORD		0x0042
#define NVM_COMB_VER_OFF	0x0083
#define NVM_COMB_VER_PTR	0x003d

/* Transmit and receive latency (for PTP timestamps) */
#define IGB_I210_TX_LATENCY_10		9542
#define IGB_I210_TX_LATENCY_100		1024
#define IGB_I210_TX_LATENCY_1000	178
#define IGB_I210_RX_LATENCY_10		20662
#define IGB_I210_RX_LATENCY_100		2213
#define IGB_I210_RX_LATENCY_1000	448

/* XDP */
#define IGB_XDP_PASS		0
#define IGB_XDP_CONSUMED	BIT(0)
#define IGB_XDP_TX		BIT(1)
#define IGB_XDP_REDIR		BIT(2)

struct vf_data_storage {
	unsigned char vf_mac_addresses[ETH_ALEN];
	u16 vf_mc_hashes[IGB_MAX_VF_MC_ENTRIES];
	u16 num_vf_mc_hashes;
	u32 flags;
	unsigned long last_nack;
	u16 pf_vlan; /* When set, guest VLAN config not allowed. */
	u16 pf_qos;
	u16 tx_rate;
	bool spoofchk_enabled;
	bool trusted;
};

/* Number of unicast MAC filters reserved for the PF in the RAR registers */
#define IGB_PF_MAC_FILTERS_RESERVED	3

struct vf_mac_filter {
	struct list_head l;
	int vf;
	bool free;
	u8 vf_mac[ETH_ALEN];
};

#define IGB_VF_FLAG_CTS            0x00000001 /* VF is clear to send data */
#define IGB_VF_FLAG_UNI_PROMISC    0x00000002 /* VF has unicast promisc */
#define IGB_VF_FLAG_MULTI_PROMISC  0x00000004 /* VF has multicast promisc */
#define IGB_VF_FLAG_PF_SET_MAC     0x00000008 /* PF has set MAC address */

/* RX descriptor control thresholds.
 * PTHRESH - MAC will consider prefetch if it has fewer than this number of
 *           descriptors available in its onboard memory.
 *           Setting this to 0 disables RX descriptor prefetch.
 * HTHRESH - MAC will only prefetch if there are at least this many descriptors
 *           available in host memory.
 *           If PTHRESH is 0, this should also be 0.
 * WTHRESH - RX descriptor writeback threshold - MAC will delay writing back
 *           descriptors until either it has this many to write back, or the
 *           ITR timer expires.
 */
#define IGB_RX_PTHRESH	((hw->mac.type == e1000_i354) ? 12 : 8)
#define IGB_RX_HTHRESH	8
#define IGB_TX_PTHRESH	((hw->mac.type == e1000_i354) ? 20 : 8)
#define IGB_TX_HTHRESH	1
#define IGB_RX_WTHRESH	((hw->mac.type == e1000_82576 && \
			  (adapter->flags & IGB_FLAG_HAS_MSIX)) ? 1 : 4)
#define IGB_TX_WTHRESH	((hw->mac.type == e1000_82576 && \
			  (adapter->flags & IGB_FLAG_HAS_MSIX)) ? 1 : 16)

/* this is the size past which hardware will drop packets when setting LPE=0 */
#define MAXIMUM_ETHERNET_VLAN_SIZE 1522

#define IGB_ETH_PKT_HDR_PAD	(ETH_HLEN + ETH_FCS_LEN + (VLAN_HLEN * 2))

/* Supported Rx Buffer Sizes */
#define IGB_RXBUFFER_256	256
#define IGB_RXBUFFER_1536	1536
#define IGB_RXBUFFER_2048	2048
#define IGB_RXBUFFER_3072	3072
#define IGB_RX_HDR_LEN		IGB_RXBUFFER_256
#define IGB_TS_HDR_LEN		16

/* Attempt to maximize the headroom available for incoming frames.  We
 * use a 2K buffer for receives and need 1536/1534 to store the data for
 * the frame.  This leaves us with 512 bytes of room.  From that we need
 * to deduct the space needed for the shared info and the padding needed
 * to IP align the frame.
 *
 * Note: For cache line sizes 256 or larger this value is going to end
 *	 up negative.  In these cases we should fall back to the 3K
 *	 buffers.
 */
#if (PAGE_SIZE < 8192)
#define IGB_MAX_FRAME_BUILD_SKB (IGB_RXBUFFER_1536 - NET_IP_ALIGN)
#define IGB_2K_TOO_SMALL_WITH_PADDING \
((NET_SKB_PAD + IGB_TS_HDR_LEN + IGB_RXBUFFER_1536) > SKB_WITH_OVERHEAD(IGB_RXBUFFER_2048))

static inline int igb_compute_pad(int rx_buf_len)
{
	int page_size, pad_size;

	page_size = ALIGN(rx_buf_len, PAGE_SIZE / 2);
	pad_size = SKB_WITH_OVERHEAD(page_size) - rx_buf_len;

	return pad_size;
}

static inline int igb_skb_pad(void)
{
	int rx_buf_len;

	/* If a 2K buffer cannot handle a standard Ethernet frame then
	 * optimize padding for a 3K buffer instead of a 1.5K buffer.
	 *
	 * For a 3K buffer we need to add enough padding to allow for
	 * tailroom due to NET_IP_ALIGN possibly shifting us out of
	 * cache-line alignment.
	 */
	if (IGB_2K_TOO_SMALL_WITH_PADDING)
		rx_buf_len = IGB_RXBUFFER_3072 + SKB_DATA_ALIGN(NET_IP_ALIGN);
	else
		rx_buf_len = IGB_RXBUFFER_1536;

	/* if needed make room for NET_IP_ALIGN */
	rx_buf_len -= NET_IP_ALIGN;

	return igb_compute_pad(rx_buf_len);
}

#define IGB_SKB_PAD	igb_skb_pad()
#else
#define IGB_SKB_PAD	(NET_SKB_PAD + NET_IP_ALIGN)
#endif

/* How many Rx Buffers do we bundle into one write to the hardware ? */
#define IGB_RX_BUFFER_WRITE	16 /* Must be power of 2 */

#define IGB_RX_DMA_ATTR \
	(DMA_ATTR_SKIP_CPU_SYNC | DMA_ATTR_WEAK_ORDERING)

#define AUTO_ALL_MODES		0
#define IGB_EEPROM_APME		0x0400

#ifndef IGB_MASTER_SLAVE
/* Switch to override PHY master/slave setting */
#define IGB_MASTER_SLAVE	e1000_ms_hw_default
#endif

#define IGB_MNG_VLAN_NONE	-1

enum igb_tx_flags {
	/* cmd_type flags */
	IGB_TX_FLAGS_VLAN	= 0x01,
	IGB_TX_FLAGS_TSO	= 0x02,
	IGB_TX_FLAGS_TSTAMP	= 0x04,

	/* olinfo flags */
	IGB_TX_FLAGS_IPV4	= 0x10,
	IGB_TX_FLAGS_CSUM	= 0x20,
};

/* VLAN info */
#define IGB_TX_FLAGS_VLAN_MASK	0xffff0000
#define IGB_TX_FLAGS_VLAN_SHIFT	16

/* The largest size we can write to the descriptor is 65535.  In order to
 * maintain a power of two alignment we have to limit ourselves to 32K.
 */
#define IGB_MAX_TXD_PWR	15
#define IGB_MAX_DATA_PER_TXD	(1u << IGB_MAX_TXD_PWR)

/* Tx Descriptors needed, worst case */
#define TXD_USE_COUNT(S) DIV_ROUND_UP((S), IGB_MAX_DATA_PER_TXD)
#define DESC_NEEDED (MAX_SKB_FRAGS + 4)

/* EEPROM byte offsets */
#define IGB_SFF_8472_SWAP		0x5C
#define IGB_SFF_8472_COMP		0x5E

/* Bitmasks */
#define IGB_SFF_ADDRESSING_MODE		0x4
#define IGB_SFF_8472_UNSUP		0x00

/* TX resources are shared between XDP and netstack
 * and we need to tag the buffer type to distinguish them
 */
enum igb_tx_buf_type {
	IGB_TYPE_SKB = 0,
	IGB_TYPE_XDP,
};

/* wrapper around a pointer to a socket buffer,
 * so a DMA handle can be stored along with the buffer
 */
struct igb_tx_buffer {
	union e1000_adv_tx_desc *next_to_watch;
	unsigned long time_stamp;
	enum igb_tx_buf_type type;
	union {
		struct sk_buff *skb;
		struct xdp_frame *xdpf;
	};
	unsigned int bytecount;
	u16 gso_segs;
	__be16 protocol;

	DEFINE_DMA_UNMAP_ADDR(dma);
	DEFINE_DMA_UNMAP_LEN(len);
	u32 tx_flags;
};

struct igb_rx_buffer {
	dma_addr_t dma;
	struct page *page;
#if (BITS_PER_LONG > 32) || (PAGE_SIZE >= 65536)
	__u32 page_offset;
#else
	__u16 page_offset;
#endif
	__u16 pagecnt_bias;
};

struct igb_tx_queue_stats {
	u64 packets;
	u64 bytes;
	u64 restart_queue;
	u64 restart_queue2;
};

struct igb_rx_queue_stats {
	u64 packets;
	u64 bytes;
	u64 drops;
	u64 csum_err;
	u64 alloc_failed;
};

struct igb_ring_container {
	struct igb_ring *ring;		/* pointer to linked list of rings */
	unsigned int total_bytes;	/* total bytes processed this int */
	unsigned int total_packets;	/* total packets processed this int */
	u16 work_limit;			/* total work allowed per interrupt */
	u8 count;			/* total number of rings in vector */
	u8 itr;				/* current ITR setting for ring */
};

struct igb_ring {
	struct igb_q_vector *q_vector;	/* backlink to q_vector */
	struct net_device *netdev;	/* back pointer to net_device */
	struct bpf_prog *xdp_prog;
	struct device *dev;		/* device pointer for dma mapping */
	union {				/* array of buffer info structs */
		struct igb_tx_buffer *tx_buffer_info;
		struct igb_rx_buffer *rx_buffer_info;
	};
	void *desc;			/* descriptor ring memory */
	unsigned long flags;		/* ring specific flags */
	void __iomem *tail;		/* pointer to ring tail register */
	dma_addr_t dma;			/* phys address of the ring */
	unsigned int  size;		/* length of desc. ring in bytes */

	u16 count;			/* number of desc. in the ring */
	u8 queue_index;			/* logical index of the ring*/
	u8 reg_idx;			/* physical index of the ring */
	bool launchtime_enable;		/* true if LaunchTime is enabled */
	bool cbs_enable;		/* indicates if CBS is enabled */
	s32 idleslope;			/* idleSlope in kbps */
	s32 sendslope;			/* sendSlope in kbps */
	s32 hicredit;			/* hiCredit in bytes */
	s32 locredit;			/* loCredit in bytes */

	/* everything past this point are written often */
	u16 next_to_clean;
	u16 next_to_use;
	u16 next_to_alloc;

	union {
		/* TX */
		struct {
			struct igb_tx_queue_stats tx_stats;
			struct u64_stats_sync tx_syncp;
			struct u64_stats_sync tx_syncp2;
		};
		/* RX */
		struct {
			struct sk_buff *skb;
			struct igb_rx_queue_stats rx_stats;
			struct u64_stats_sync rx_syncp;
		};
	};
	struct xdp_rxq_info xdp_rxq;
} ____cacheline_internodealigned_in_smp;

struct igb_q_vector {
	struct igb_adapter *adapter;	/* backlink */
	int cpu;			/* CPU for DCA */
	u32 eims_value;			/* EIMS mask value */

	u16 itr_val;
	u8 set_itr;
	void __iomem *itr_register;

	struct igb_ring_container rx, tx;

	struct napi_struct napi;
	struct rcu_head rcu;	/* to avoid race with update stats on free */
	char name[IFNAMSIZ + 9];

	/* for dynamic allocation of rings associated with this q_vector */
	struct igb_ring ring[] ____cacheline_internodealigned_in_smp;
};

enum e1000_ring_flags_t {
	IGB_RING_FLAG_RX_3K_BUFFER,
	IGB_RING_FLAG_RX_BUILD_SKB_ENABLED,
	IGB_RING_FLAG_RX_SCTP_CSUM,
	IGB_RING_FLAG_RX_LB_VLAN_BSWAP,
	IGB_RING_FLAG_TX_CTX_IDX,
	IGB_RING_FLAG_TX_DETECT_HANG
};

#define ring_uses_large_buffer(ring) \
	test_bit(IGB_RING_FLAG_RX_3K_BUFFER, &(ring)->flags)
#define set_ring_uses_large_buffer(ring) \
	set_bit(IGB_RING_FLAG_RX_3K_BUFFER, &(ring)->flags)
#define clear_ring_uses_large_buffer(ring) \
	clear_bit(IGB_RING_FLAG_RX_3K_BUFFER, &(ring)->flags)

#define ring_uses_build_skb(ring) \
	test_bit(IGB_RING_FLAG_RX_BUILD_SKB_ENABLED, &(ring)->flags)
#define set_ring_build_skb_enabled(ring) \
	set_bit(IGB_RING_FLAG_RX_BUILD_SKB_ENABLED, &(ring)->flags)
#define clear_ring_build_skb_enabled(ring) \
	clear_bit(IGB_RING_FLAG_RX_BUILD_SKB_ENABLED, &(ring)->flags)

static inline unsigned int igb_rx_bufsz(struct igb_ring *ring)
{
#if (PAGE_SIZE < 8192)
	if (ring_uses_large_buffer(ring))
		return IGB_RXBUFFER_3072;

	if (ring_uses_build_skb(ring))
		return IGB_MAX_FRAME_BUILD_SKB;
#endif
	return IGB_RXBUFFER_2048;
}

static inline unsigned int igb_rx_pg_order(struct igb_ring *ring)
{
#if (PAGE_SIZE < 8192)
	if (ring_uses_large_buffer(ring))
		return 1;
#endif
	return 0;
}

#define igb_rx_pg_size(_ring) (PAGE_SIZE << igb_rx_pg_order(_ring))

#define IGB_TXD_DCMD (E1000_ADVTXD_DCMD_EOP | E1000_ADVTXD_DCMD_RS)

#define IGB_RX_DESC(R, i)	\
	(&(((union e1000_adv_rx_desc *)((R)->desc))[i]))
#define IGB_TX_DESC(R, i)	\
	(&(((union e1000_adv_tx_desc *)((R)->desc))[i]))
#define IGB_TX_CTXTDESC(R, i)	\
	(&(((struct e1000_adv_tx_context_desc *)((R)->desc))[i]))

/* igb_test_staterr - tests bits within Rx descriptor status and error fields */
static inline __le32 igb_test_staterr(union e1000_adv_rx_desc *rx_desc,
				      const u32 stat_err_bits)
{
	return rx_desc->wb.upper.status_error & cpu_to_le32(stat_err_bits);
}

/* igb_desc_unused - calculate if we have unused descriptors */
static inline int igb_desc_unused(struct igb_ring *ring)
{
	if (ring->next_to_clean > ring->next_to_use)
		return ring->next_to_clean - ring->next_to_use - 1;

	return ring->count + ring->next_to_clean - ring->next_to_use - 1;
}

#ifdef CONFIG_IGB_HWMON

#define IGB_HWMON_TYPE_LOC	0
#define IGB_HWMON_TYPE_TEMP	1
#define IGB_HWMON_TYPE_CAUTION	2
#define IGB_HWMON_TYPE_MAX	3

struct hwmon_attr {
	struct device_attribute dev_attr;
	struct e1000_hw *hw;
	struct e1000_thermal_diode_data *sensor;
	char name[12];
	};

struct hwmon_buff {
	struct attribute_group group;
	const struct attribute_group *groups[2];
	struct attribute *attrs[E1000_MAX_SENSORS * 4 + 1];
	struct hwmon_attr hwmon_list[E1000_MAX_SENSORS * 4];
	unsigned int n_hwmon;
	};
#endif

/* The number of L2 ether-type filter registers, Index 3 is reserved
 * for PTP 1588 timestamp
 */
#define MAX_ETYPE_FILTER	(4 - 1)
/* ETQF filter list: one static filter per filter consumer. This is
 * to avoid filter collisions later. Add new filters here!!
 *
 * Current filters:		Filter 3
 */
#define IGB_ETQF_FILTER_1588	3

#define IGB_N_EXTTS	2
#define IGB_N_PEROUT	2
#define IGB_N_SDP	4
#define IGB_RETA_SIZE	128

enum igb_filter_match_flags {
	IGB_FILTER_FLAG_ETHER_TYPE = 0x1,
	IGB_FILTER_FLAG_VLAN_TCI   = 0x2,
	IGB_FILTER_FLAG_SRC_MAC_ADDR   = 0x4,
	IGB_FILTER_FLAG_DST_MAC_ADDR   = 0x8,
};

#define IGB_MAX_RXNFC_FILTERS 16

/* RX network flow classification data structure */
struct igb_nfc_input {
	/* Byte layout in order, all values with MSB first:
	 * match_flags - 1 byte
	 * etype - 2 bytes
	 * vlan_tci - 2 bytes
	 */
	u8 match_flags;
	__be16 etype;
	__be16 vlan_tci;
	u8 src_addr[ETH_ALEN];
	u8 dst_addr[ETH_ALEN];
};

struct igb_nfc_filter {
	struct hlist_node nfc_node;
	struct igb_nfc_input filter;
	unsigned long cookie;
	u16 etype_reg_index;
	u16 sw_idx;
	u16 action;
};

struct igb_mac_addr {
	u8 addr[ETH_ALEN];
	u8 queue;
	u8 state; /* bitmask */
};

#define IGB_MAC_STATE_DEFAULT	0x1
#define IGB_MAC_STATE_IN_USE	0x2
#define IGB_MAC_STATE_SRC_ADDR	0x4
#define IGB_MAC_STATE_QUEUE_STEERING 0x8

/* board specific private data structure */
struct igb_adapter {
	unsigned long active_vlans[BITS_TO_LONGS(VLAN_N_VID)];

	struct net_device *netdev;
	struct bpf_prog *xdp_prog;

	unsigned long state;
	unsigned int flags;

	unsigned int num_q_vectors;
	struct msix_entry msix_entries[MAX_MSIX_ENTRIES];

	/* Interrupt Throttle Rate */
	u32 rx_itr_setting;
	u32 tx_itr_setting;
	u16 tx_itr;
	u16 rx_itr;

	/* TX */
	u16 tx_work_limit;
	u32 tx_timeout_count;
	int num_tx_queues;
	struct igb_ring *tx_ring[16];

	/* RX */
	int num_rx_queues;
	struct igb_ring *rx_ring[16];

	u32 max_frame_size;
	u32 min_frame_size;

	struct timer_list watchdog_timer;
	struct timer_list phy_info_timer;

	u16 mng_vlan_id;
	u32 bd_number;
	u32 wol;
	u32 en_mng_pt;
	u16 link_speed;
	u16 link_duplex;

	u8 __iomem *io_addr; /* Mainly for iounmap use */

	struct work_struct reset_task;
	struct work_struct watchdog_task;
	bool fc_autoneg;
	u8  tx_timeout_factor;
	struct timer_list blink_timer;
	unsigned long led_status;

	/* OS defined structs */
	struct pci_dev *pdev;

	spinlock_t stats64_lock;
	struct rtnl_link_stats64 stats64;

	/* structs defined in e1000_hw.h */
	struct e1000_hw hw;
	struct e1000_hw_stats stats;
	struct e1000_phy_info phy_info;

	u32 test_icr;
	struct igb_ring test_tx_ring;
	struct igb_ring test_rx_ring;

	int msg_enable;

	struct igb_q_vector *q_vector[MAX_Q_VECTORS];
	u32 eims_enable_mask;
	u32 eims_other;

	/* to not mess up cache alignment, always add to the bottom */
	u16 tx_ring_count;
	u16 rx_ring_count;
	unsigned int vfs_allocated_count;
	struct vf_data_storage *vf_data;
	int vf_rate_link_speed;
	u32 rss_queues;
	u32 wvbr;
	u32 *shadow_vfta;

	struct ptp_clock *ptp_clock;
	struct ptp_clock_info ptp_caps;
	struct delayed_work ptp_overflow_work;
	struct work_struct ptp_tx_work;
	struct sk_buff *ptp_tx_skb;
	struct hwtstamp_config tstamp_config;
	unsigned long ptp_tx_start;
	unsigned long last_rx_ptp_check;
	unsigned long last_rx_timestamp;
	unsigned int ptp_flags;
	spinlock_t tmreg_lock;
	struct cyclecounter cc;
	struct timecounter tc;
	u32 tx_hwtstamp_timeouts;
	u32 tx_hwtstamp_skipped;
	u32 rx_hwtstamp_cleared;
	bool pps_sys_wrap_on;

	struct ptp_pin_desc sdp_config[IGB_N_SDP];
	struct {
		struct timespec64 start;
		struct timespec64 period;
	} perout[IGB_N_PEROUT];

	char fw_version[32];
#ifdef CONFIG_IGB_HWMON
	struct hwmon_buff *igb_hwmon_buff;
	bool ets;
#endif
	struct i2c_algo_bit_data i2c_algo;
	struct i2c_adapter i2c_adap;
	struct i2c_client *i2c_client;
	u32 rss_indir_tbl_init;
	u8 rss_indir_tbl[IGB_RETA_SIZE];

	unsigned long link_check_timeout;
	int copper_tries;
	struct e1000_info ei;
	u16 eee_advert;

	/* RX network flow classification support */
	struct hlist_head nfc_filter_list;
	struct hlist_head cls_flower_list;
	unsigned int nfc_filter_count;
	/* lock for RX network flow classification filter */
	spinlock_t nfc_lock;
	bool etype_bitmap[MAX_ETYPE_FILTER];

	struct igb_mac_addr *mac_table;
	struct vf_mac_filter vf_macs;
	struct vf_mac_filter *vf_mac_list;
};

/* flags controlling PTP/1588 function */
#define IGB_PTP_ENABLED		BIT(0)
#define IGB_PTP_OVERFLOW_CHECK	BIT(1)

#define IGB_FLAG_HAS_MSI		BIT(0)
#define IGB_FLAG_DCA_ENABLED		BIT(1)
#define IGB_FLAG_QUAD_PORT_A		BIT(2)
#define IGB_FLAG_QUEUE_PAIRS		BIT(3)
#define IGB_FLAG_DMAC			BIT(4)
#define IGB_FLAG_RSS_FIELD_IPV4_UDP	BIT(6)
#define IGB_FLAG_RSS_FIELD_IPV6_UDP	BIT(7)
#define IGB_FLAG_WOL_SUPPORTED		BIT(8)
#define IGB_FLAG_NEED_LINK_UPDATE	BIT(9)
#define IGB_FLAG_MEDIA_RESET		BIT(10)
#define IGB_FLAG_MAS_CAPABLE		BIT(11)
#define IGB_FLAG_MAS_ENABLE		BIT(12)
#define IGB_FLAG_HAS_MSIX		BIT(13)
#define IGB_FLAG_EEE			BIT(14)
#define IGB_FLAG_VLAN_PROMISC		BIT(15)
#define IGB_FLAG_RX_LEGACY		BIT(16)
#define IGB_FLAG_FQTSS			BIT(17)

/* Media Auto Sense */
#define IGB_MAS_ENABLE_0		0X0001
#define IGB_MAS_ENABLE_1		0X0002
#define IGB_MAS_ENABLE_2		0X0004
#define IGB_MAS_ENABLE_3		0X0008

/* DMA Coalescing defines */
#define IGB_MIN_TXPBSIZE	20408
#define IGB_TX_BUF_4096		4096
#define IGB_DMCTLX_DCFLUSH_DIS	0x80000000  /* Disable DMA Coal Flush */

#define IGB_82576_TSYNC_SHIFT	19
enum e1000_state_t {
	__IGB_TESTING,
	__IGB_RESETTING,
	__IGB_DOWN,
	__IGB_PTP_TX_IN_PROGRESS,
};

enum igb_boards {
	board_82575,
};

extern char igb_driver_name[];

int igb_xmit_xdp_ring(struct igb_adapter *adapter,
		      struct igb_ring *ring,
		      struct xdp_frame *xdpf);
int igb_open(struct net_device *netdev);
int igb_close(struct net_device *netdev);
int igb_up(struct igb_adapter *);
void igb_down(struct igb_adapter *);
void igb_reinit_locked(struct igb_adapter *);
void igb_reset(struct igb_adapter *);
int igb_reinit_queues(struct igb_adapter *);
void igb_write_rss_indir_tbl(struct igb_adapter *);
int igb_set_spd_dplx(struct igb_adapter *, u32, u8);
int igb_setup_tx_resources(struct igb_ring *);
int igb_setup_rx_resources(struct igb_ring *);
void igb_free_tx_resources(struct igb_ring *);
void igb_free_rx_resources(struct igb_ring *);
void igb_configure_tx_ring(struct igb_adapter *, struct igb_ring *);
void igb_configure_rx_ring(struct igb_adapter *, struct igb_ring *);
void igb_setup_tctl(struct igb_adapter *);
void igb_setup_rctl(struct igb_adapter *);
void igb_setup_srrctl(struct igb_adapter *, struct igb_ring *);
netdev_tx_t igb_xmit_frame_ring(struct sk_buff *, struct igb_ring *);
void igb_alloc_rx_buffers(struct igb_ring *, u16);
void igb_update_stats(struct igb_adapter *);
bool igb_has_link(struct igb_adapter *adapter);
void igb_set_ethtool_ops(struct net_device *);
void igb_power_up_link(struct igb_adapter *);
void igb_set_fw_version(struct igb_adapter *);
void igb_ptp_init(struct igb_adapter *adapter);
void igb_ptp_stop(struct igb_adapter *adapter);
void igb_ptp_reset(struct igb_adapter *adapter);
void igb_ptp_suspend(struct igb_adapter *adapter);
void igb_ptp_rx_hang(struct igb_adapter *adapter);
void igb_ptp_tx_hang(struct igb_adapter *adapter);
void igb_ptp_rx_rgtstamp(struct igb_q_vector *q_vector, struct sk_buff *skb);
int igb_ptp_rx_pktstamp(struct igb_q_vector *q_vector, void *va,
<<<<<<< HEAD
			struct sk_buff *skb);
=======
			ktime_t *timestamp);
>>>>>>> 11e4b63a
int igb_ptp_set_ts_config(struct net_device *netdev, struct ifreq *ifr);
int igb_ptp_get_ts_config(struct net_device *netdev, struct ifreq *ifr);
void igb_set_flag_queue_pairs(struct igb_adapter *, const u32);
unsigned int igb_get_max_rss_queues(struct igb_adapter *);
#ifdef CONFIG_IGB_HWMON
void igb_sysfs_exit(struct igb_adapter *adapter);
int igb_sysfs_init(struct igb_adapter *adapter);
#endif
static inline s32 igb_reset_phy(struct e1000_hw *hw)
{
	if (hw->phy.ops.reset)
		return hw->phy.ops.reset(hw);

	return 0;
}

static inline s32 igb_read_phy_reg(struct e1000_hw *hw, u32 offset, u16 *data)
{
	if (hw->phy.ops.read_reg)
		return hw->phy.ops.read_reg(hw, offset, data);

	return 0;
}

static inline s32 igb_write_phy_reg(struct e1000_hw *hw, u32 offset, u16 data)
{
	if (hw->phy.ops.write_reg)
		return hw->phy.ops.write_reg(hw, offset, data);

	return 0;
}

static inline s32 igb_get_phy_info(struct e1000_hw *hw)
{
	if (hw->phy.ops.get_phy_info)
		return hw->phy.ops.get_phy_info(hw);

	return 0;
}

static inline struct netdev_queue *txring_txq(const struct igb_ring *tx_ring)
{
	return netdev_get_tx_queue(tx_ring->netdev, tx_ring->queue_index);
}

int igb_add_filter(struct igb_adapter *adapter,
		   struct igb_nfc_filter *input);
int igb_erase_filter(struct igb_adapter *adapter,
		     struct igb_nfc_filter *input);

int igb_add_mac_steering_filter(struct igb_adapter *adapter,
				const u8 *addr, u8 queue, u8 flags);
int igb_del_mac_steering_filter(struct igb_adapter *adapter,
				const u8 *addr, u8 queue, u8 flags);

#endif /* _IGB_H_ */<|MERGE_RESOLUTION|>--- conflicted
+++ resolved
@@ -749,11 +749,7 @@
 void igb_ptp_tx_hang(struct igb_adapter *adapter);
 void igb_ptp_rx_rgtstamp(struct igb_q_vector *q_vector, struct sk_buff *skb);
 int igb_ptp_rx_pktstamp(struct igb_q_vector *q_vector, void *va,
-<<<<<<< HEAD
-			struct sk_buff *skb);
-=======
 			ktime_t *timestamp);
->>>>>>> 11e4b63a
 int igb_ptp_set_ts_config(struct net_device *netdev, struct ifreq *ifr);
 int igb_ptp_get_ts_config(struct net_device *netdev, struct ifreq *ifr);
 void igb_set_flag_queue_pairs(struct igb_adapter *, const u32);
