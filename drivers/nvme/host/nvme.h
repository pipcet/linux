--- conflicted
+++ resolved
@@ -146,19 +146,17 @@
 	NVME_QUIRK_NO_NS_DESC_LIST		= (1 << 15),
 
 	/*
-<<<<<<< HEAD
 	 * Apple's SoC ANS2 controller frontend uses a different
 	 * scheme for submission queues, where instead of rings they
 	 * are arrays and instead of ringing a doorbell one writes
 	 * an index into that array into a FIFO-type register.
 	 */
 	NVME_QUIRK_LINEAR_SQ			= (1 << 16),
-=======
+	/*
 	 * The controller does not properly handle DMA addresses over
 	 * 48 bits.
 	 */
-	NVME_QUIRK_DMA_ADDRESS_BITS_48		= (1 << 16),
->>>>>>> 89698bec
+	NVME_QUIRK_DMA_ADDRESS_BITS_48		= (1 << 17),
 };
 
 /*
