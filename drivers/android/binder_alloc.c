// SPDX-License-Identifier: GPL-2.0-only
/* binder_alloc.c
 *
 * Android IPC Subsystem
 *
 * Copyright (C) 2007-2017 Google, Inc.
 */

#define pr_fmt(fmt) KBUILD_MODNAME ": " fmt

#include <linux/list.h>
#include <linux/sched/mm.h>
#include <linux/module.h>
#include <linux/rtmutex.h>
#include <linux/rbtree.h>
#include <linux/seq_file.h>
#include <linux/vmalloc.h>
#include <linux/slab.h>
#include <linux/sched.h>
#include <linux/list_lru.h>
#include <linux/ratelimit.h>
#include <asm/cacheflush.h>
#include <linux/uaccess.h>
#include <linux/highmem.h>
#include <linux/sizes.h>
#include "binder_alloc.h"
#include "binder_trace.h"

struct list_lru binder_alloc_lru;

static DEFINE_MUTEX(binder_alloc_mmap_lock);

enum {
	BINDER_DEBUG_USER_ERROR             = 1U << 0,
	BINDER_DEBUG_OPEN_CLOSE             = 1U << 1,
	BINDER_DEBUG_BUFFER_ALLOC           = 1U << 2,
	BINDER_DEBUG_BUFFER_ALLOC_ASYNC     = 1U << 3,
};
static uint32_t binder_alloc_debug_mask = BINDER_DEBUG_USER_ERROR;

module_param_named(debug_mask, binder_alloc_debug_mask,
		   uint, 0644);

#define binder_alloc_debug(mask, x...) \
	do { \
		if (binder_alloc_debug_mask & mask) \
			pr_info_ratelimited(x); \
	} while (0)

static struct binder_buffer *binder_buffer_next(struct binder_buffer *buffer)
{
	return list_entry(buffer->entry.next, struct binder_buffer, entry);
}

static struct binder_buffer *binder_buffer_prev(struct binder_buffer *buffer)
{
	return list_entry(buffer->entry.prev, struct binder_buffer, entry);
}

static size_t binder_alloc_buffer_size(struct binder_alloc *alloc,
				       struct binder_buffer *buffer)
{
	if (list_is_last(&buffer->entry, &alloc->buffers))
		return alloc->buffer + alloc->buffer_size - buffer->user_data;
	return binder_buffer_next(buffer)->user_data - buffer->user_data;
}

static void binder_insert_free_buffer(struct binder_alloc *alloc,
				      struct binder_buffer *new_buffer)
{
	struct rb_node **p = &alloc->free_buffers.rb_node;
	struct rb_node *parent = NULL;
	struct binder_buffer *buffer;
	size_t buffer_size;
	size_t new_buffer_size;

	BUG_ON(!new_buffer->free);

	new_buffer_size = binder_alloc_buffer_size(alloc, new_buffer);

	binder_alloc_debug(BINDER_DEBUG_BUFFER_ALLOC,
		     "%d: add free buffer, size %zd, at %pK\n",
		      alloc->pid, new_buffer_size, new_buffer);

	while (*p) {
		parent = *p;
		buffer = rb_entry(parent, struct binder_buffer, rb_node);
		BUG_ON(!buffer->free);

		buffer_size = binder_alloc_buffer_size(alloc, buffer);

		if (new_buffer_size < buffer_size)
			p = &parent->rb_left;
		else
			p = &parent->rb_right;
	}
	rb_link_node(&new_buffer->rb_node, parent, p);
	rb_insert_color(&new_buffer->rb_node, &alloc->free_buffers);
}

static void binder_insert_allocated_buffer_locked(
		struct binder_alloc *alloc, struct binder_buffer *new_buffer)
{
	struct rb_node **p = &alloc->allocated_buffers.rb_node;
	struct rb_node *parent = NULL;
	struct binder_buffer *buffer;

	BUG_ON(new_buffer->free);

	while (*p) {
		parent = *p;
		buffer = rb_entry(parent, struct binder_buffer, rb_node);
		BUG_ON(buffer->free);

		if (new_buffer->user_data < buffer->user_data)
			p = &parent->rb_left;
		else if (new_buffer->user_data > buffer->user_data)
			p = &parent->rb_right;
		else
			BUG();
	}
	rb_link_node(&new_buffer->rb_node, parent, p);
	rb_insert_color(&new_buffer->rb_node, &alloc->allocated_buffers);
}

static struct binder_buffer *binder_alloc_prepare_to_free_locked(
		struct binder_alloc *alloc,
		uintptr_t user_ptr)
{
	struct rb_node *n = alloc->allocated_buffers.rb_node;
	struct binder_buffer *buffer;
	void __user *uptr;

	uptr = (void __user *)user_ptr;

	while (n) {
		buffer = rb_entry(n, struct binder_buffer, rb_node);
		BUG_ON(buffer->free);

		if (uptr < buffer->user_data)
			n = n->rb_left;
		else if (uptr > buffer->user_data)
			n = n->rb_right;
		else {
			/*
			 * Guard against user threads attempting to
			 * free the buffer when in use by kernel or
			 * after it's already been freed.
			 */
			if (!buffer->allow_user_free)
				return ERR_PTR(-EPERM);
			buffer->allow_user_free = 0;
			return buffer;
		}
	}
	return NULL;
}

/**
 * binder_alloc_prepare_to_free() - get buffer given user ptr
 * @alloc:	binder_alloc for this proc
 * @user_ptr:	User pointer to buffer data
 *
 * Validate userspace pointer to buffer data and return buffer corresponding to
 * that user pointer. Search the rb tree for buffer that matches user data
 * pointer.
 *
 * Return:	Pointer to buffer or NULL
 */
struct binder_buffer *binder_alloc_prepare_to_free(struct binder_alloc *alloc,
						   uintptr_t user_ptr)
{
	struct binder_buffer *buffer;

	mutex_lock(&alloc->mutex);
	buffer = binder_alloc_prepare_to_free_locked(alloc, user_ptr);
	mutex_unlock(&alloc->mutex);
	return buffer;
}

static int binder_update_page_range(struct binder_alloc *alloc, int allocate,
				    void __user *start, void __user *end)
{
	void __user *page_addr;
	unsigned long user_page_addr;
	struct binder_lru_page *page;
	struct vm_area_struct *vma = NULL;
	struct mm_struct *mm = NULL;
	bool need_mm = false;

	binder_alloc_debug(BINDER_DEBUG_BUFFER_ALLOC,
		     "%d: %s pages %pK-%pK\n", alloc->pid,
		     allocate ? "allocate" : "free", start, end);

	if (end <= start)
		return 0;

	trace_binder_update_page_range(alloc, allocate, start, end);

	if (allocate == 0)
		goto free_range;

	for (page_addr = start; page_addr < end; page_addr += PAGE_SIZE) {
		page = &alloc->pages[(page_addr - alloc->buffer) / PAGE_SIZE];
		if (!page->page_ptr) {
			need_mm = true;
			break;
		}
	}

	if (need_mm && mmget_not_zero(alloc->vma_vm_mm))
		mm = alloc->vma_vm_mm;

	if (mm) {
		mmap_read_lock(mm);
		vma = alloc->vma;
	}

	if (!vma && need_mm) {
		binder_alloc_debug(BINDER_DEBUG_USER_ERROR,
				   "%d: binder_alloc_buf failed to map pages in userspace, no vma\n",
				   alloc->pid);
		goto err_no_vma;
	}

	for (page_addr = start; page_addr < end; page_addr += PAGE_SIZE) {
		int ret;
		bool on_lru;
		size_t index;

		index = (page_addr - alloc->buffer) / PAGE_SIZE;
		page = &alloc->pages[index];

		if (page->page_ptr) {
			trace_binder_alloc_lru_start(alloc, index);

			on_lru = list_lru_del(&binder_alloc_lru, &page->lru);
			WARN_ON(!on_lru);

			trace_binder_alloc_lru_end(alloc, index);
			continue;
		}

		if (WARN_ON(!vma))
			goto err_page_ptr_cleared;

		trace_binder_alloc_page_start(alloc, index);
		page->page_ptr = alloc_page(GFP_KERNEL |
					    __GFP_HIGHMEM |
					    __GFP_ZERO);
		if (!page->page_ptr) {
			pr_err("%d: binder_alloc_buf failed for page at %pK\n",
				alloc->pid, page_addr);
			goto err_alloc_page_failed;
		}
		page->alloc = alloc;
		INIT_LIST_HEAD(&page->lru);

		user_page_addr = (uintptr_t)page_addr;
		ret = vm_insert_page(vma, user_page_addr, page[0].page_ptr);
		if (ret) {
			pr_err("%d: binder_alloc_buf failed to map page at %lx in userspace\n",
			       alloc->pid, user_page_addr);
			goto err_vm_insert_page_failed;
		}

		if (index + 1 > alloc->pages_high)
			alloc->pages_high = index + 1;

		trace_binder_alloc_page_end(alloc, index);
	}
	if (mm) {
		mmap_read_unlock(mm);
		mmput(mm);
	}
	return 0;

free_range:
	for (page_addr = end - PAGE_SIZE; 1; page_addr -= PAGE_SIZE) {
		bool ret;
		size_t index;

		index = (page_addr - alloc->buffer) / PAGE_SIZE;
		page = &alloc->pages[index];

		trace_binder_free_lru_start(alloc, index);

		ret = list_lru_add(&binder_alloc_lru, &page->lru);
		WARN_ON(!ret);

		trace_binder_free_lru_end(alloc, index);
		if (page_addr == start)
			break;
		continue;

err_vm_insert_page_failed:
		__free_page(page->page_ptr);
		page->page_ptr = NULL;
err_alloc_page_failed:
err_page_ptr_cleared:
		if (page_addr == start)
			break;
	}
err_no_vma:
	if (mm) {
		mmap_read_unlock(mm);
		mmput(mm);
	}
	return vma ? -ENOMEM : -ESRCH;
}


static inline void binder_alloc_set_vma(struct binder_alloc *alloc,
		struct vm_area_struct *vma)
{
	if (vma)
		alloc->vma_vm_mm = vma->vm_mm;
	/*
	 * If we see alloc->vma is not NULL, buffer data structures set up
	 * completely. Look at smp_rmb side binder_alloc_get_vma.
	 * We also want to guarantee new alloc->vma_vm_mm is always visible
	 * if alloc->vma is set.
	 */
	smp_wmb();
	alloc->vma = vma;
}

static inline struct vm_area_struct *binder_alloc_get_vma(
		struct binder_alloc *alloc)
{
	struct vm_area_struct *vma = NULL;

	if (alloc->vma) {
		/* Look at description in binder_alloc_set_vma */
		smp_rmb();
		vma = alloc->vma;
	}
	return vma;
}

static struct binder_buffer *binder_alloc_new_buf_locked(
				struct binder_alloc *alloc,
				size_t data_size,
				size_t offsets_size,
				size_t extra_buffers_size,
				int is_async)
{
	struct rb_node *n = alloc->free_buffers.rb_node;
	struct binder_buffer *buffer;
	size_t buffer_size;
	struct rb_node *best_fit = NULL;
	void __user *has_page_addr;
	void __user *end_page_addr;
	size_t size, data_offsets_size;
	int ret;

	if (!binder_alloc_get_vma(alloc)) {
		binder_alloc_debug(BINDER_DEBUG_USER_ERROR,
				   "%d: binder_alloc_buf, no vma\n",
				   alloc->pid);
		return ERR_PTR(-ESRCH);
	}

	data_offsets_size = ALIGN(data_size, sizeof(void *)) +
		ALIGN(offsets_size, sizeof(void *));

	if (data_offsets_size < data_size || data_offsets_size < offsets_size) {
		binder_alloc_debug(BINDER_DEBUG_BUFFER_ALLOC,
				"%d: got transaction with invalid size %zd-%zd\n",
				alloc->pid, data_size, offsets_size);
		return ERR_PTR(-EINVAL);
	}
	size = data_offsets_size + ALIGN(extra_buffers_size, sizeof(void *));
	if (size < data_offsets_size || size < extra_buffers_size) {
		binder_alloc_debug(BINDER_DEBUG_BUFFER_ALLOC,
				"%d: got transaction with invalid extra_buffers_size %zd\n",
				alloc->pid, extra_buffers_size);
		return ERR_PTR(-EINVAL);
	}
	if (is_async &&
	    alloc->free_async_space < size + sizeof(struct binder_buffer)) {
		binder_alloc_debug(BINDER_DEBUG_BUFFER_ALLOC,
			     "%d: binder_alloc_buf size %zd failed, no async space left\n",
			      alloc->pid, size);
		return ERR_PTR(-ENOSPC);
	}

	/* Pad 0-size buffers so they get assigned unique addresses */
	size = max(size, sizeof(void *));

	while (n) {
		buffer = rb_entry(n, struct binder_buffer, rb_node);
		BUG_ON(!buffer->free);
		buffer_size = binder_alloc_buffer_size(alloc, buffer);

		if (size < buffer_size) {
			best_fit = n;
			n = n->rb_left;
		} else if (size > buffer_size)
			n = n->rb_right;
		else {
			best_fit = n;
			break;
		}
	}
	if (best_fit == NULL) {
		size_t allocated_buffers = 0;
		size_t largest_alloc_size = 0;
		size_t total_alloc_size = 0;
		size_t free_buffers = 0;
		size_t largest_free_size = 0;
		size_t total_free_size = 0;

		for (n = rb_first(&alloc->allocated_buffers); n != NULL;
		     n = rb_next(n)) {
			buffer = rb_entry(n, struct binder_buffer, rb_node);
			buffer_size = binder_alloc_buffer_size(alloc, buffer);
			allocated_buffers++;
			total_alloc_size += buffer_size;
			if (buffer_size > largest_alloc_size)
				largest_alloc_size = buffer_size;
		}
		for (n = rb_first(&alloc->free_buffers); n != NULL;
		     n = rb_next(n)) {
			buffer = rb_entry(n, struct binder_buffer, rb_node);
			buffer_size = binder_alloc_buffer_size(alloc, buffer);
			free_buffers++;
			total_free_size += buffer_size;
			if (buffer_size > largest_free_size)
				largest_free_size = buffer_size;
		}
		binder_alloc_debug(BINDER_DEBUG_USER_ERROR,
				   "%d: binder_alloc_buf size %zd failed, no address space\n",
				   alloc->pid, size);
		binder_alloc_debug(BINDER_DEBUG_USER_ERROR,
				   "allocated: %zd (num: %zd largest: %zd), free: %zd (num: %zd largest: %zd)\n",
				   total_alloc_size, allocated_buffers,
				   largest_alloc_size, total_free_size,
				   free_buffers, largest_free_size);
		return ERR_PTR(-ENOSPC);
	}
	if (n == NULL) {
		buffer = rb_entry(best_fit, struct binder_buffer, rb_node);
		buffer_size = binder_alloc_buffer_size(alloc, buffer);
	}

	binder_alloc_debug(BINDER_DEBUG_BUFFER_ALLOC,
		     "%d: binder_alloc_buf size %zd got buffer %pK size %zd\n",
		      alloc->pid, size, buffer, buffer_size);

	has_page_addr = (void __user *)
		(((uintptr_t)buffer->user_data + buffer_size) & PAGE_MASK);
	WARN_ON(n && buffer_size != size);
	end_page_addr =
		(void __user *)PAGE_ALIGN((uintptr_t)buffer->user_data + size);
	if (end_page_addr > has_page_addr)
		end_page_addr = has_page_addr;
	ret = binder_update_page_range(alloc, 1, (void __user *)
		PAGE_ALIGN((uintptr_t)buffer->user_data), end_page_addr);
	if (ret)
		return ERR_PTR(ret);

	if (buffer_size != size) {
		struct binder_buffer *new_buffer;

		new_buffer = kzalloc(sizeof(*buffer), GFP_KERNEL);
		if (!new_buffer) {
			pr_err("%s: %d failed to alloc new buffer struct\n",
			       __func__, alloc->pid);
			goto err_alloc_buf_struct_failed;
		}
		new_buffer->user_data = (u8 __user *)buffer->user_data + size;
		list_add(&new_buffer->entry, &buffer->entry);
		new_buffer->free = 1;
		binder_insert_free_buffer(alloc, new_buffer);
	}

	rb_erase(best_fit, &alloc->free_buffers);
	buffer->free = 0;
	buffer->allow_user_free = 0;
	binder_insert_allocated_buffer_locked(alloc, buffer);
	binder_alloc_debug(BINDER_DEBUG_BUFFER_ALLOC,
		     "%d: binder_alloc_buf size %zd got %pK\n",
		      alloc->pid, size, buffer);
	buffer->data_size = data_size;
	buffer->offsets_size = offsets_size;
	buffer->async_transaction = is_async;
	buffer->extra_buffers_size = extra_buffers_size;
	if (is_async) {
		alloc->free_async_space -= size + sizeof(struct binder_buffer);
		binder_alloc_debug(BINDER_DEBUG_BUFFER_ALLOC_ASYNC,
			     "%d: binder_alloc_buf size %zd async free %zd\n",
			      alloc->pid, size, alloc->free_async_space);
	}
	return buffer;

err_alloc_buf_struct_failed:
	binder_update_page_range(alloc, 0, (void __user *)
				 PAGE_ALIGN((uintptr_t)buffer->user_data),
				 end_page_addr);
	return ERR_PTR(-ENOMEM);
}

/**
 * binder_alloc_new_buf() - Allocate a new binder buffer
 * @alloc:              binder_alloc for this proc
 * @data_size:          size of user data buffer
 * @offsets_size:       user specified buffer offset
 * @extra_buffers_size: size of extra space for meta-data (eg, security context)
 * @is_async:           buffer for async transaction
 *
 * Allocate a new buffer given the requested sizes. Returns
 * the kernel version of the buffer pointer. The size allocated
 * is the sum of the three given sizes (each rounded up to
 * pointer-sized boundary)
 *
 * Return:	The allocated buffer or %NULL if error
 */
struct binder_buffer *binder_alloc_new_buf(struct binder_alloc *alloc,
					   size_t data_size,
					   size_t offsets_size,
					   size_t extra_buffers_size,
					   int is_async)
{
	struct binder_buffer *buffer;

	mutex_lock(&alloc->mutex);
	buffer = binder_alloc_new_buf_locked(alloc, data_size, offsets_size,
					     extra_buffers_size, is_async);
	mutex_unlock(&alloc->mutex);
	return buffer;
}

static void __user *buffer_start_page(struct binder_buffer *buffer)
{
	return (void __user *)((uintptr_t)buffer->user_data & PAGE_MASK);
}

static void __user *prev_buffer_end_page(struct binder_buffer *buffer)
{
	return (void __user *)
		(((uintptr_t)(buffer->user_data) - 1) & PAGE_MASK);
}

static void binder_delete_free_buffer(struct binder_alloc *alloc,
				      struct binder_buffer *buffer)
{
	struct binder_buffer *prev, *next = NULL;
	bool to_free = true;
	BUG_ON(alloc->buffers.next == &buffer->entry);
	prev = binder_buffer_prev(buffer);
	BUG_ON(!prev->free);
	if (prev_buffer_end_page(prev) == buffer_start_page(buffer)) {
		to_free = false;
		binder_alloc_debug(BINDER_DEBUG_BUFFER_ALLOC,
				   "%d: merge free, buffer %pK share page with %pK\n",
				   alloc->pid, buffer->user_data,
				   prev->user_data);
	}

	if (!list_is_last(&buffer->entry, &alloc->buffers)) {
		next = binder_buffer_next(buffer);
		if (buffer_start_page(next) == buffer_start_page(buffer)) {
			to_free = false;
			binder_alloc_debug(BINDER_DEBUG_BUFFER_ALLOC,
					   "%d: merge free, buffer %pK share page with %pK\n",
					   alloc->pid,
					   buffer->user_data,
					   next->user_data);
		}
	}

	if (PAGE_ALIGNED(buffer->user_data)) {
		binder_alloc_debug(BINDER_DEBUG_BUFFER_ALLOC,
				   "%d: merge free, buffer start %pK is page aligned\n",
				   alloc->pid, buffer->user_data);
		to_free = false;
	}

	if (to_free) {
		binder_alloc_debug(BINDER_DEBUG_BUFFER_ALLOC,
				   "%d: merge free, buffer %pK do not share page with %pK or %pK\n",
				   alloc->pid, buffer->user_data,
				   prev->user_data,
				   next ? next->user_data : NULL);
		binder_update_page_range(alloc, 0, buffer_start_page(buffer),
					 buffer_start_page(buffer) + PAGE_SIZE);
	}
	list_del(&buffer->entry);
	kfree(buffer);
}

static void binder_free_buf_locked(struct binder_alloc *alloc,
				   struct binder_buffer *buffer)
{
	size_t size, buffer_size;

	buffer_size = binder_alloc_buffer_size(alloc, buffer);

	size = ALIGN(buffer->data_size, sizeof(void *)) +
		ALIGN(buffer->offsets_size, sizeof(void *)) +
		ALIGN(buffer->extra_buffers_size, sizeof(void *));

	binder_alloc_debug(BINDER_DEBUG_BUFFER_ALLOC,
		     "%d: binder_free_buf %pK size %zd buffer_size %zd\n",
		      alloc->pid, buffer, size, buffer_size);

	BUG_ON(buffer->free);
	BUG_ON(size > buffer_size);
	BUG_ON(buffer->transaction != NULL);
	BUG_ON(buffer->user_data < alloc->buffer);
	BUG_ON(buffer->user_data > alloc->buffer + alloc->buffer_size);

	if (buffer->async_transaction) {
		alloc->free_async_space += size + sizeof(struct binder_buffer);

		binder_alloc_debug(BINDER_DEBUG_BUFFER_ALLOC_ASYNC,
			     "%d: binder_free_buf size %zd async free %zd\n",
			      alloc->pid, size, alloc->free_async_space);
	}

	binder_update_page_range(alloc, 0,
		(void __user *)PAGE_ALIGN((uintptr_t)buffer->user_data),
		(void __user *)(((uintptr_t)
			  buffer->user_data + buffer_size) & PAGE_MASK));

	rb_erase(&buffer->rb_node, &alloc->allocated_buffers);
	buffer->free = 1;
	if (!list_is_last(&buffer->entry, &alloc->buffers)) {
		struct binder_buffer *next = binder_buffer_next(buffer);

		if (next->free) {
			rb_erase(&next->rb_node, &alloc->free_buffers);
			binder_delete_free_buffer(alloc, next);
		}
	}
	if (alloc->buffers.next != &buffer->entry) {
		struct binder_buffer *prev = binder_buffer_prev(buffer);

		if (prev->free) {
			binder_delete_free_buffer(alloc, buffer);
			rb_erase(&prev->rb_node, &alloc->free_buffers);
			buffer = prev;
		}
	}
	binder_insert_free_buffer(alloc, buffer);
}

/**
 * binder_alloc_free_buf() - free a binder buffer
 * @alloc:	binder_alloc for this proc
 * @buffer:	kernel pointer to buffer
 *
 * Free the buffer allocated via binder_alloc_new_buffer()
 */
void binder_alloc_free_buf(struct binder_alloc *alloc,
			    struct binder_buffer *buffer)
{
	mutex_lock(&alloc->mutex);
	binder_free_buf_locked(alloc, buffer);
	mutex_unlock(&alloc->mutex);
}

/**
 * binder_alloc_mmap_handler() - map virtual address space for proc
 * @alloc:	alloc structure for this proc
 * @vma:	vma passed to mmap()
 *
 * Called by binder_mmap() to initialize the space specified in
 * vma for allocating binder buffers
 *
 * Return:
 *      0 = success
 *      -EBUSY = address space already mapped
 *      -ENOMEM = failed to map memory to given address space
 */
int binder_alloc_mmap_handler(struct binder_alloc *alloc,
			      struct vm_area_struct *vma)
{
	int ret;
	const char *failure_string;
	struct binder_buffer *buffer;

	mutex_lock(&binder_alloc_mmap_lock);
	if (alloc->buffer_size) {
		ret = -EBUSY;
		failure_string = "already mapped";
		goto err_already_mapped;
	}
	alloc->buffer_size = min_t(unsigned long, vma->vm_end - vma->vm_start,
				   SZ_4M);
	mutex_unlock(&binder_alloc_mmap_lock);

	alloc->buffer = (void __user *)vma->vm_start;

	alloc->pages = kcalloc(alloc->buffer_size / PAGE_SIZE,
			       sizeof(alloc->pages[0]),
			       GFP_KERNEL);
	if (alloc->pages == NULL) {
		ret = -ENOMEM;
		failure_string = "alloc page array";
		goto err_alloc_pages_failed;
	}

	buffer = kzalloc(sizeof(*buffer), GFP_KERNEL);
	if (!buffer) {
		ret = -ENOMEM;
		failure_string = "alloc buffer struct";
		goto err_alloc_buf_struct_failed;
	}

	buffer->user_data = alloc->buffer;
	list_add(&buffer->entry, &alloc->buffers);
	buffer->free = 1;
	binder_insert_free_buffer(alloc, buffer);
	alloc->free_async_space = alloc->buffer_size / 2;
	binder_alloc_set_vma(alloc, vma);
	mmgrab(alloc->vma_vm_mm);

	return 0;

err_alloc_buf_struct_failed:
	kfree(alloc->pages);
	alloc->pages = NULL;
err_alloc_pages_failed:
	alloc->buffer = NULL;
	mutex_lock(&binder_alloc_mmap_lock);
	alloc->buffer_size = 0;
err_already_mapped:
	mutex_unlock(&binder_alloc_mmap_lock);
	binder_alloc_debug(BINDER_DEBUG_USER_ERROR,
			   "%s: %d %lx-%lx %s failed %d\n", __func__,
			   alloc->pid, vma->vm_start, vma->vm_end,
			   failure_string, ret);
	return ret;
}


void binder_alloc_deferred_release(struct binder_alloc *alloc)
{
	struct rb_node *n;
	int buffers, page_count;
	struct binder_buffer *buffer;

	buffers = 0;
	mutex_lock(&alloc->mutex);
	BUG_ON(alloc->vma);

	while ((n = rb_first(&alloc->allocated_buffers))) {
		buffer = rb_entry(n, struct binder_buffer, rb_node);

		/* Transaction should already have been freed */
		BUG_ON(buffer->transaction);

		binder_free_buf_locked(alloc, buffer);
		buffers++;
	}

	while (!list_empty(&alloc->buffers)) {
		buffer = list_first_entry(&alloc->buffers,
					  struct binder_buffer, entry);
		WARN_ON(!buffer->free);

		list_del(&buffer->entry);
		WARN_ON_ONCE(!list_empty(&alloc->buffers));
		kfree(buffer);
	}

	page_count = 0;
	if (alloc->pages) {
		int i;

		for (i = 0; i < alloc->buffer_size / PAGE_SIZE; i++) {
			void __user *page_addr;
			bool on_lru;

			if (!alloc->pages[i].page_ptr)
				continue;

			on_lru = list_lru_del(&binder_alloc_lru,
					      &alloc->pages[i].lru);
			page_addr = alloc->buffer + i * PAGE_SIZE;
			binder_alloc_debug(BINDER_DEBUG_BUFFER_ALLOC,
				     "%s: %d: page %d at %pK %s\n",
				     __func__, alloc->pid, i, page_addr,
				     on_lru ? "on lru" : "active");
			__free_page(alloc->pages[i].page_ptr);
			page_count++;
		}
		kfree(alloc->pages);
	}
	mutex_unlock(&alloc->mutex);
	if (alloc->vma_vm_mm)
		mmdrop(alloc->vma_vm_mm);

	binder_alloc_debug(BINDER_DEBUG_OPEN_CLOSE,
		     "%s: %d buffers %d, pages %d\n",
		     __func__, alloc->pid, buffers, page_count);
}

static void print_binder_buffer(struct seq_file *m, const char *prefix,
				struct binder_buffer *buffer)
{
	seq_printf(m, "%s %d: %pK size %zd:%zd:%zd %s\n",
		   prefix, buffer->debug_id, buffer->user_data,
		   buffer->data_size, buffer->offsets_size,
		   buffer->extra_buffers_size,
		   buffer->transaction ? "active" : "delivered");
}

/**
 * binder_alloc_print_allocated() - print buffer info
 * @m:     seq_file for output via seq_printf()
 * @alloc: binder_alloc for this proc
 *
 * Prints information about every buffer associated with
 * the binder_alloc state to the given seq_file
 */
void binder_alloc_print_allocated(struct seq_file *m,
				  struct binder_alloc *alloc)
{
	struct rb_node *n;

	mutex_lock(&alloc->mutex);
	for (n = rb_first(&alloc->allocated_buffers); n != NULL; n = rb_next(n))
		print_binder_buffer(m, "  buffer",
				    rb_entry(n, struct binder_buffer, rb_node));
	mutex_unlock(&alloc->mutex);
}

/**
 * binder_alloc_print_pages() - print page usage
 * @m:     seq_file for output via seq_printf()
 * @alloc: binder_alloc for this proc
 */
void binder_alloc_print_pages(struct seq_file *m,
			      struct binder_alloc *alloc)
{
	struct binder_lru_page *page;
	int i;
	int active = 0;
	int lru = 0;
	int free = 0;

	mutex_lock(&alloc->mutex);
	/*
	 * Make sure the binder_alloc is fully initialized, otherwise we might
	 * read inconsistent state.
	 */
	if (binder_alloc_get_vma(alloc) != NULL) {
		for (i = 0; i < alloc->buffer_size / PAGE_SIZE; i++) {
			page = &alloc->pages[i];
			if (!page->page_ptr)
				free++;
			else if (list_empty(&page->lru))
				active++;
			else
				lru++;
		}
	}
	mutex_unlock(&alloc->mutex);
	seq_printf(m, "  pages: %d:%d:%d\n", active, lru, free);
	seq_printf(m, "  pages high watermark: %zu\n", alloc->pages_high);
}

/**
 * binder_alloc_get_allocated_count() - return count of buffers
 * @alloc: binder_alloc for this proc
 *
 * Return: count of allocated buffers
 */
int binder_alloc_get_allocated_count(struct binder_alloc *alloc)
{
	struct rb_node *n;
	int count = 0;

	mutex_lock(&alloc->mutex);
	for (n = rb_first(&alloc->allocated_buffers); n != NULL; n = rb_next(n))
		count++;
	mutex_unlock(&alloc->mutex);
	return count;
}


/**
 * binder_alloc_vma_close() - invalidate address space
 * @alloc: binder_alloc for this proc
 *
 * Called from binder_vma_close() when releasing address space.
 * Clears alloc->vma to prevent new incoming transactions from
 * allocating more buffers.
 */
void binder_alloc_vma_close(struct binder_alloc *alloc)
{
	binder_alloc_set_vma(alloc, NULL);
}

/**
 * binder_alloc_free_page() - shrinker callback to free pages
 * @item:   item to free
 * @lock:   lock protecting the item
 * @cb_arg: callback argument
 *
 * Called from list_lru_walk() in binder_shrink_scan() to free
 * up pages when the system is under memory pressure.
 */
enum lru_status binder_alloc_free_page(struct list_head *item,
				       struct list_lru_one *lru,
				       spinlock_t *lock,
				       void *cb_arg)
	__must_hold(lock)
{
	struct mm_struct *mm = NULL;
	struct binder_lru_page *page = container_of(item,
						    struct binder_lru_page,
						    lru);
	struct binder_alloc *alloc;
	uintptr_t page_addr;
	size_t index;
	struct vm_area_struct *vma;

	alloc = page->alloc;
	if (!mutex_trylock(&alloc->mutex))
		goto err_get_alloc_mutex_failed;

	if (!page->page_ptr)
		goto err_page_already_freed;

	index = page - alloc->pages;
	page_addr = (uintptr_t)alloc->buffer + index * PAGE_SIZE;

	mm = alloc->vma_vm_mm;
	if (!mmget_not_zero(mm))
		goto err_mmget;
	if (!mmap_read_trylock(mm))
		goto err_mmap_read_lock_failed;
	vma = binder_alloc_get_vma(alloc);

	list_lru_isolate(lru, item);
	spin_unlock(lock);

	if (vma) {
		trace_binder_unmap_user_start(alloc, index);

		zap_page_range(vma, page_addr, PAGE_SIZE);

		trace_binder_unmap_user_end(alloc, index);
	}
	mmap_read_unlock(mm);
<<<<<<< HEAD
	mmput(mm);
=======
	mmput_async(mm);
>>>>>>> 84569f32

	trace_binder_unmap_kernel_start(alloc, index);

	__free_page(page->page_ptr);
	page->page_ptr = NULL;

	trace_binder_unmap_kernel_end(alloc, index);

	spin_lock(lock);
	mutex_unlock(&alloc->mutex);
	return LRU_REMOVED_RETRY;

err_mmap_read_lock_failed:
	mmput_async(mm);
err_mmget:
err_page_already_freed:
	mutex_unlock(&alloc->mutex);
err_get_alloc_mutex_failed:
	return LRU_SKIP;
}

static unsigned long
binder_shrink_count(struct shrinker *shrink, struct shrink_control *sc)
{
	unsigned long ret = list_lru_count(&binder_alloc_lru);
	return ret;
}

static unsigned long
binder_shrink_scan(struct shrinker *shrink, struct shrink_control *sc)
{
	unsigned long ret;

	ret = list_lru_walk(&binder_alloc_lru, binder_alloc_free_page,
			    NULL, sc->nr_to_scan);
	return ret;
}

static struct shrinker binder_shrinker = {
	.count_objects = binder_shrink_count,
	.scan_objects = binder_shrink_scan,
	.seeks = DEFAULT_SEEKS,
};

/**
 * binder_alloc_init() - called by binder_open() for per-proc initialization
 * @alloc: binder_alloc for this proc
 *
 * Called from binder_open() to initialize binder_alloc fields for
 * new binder proc
 */
void binder_alloc_init(struct binder_alloc *alloc)
{
	alloc->pid = current->group_leader->pid;
	mutex_init(&alloc->mutex);
	INIT_LIST_HEAD(&alloc->buffers);
}

int binder_alloc_shrinker_init(void)
{
	int ret = list_lru_init(&binder_alloc_lru);

	if (ret == 0) {
		ret = register_shrinker(&binder_shrinker);
		if (ret)
			list_lru_destroy(&binder_alloc_lru);
	}
	return ret;
}

/**
 * check_buffer() - verify that buffer/offset is safe to access
 * @alloc: binder_alloc for this proc
 * @buffer: binder buffer to be accessed
 * @offset: offset into @buffer data
 * @bytes: bytes to access from offset
 *
 * Check that the @offset/@bytes are within the size of the given
 * @buffer and that the buffer is currently active and not freeable.
 * Offsets must also be multiples of sizeof(u32). The kernel is
 * allowed to touch the buffer in two cases:
 *
 * 1) when the buffer is being created:
 *     (buffer->free == 0 && buffer->allow_user_free == 0)
 * 2) when the buffer is being torn down:
 *     (buffer->free == 0 && buffer->transaction == NULL).
 *
 * Return: true if the buffer is safe to access
 */
static inline bool check_buffer(struct binder_alloc *alloc,
				struct binder_buffer *buffer,
				binder_size_t offset, size_t bytes)
{
	size_t buffer_size = binder_alloc_buffer_size(alloc, buffer);

	return buffer_size >= bytes &&
		offset <= buffer_size - bytes &&
		IS_ALIGNED(offset, sizeof(u32)) &&
		!buffer->free &&
		(!buffer->allow_user_free || !buffer->transaction);
}

/**
 * binder_alloc_get_page() - get kernel pointer for given buffer offset
 * @alloc: binder_alloc for this proc
 * @buffer: binder buffer to be accessed
 * @buffer_offset: offset into @buffer data
 * @pgoffp: address to copy final page offset to
 *
 * Lookup the struct page corresponding to the address
 * at @buffer_offset into @buffer->user_data. If @pgoffp is not
 * NULL, the byte-offset into the page is written there.
 *
 * The caller is responsible to ensure that the offset points
 * to a valid address within the @buffer and that @buffer is
 * not freeable by the user. Since it can't be freed, we are
 * guaranteed that the corresponding elements of @alloc->pages[]
 * cannot change.
 *
 * Return: struct page
 */
static struct page *binder_alloc_get_page(struct binder_alloc *alloc,
					  struct binder_buffer *buffer,
					  binder_size_t buffer_offset,
					  pgoff_t *pgoffp)
{
	binder_size_t buffer_space_offset = buffer_offset +
		(buffer->user_data - alloc->buffer);
	pgoff_t pgoff = buffer_space_offset & ~PAGE_MASK;
	size_t index = buffer_space_offset >> PAGE_SHIFT;
	struct binder_lru_page *lru_page;

	lru_page = &alloc->pages[index];
	*pgoffp = pgoff;
	return lru_page->page_ptr;
}

/**
 * binder_alloc_copy_user_to_buffer() - copy src user to tgt user
 * @alloc: binder_alloc for this proc
 * @buffer: binder buffer to be accessed
 * @buffer_offset: offset into @buffer data
 * @from: userspace pointer to source buffer
 * @bytes: bytes to copy
 *
 * Copy bytes from source userspace to target buffer.
 *
 * Return: bytes remaining to be copied
 */
unsigned long
binder_alloc_copy_user_to_buffer(struct binder_alloc *alloc,
				 struct binder_buffer *buffer,
				 binder_size_t buffer_offset,
				 const void __user *from,
				 size_t bytes)
{
	if (!check_buffer(alloc, buffer, buffer_offset, bytes))
		return bytes;

	while (bytes) {
		unsigned long size;
		unsigned long ret;
		struct page *page;
		pgoff_t pgoff;
		void *kptr;

		page = binder_alloc_get_page(alloc, buffer,
					     buffer_offset, &pgoff);
		size = min_t(size_t, bytes, PAGE_SIZE - pgoff);
		kptr = kmap(page) + pgoff;
		ret = copy_from_user(kptr, from, size);
		kunmap(page);
		if (ret)
			return bytes - size + ret;
		bytes -= size;
		from += size;
		buffer_offset += size;
	}
	return 0;
}

static int binder_alloc_do_buffer_copy(struct binder_alloc *alloc,
				       bool to_buffer,
				       struct binder_buffer *buffer,
				       binder_size_t buffer_offset,
				       void *ptr,
				       size_t bytes)
{
	/* All copies must be 32-bit aligned and 32-bit size */
	if (!check_buffer(alloc, buffer, buffer_offset, bytes))
		return -EINVAL;

	while (bytes) {
		unsigned long size;
		struct page *page;
		pgoff_t pgoff;
		void *tmpptr;
		void *base_ptr;

		page = binder_alloc_get_page(alloc, buffer,
					     buffer_offset, &pgoff);
		size = min_t(size_t, bytes, PAGE_SIZE - pgoff);
		base_ptr = kmap_atomic(page);
		tmpptr = base_ptr + pgoff;
		if (to_buffer)
			memcpy(tmpptr, ptr, size);
		else
			memcpy(ptr, tmpptr, size);
		/*
		 * kunmap_atomic() takes care of flushing the cache
		 * if this device has VIVT cache arch
		 */
		kunmap_atomic(base_ptr);
		bytes -= size;
		pgoff = 0;
		ptr = ptr + size;
		buffer_offset += size;
	}
	return 0;
}

int binder_alloc_copy_to_buffer(struct binder_alloc *alloc,
				struct binder_buffer *buffer,
				binder_size_t buffer_offset,
				void *src,
				size_t bytes)
{
	return binder_alloc_do_buffer_copy(alloc, true, buffer, buffer_offset,
					   src, bytes);
}

int binder_alloc_copy_from_buffer(struct binder_alloc *alloc,
				  void *dest,
				  struct binder_buffer *buffer,
				  binder_size_t buffer_offset,
				  size_t bytes)
{
	return binder_alloc_do_buffer_copy(alloc, false, buffer, buffer_offset,
					   dest, bytes);
}
<|MERGE_RESOLUTION|>--- conflicted
+++ resolved
@@ -947,11 +947,7 @@
 		trace_binder_unmap_user_end(alloc, index);
 	}
 	mmap_read_unlock(mm);
-<<<<<<< HEAD
-	mmput(mm);
-=======
 	mmput_async(mm);
->>>>>>> 84569f32
 
 	trace_binder_unmap_kernel_start(alloc, index);
 
