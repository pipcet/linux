--- conflicted
+++ resolved
@@ -2012,11 +2012,7 @@
 	max_vqs = min_t(u32, max_vqs, MLX5_MAX_SUPPORTED_VQS);
 
 	ndev = vdpa_alloc_device(struct mlx5_vdpa_net, mvdev.vdev, mdev->device, &mlx5_vdpa_ops,
-<<<<<<< HEAD
-				 NULL);
-=======
 				 name);
->>>>>>> 11e4b63a
 	if (IS_ERR(ndev))
 		return PTR_ERR(ndev);
 
@@ -2050,12 +2046,8 @@
 	if (err)
 		goto err_res;
 
-<<<<<<< HEAD
-	err = vdpa_register_device(&mvdev->vdev, 2 * mlx5_vdpa_max_qps(max_vqs));
-=======
 	mvdev->vdev.mdev = &mgtdev->mgtdev;
 	err = _vdpa_register_device(&mvdev->vdev, 2 * mlx5_vdpa_max_qps(max_vqs));
->>>>>>> 11e4b63a
 	if (err)
 		goto err_reg;
 
