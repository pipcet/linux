--- conflicted
+++ resolved
@@ -708,30 +708,15 @@
 	u32 cap2;
 	cap_t cap;
 	int ret;
-<<<<<<< HEAD
-=======
 
 	ret = request_locality(chip, 0);
 	if (ret < 0)
 		return ret;
->>>>>>> 11e4b63a
-
-	/* TPM 2.0 */
+
 	if (chip->flags & TPM_CHIP_FLAG_TPM2)
-<<<<<<< HEAD
-		return tpm2_get_tpm_pt(chip, 0x100, &cap2, desc);
-
-	/* TPM 1.2 */
-	ret = request_locality(chip, 0);
-	if (ret < 0)
-		return ret;
-
-	ret = tpm1_getcap(chip, TPM_CAP_PROP_TIS_TIMEOUT, &cap, desc, 0);
-=======
 		ret = tpm2_get_tpm_pt(chip, 0x100, &cap2, desc);
 	else
 		ret = tpm1_getcap(chip, TPM_CAP_PROP_TIS_TIMEOUT, &cap, desc, 0);
->>>>>>> 11e4b63a
 
 	release_locality(chip, 0);
 
