--- conflicted
+++ resolved
@@ -2424,14 +2424,10 @@
 	struct icm *icm;
 	struct tb *tb;
 
-<<<<<<< HEAD
 	if (!nhi->pdev)
 		return NULL;
 
-	tb = tb_domain_alloc(nhi, sizeof(struct icm));
-=======
 	tb = tb_domain_alloc(nhi, ICM_TIMEOUT, sizeof(struct icm));
->>>>>>> 4a0225c3
 	if (!tb)
 		return NULL;
 
