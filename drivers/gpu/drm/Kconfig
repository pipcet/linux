# SPDX-License-Identifier: GPL-2.0-only
#
# Drm device configuration
#
# This driver provides support for the
# Direct Rendering Infrastructure (DRI) in XFree86 4.1.0 and higher.
#
menuconfig DRM
	tristate "Direct Rendering Manager (XFree86 4.1.0 and higher DRI support)"
	depends on (AGP || AGP=n) && !EMULATED_CMPXCHG && HAS_DMA
	select DRM_NOMODESET
	select DRM_PANEL_ORIENTATION_QUIRKS
	select HDMI
	select FB_CMDLINE
	select I2C
	select I2C_ALGOBIT
	select DMA_SHARED_BUFFER
	select SYNC_FILE
# gallium uses SYS_kcmp for os_same_file_description() to de-duplicate
# device and dmabuf fd. Let's make sure that is available for our userspace.
	select KCMP
	help
	  Kernel-level support for the Direct Rendering Infrastructure (DRI)
	  introduced in XFree86 4.0. If you say Y here, you need to select
	  the module that's right for your graphics card from the list below.
	  These modules provide support for synchronization, security, and
	  DMA transfers. Please see <http://dri.sourceforge.net/> for more
	  details.  You should also select and configure AGP
	  (/dev/agpgart) support if it is available for your platform.

config DRM_MIPI_DBI
	tristate
	depends on DRM

config DRM_MIPI_DSI
	bool
	depends on DRM

config DRM_DEBUG_MM
	bool "Insert extra checks and debug info into the DRM range managers"
	default n
	depends on DRM=y
	depends on STACKTRACE_SUPPORT
	select STACKDEPOT
	help
	  Enable allocation tracking of memory manager and leak detection on
	  shutdown.

	  Recommended for driver developers only.

	  If in doubt, say "N".

config DRM_DEBUG_SELFTEST
	tristate "kselftests for DRM"
	depends on DRM
	depends on DEBUG_KERNEL
	select PRIME_NUMBERS
	select DRM_DISPLAY_DP_HELPER
	select DRM_DISPLAY_HELPER
	select DRM_LIB_RANDOM
	select DRM_KMS_HELPER
	select DRM_BUDDY
	select DRM_EXPORT_FOR_TESTS if m
	default n
	help
	  This option provides kernel modules that can be used to run
	  various selftests on parts of the DRM api. This option is not
	  useful for distributions or general kernels, but only for kernel
	  developers working on DRM and associated drivers.

	  If in doubt, say "N".

config DRM_KMS_HELPER
	tristate
	depends on DRM
	help
	  CRTC helpers for KMS drivers.

config DRM_DEBUG_DP_MST_TOPOLOGY_REFS
        bool "Enable refcount backtrace history in the DP MST helpers"
	depends on STACKTRACE_SUPPORT
        select STACKDEPOT
        depends on DRM_KMS_HELPER
        depends on DEBUG_KERNEL
        depends on EXPERT
        help
          Enables debug tracing for topology refs in DRM's DP MST helpers. A
          history of each topology reference/dereference will be printed to the
          kernel log once a port or branch device's topology refcount reaches 0.

          This has the potential to use a lot of memory and print some very
          large kernel messages. If in doubt, say "N".

config DRM_DEBUG_MODESET_LOCK
	bool "Enable backtrace history for lock contention"
	depends on STACKTRACE_SUPPORT
	depends on DEBUG_KERNEL
	depends on EXPERT
	select STACKDEPOT
	default y if DEBUG_WW_MUTEX_SLOWPATH
	help
	  Enable debug tracing of failures to gracefully handle drm modeset lock
	  contention. A history of each drm modeset lock path hitting -EDEADLK
	  will be saved until gracefully handled, and the backtrace will be
	  printed when attempting to lock a contended lock.

	  If in doubt, say "N".

config DRM_FBDEV_EMULATION
	bool "Enable legacy fbdev support for your modesetting driver"
	depends on DRM_KMS_HELPER
	depends on FB=y || FB=DRM_KMS_HELPER
	select FB_CFB_FILLRECT
	select FB_CFB_COPYAREA
	select FB_CFB_IMAGEBLIT
	select FB_DEFERRED_IO
	select FB_SYS_FOPS
	select FB_SYS_FILLRECT
	select FB_SYS_COPYAREA
	select FB_SYS_IMAGEBLIT
	select FRAMEBUFFER_CONSOLE if !EXPERT
	select FRAMEBUFFER_CONSOLE_DETECT_PRIMARY if FRAMEBUFFER_CONSOLE
	default y
	help
	  Choose this option if you have a need for the legacy fbdev
	  support. Note that this support also provides the linux console
	  support on top of your modesetting driver.

	  If in doubt, say "Y".

config DRM_FBDEV_OVERALLOC
	int "Overallocation of the fbdev buffer"
	depends on DRM_FBDEV_EMULATION
	default 100
	help
	  Defines the fbdev buffer overallocation in percent. Default
	  is 100. Typical values for double buffering will be 200,
	  triple buffering 300.

config DRM_FBDEV_LEAK_PHYS_SMEM
	bool "Shamelessly allow leaking of fbdev physical address (DANGEROUS)"
	depends on DRM_FBDEV_EMULATION && EXPERT
	default n
	help
	  In order to keep user-space compatibility, we want in certain
	  use-cases to keep leaking the fbdev physical address to the
	  user-space program handling the fbdev buffer.
	  This affects, not only, Amlogic, Allwinner or Rockchip devices
	  with ARM Mali GPUs using an userspace Blob.
	  This option is not supported by upstream developers and should be
	  removed as soon as possible and be considered as a broken and
	  legacy behaviour from a modern fbdev device driver.

	  Please send any bug reports when using this to your proprietary
	  software vendor that requires this.

	  If in doubt, say "N" or spread the word to your closed source
	  library vendor.

config DRM_LOAD_EDID_FIRMWARE
	bool "Allow to specify an EDID data set instead of probing for it"
	depends on DRM
	help
	  Say Y here, if you want to use EDID data to be loaded from the
	  /lib/firmware directory or one of the provided built-in
	  data sets. This may be necessary, if the graphics adapter or
	  monitor are unable to provide appropriate EDID data. Since this
	  feature is provided as a workaround for broken hardware, the
	  default case is N. Details and instructions how to build your own
	  EDID data are given in Documentation/admin-guide/edid.rst.

source "drivers/gpu/drm/display/Kconfig"

config DRM_TTM
	tristate
	depends on DRM && MMU
	help
	  GPU memory management subsystem for devices with multiple
	  GPU memory types. Will be enabled automatically if a device driver
	  uses it.

config DRM_BUDDY
	tristate
	depends on DRM
	help
	  A page based buddy allocator

config DRM_VRAM_HELPER
	tristate
	depends on DRM
	help
	  Helpers for VRAM memory management

config DRM_TTM_HELPER
	tristate
	depends on DRM
	select DRM_TTM
	help
	  Helpers for ttm-based gem objects

config DRM_GEM_CMA_HELPER
	tristate
	depends on DRM
	help
	  Choose this if you need the GEM CMA helper functions

config DRM_GEM_SHMEM_HELPER
	tristate
	depends on DRM && MMU
	help
	  Choose this if you need the GEM shmem helper functions

config DRM_SCHED
	tristate
	depends on DRM

source "drivers/gpu/drm/i2c/Kconfig"

source "drivers/gpu/drm/arm/Kconfig"

config DRM_RADEON
	tristate "ATI Radeon"
	depends on DRM && PCI && MMU
	depends on AGP || !AGP
	select FW_LOADER
	select DRM_DISPLAY_DP_HELPER
	select DRM_DISPLAY_HELPER
        select DRM_KMS_HELPER
        select DRM_TTM
	select DRM_TTM_HELPER
	select POWER_SUPPLY
	select HWMON
	select BACKLIGHT_CLASS_DEVICE
	select INTERVAL_TREE
	help
	  Choose this option if you have an ATI Radeon graphics card.  There
	  are both PCI and AGP versions.  You don't need to choose this to
	  run the Radeon in plain VGA mode.

	  If M is selected, the module will be called radeon.

source "drivers/gpu/drm/radeon/Kconfig"

config DRM_AMDGPU
	tristate "AMD GPU"
	depends on DRM && PCI && MMU
	select FW_LOADER
	select DRM_DISPLAY_DP_HELPER
	select DRM_DISPLAY_HDMI_HELPER
	select DRM_DISPLAY_HELPER
	select DRM_KMS_HELPER
	select DRM_SCHED
	select DRM_TTM
	select DRM_TTM_HELPER
	select POWER_SUPPLY
	select HWMON
	select BACKLIGHT_CLASS_DEVICE
	select INTERVAL_TREE
	select DRM_BUDDY
	help
	  Choose this option if you have a recent AMD Radeon graphics card.

	  If M is selected, the module will be called amdgpu.

source "drivers/gpu/drm/amd/amdgpu/Kconfig"

source "drivers/gpu/drm/nouveau/Kconfig"

source "drivers/gpu/drm/i915/Kconfig"

source "drivers/gpu/drm/kmb/Kconfig"

config DRM_VGEM
	tristate "Virtual GEM provider"
	depends on DRM && MMU
	select DRM_GEM_SHMEM_HELPER
	help
	  Choose this option to get a virtual graphics memory manager,
	  as used by Mesa's software renderer for enhanced performance.
	  If M is selected the module will be called vgem.

config DRM_VKMS
	tristate "Virtual KMS (EXPERIMENTAL)"
	depends on DRM && MMU
	select DRM_KMS_HELPER
	select DRM_GEM_SHMEM_HELPER
	select CRC32
	default n
	help
	  Virtual Kernel Mode-Setting (VKMS) is used for testing or for
	  running GPU in a headless machines. Choose this option to get
	  a VKMS.

	  If M is selected the module will be called vkms.

source "drivers/gpu/drm/exynos/Kconfig"

source "drivers/gpu/drm/rockchip/Kconfig"

source "drivers/gpu/drm/vmwgfx/Kconfig"

source "drivers/gpu/drm/gma500/Kconfig"

source "drivers/gpu/drm/udl/Kconfig"

source "drivers/gpu/drm/ast/Kconfig"

source "drivers/gpu/drm/mgag200/Kconfig"

source "drivers/gpu/drm/armada/Kconfig"

source "drivers/gpu/drm/atmel-hlcdc/Kconfig"

source "drivers/gpu/drm/rcar-du/Kconfig"

source "drivers/gpu/drm/shmobile/Kconfig"

source "drivers/gpu/drm/sun4i/Kconfig"

source "drivers/gpu/drm/omapdrm/Kconfig"

source "drivers/gpu/drm/tilcdc/Kconfig"

source "drivers/gpu/drm/qxl/Kconfig"

source "drivers/gpu/drm/virtio/Kconfig"

source "drivers/gpu/drm/msm/Kconfig"

source "drivers/gpu/drm/fsl-dcu/Kconfig"

source "drivers/gpu/drm/tegra/Kconfig"

source "drivers/gpu/drm/stm/Kconfig"

source "drivers/gpu/drm/panel/Kconfig"

source "drivers/gpu/drm/bridge/Kconfig"

source "drivers/gpu/drm/sti/Kconfig"

source "drivers/gpu/drm/imx/Kconfig"

source "drivers/gpu/drm/ingenic/Kconfig"

source "drivers/gpu/drm/v3d/Kconfig"

source "drivers/gpu/drm/vc4/Kconfig"

source "drivers/gpu/drm/etnaviv/Kconfig"

source "drivers/gpu/drm/hisilicon/Kconfig"

source "drivers/gpu/drm/mediatek/Kconfig"

source "drivers/gpu/drm/mxsfb/Kconfig"

source "drivers/gpu/drm/meson/Kconfig"

source "drivers/gpu/drm/tiny/Kconfig"

source "drivers/gpu/drm/pl111/Kconfig"

source "drivers/gpu/drm/tve200/Kconfig"

source "drivers/gpu/drm/xen/Kconfig"

source "drivers/gpu/drm/vboxvideo/Kconfig"

source "drivers/gpu/drm/lima/Kconfig"

source "drivers/gpu/drm/panfrost/Kconfig"

source "drivers/gpu/drm/aspeed/Kconfig"

source "drivers/gpu/drm/mcde/Kconfig"

source "drivers/gpu/drm/tidss/Kconfig"

source "drivers/gpu/drm/xlnx/Kconfig"

source "drivers/gpu/drm/gud/Kconfig"

<<<<<<< HEAD
source "drivers/gpu/drm/apple/Kconfig"
=======
source "drivers/gpu/drm/solomon/Kconfig"

source "drivers/gpu/drm/sprd/Kconfig"
>>>>>>> 20855e4c

config DRM_HYPERV
	tristate "DRM Support for Hyper-V synthetic video device"
	depends on DRM && PCI && MMU && HYPERV
	select DRM_KMS_HELPER
	select DRM_GEM_SHMEM_HELPER
	help
	 This is a KMS driver for Hyper-V synthetic video device. Choose this
	 option if you would like to enable drm driver for Hyper-V virtual
	 machine. Unselect Hyper-V framebuffer driver (CONFIG_FB_HYPERV) so
	 that DRM driver is used by default.

	 If M is selected the module will be called hyperv_drm.

# Keep legacy drivers last

menuconfig DRM_LEGACY
	bool "Enable legacy drivers (DANGEROUS)"
	depends on DRM && MMU
	help
	  Enable legacy DRI1 drivers. Those drivers expose unsafe and dangerous
	  APIs to user-space, which can be used to circumvent access
	  restrictions and other security measures. For backwards compatibility
	  those drivers are still available, but their use is highly
	  inadvisable and might harm your system.

	  You are recommended to use the safe modeset-only drivers instead, and
	  perform 3D emulation in user-space.

	  Unless you have strong reasons to go rogue, say "N".

if DRM_LEGACY

config DRM_TDFX
	tristate "3dfx Banshee/Voodoo3+"
	depends on DRM && PCI
	help
	  Choose this option if you have a 3dfx Banshee or Voodoo3 (or later),
	  graphics card.  If M is selected, the module will be called tdfx.

config DRM_R128
	tristate "ATI Rage 128"
	depends on DRM && PCI
	select FW_LOADER
	help
	  Choose this option if you have an ATI Rage 128 graphics card.  If M
	  is selected, the module will be called r128.  AGP support for
	  this card is strongly suggested (unless you have a PCI version).

config DRM_I810
	tristate "Intel I810"
	# !PREEMPTION because of missing ioctl locking
	depends on DRM && AGP && AGP_INTEL && (!PREEMPTION || BROKEN)
	help
	  Choose this option if you have an Intel I810 graphics card.  If M is
	  selected, the module will be called i810.  AGP support is required
	  for this driver to work.

config DRM_MGA
	tristate "Matrox g200/g400"
	depends on DRM && PCI
	select FW_LOADER
	help
	  Choose this option if you have a Matrox G200, G400 or G450 graphics
	  card.  If M is selected, the module will be called mga.  AGP
	  support is required for this driver to work.

config DRM_SIS
	tristate "SiS video cards"
	depends on DRM && AGP
	depends on FB_SIS || FB_SIS=n
	help
	  Choose this option if you have a SiS 630 or compatible video
	  chipset. If M is selected the module will be called sis. AGP
	  support is required for this driver to work.

config DRM_VIA
	tristate "Via unichrome video cards"
	depends on DRM && PCI
	help
	  Choose this option if you have a Via unichrome or compatible video
	  chipset. If M is selected the module will be called via.

config DRM_SAVAGE
	tristate "Savage video cards"
	depends on DRM && PCI
	help
	  Choose this option if you have a Savage3D/4/SuperSavage/Pro/Twister
	  chipset. If M is selected the module will be called savage.

endif # DRM_LEGACY

config DRM_EXPORT_FOR_TESTS
	bool

# Separate option because drm_panel_orientation_quirks.c is shared with fbdev
config DRM_PANEL_ORIENTATION_QUIRKS
	tristate

# Separate option because nomodeset parameter is global and expected built-in
config DRM_NOMODESET
	bool
	default n

config DRM_LIB_RANDOM
	bool
	default n

config DRM_PRIVACY_SCREEN
	bool
	default n<|MERGE_RESOLUTION|>--- conflicted
+++ resolved
@@ -381,13 +381,11 @@
 
 source "drivers/gpu/drm/gud/Kconfig"
 
-<<<<<<< HEAD
 source "drivers/gpu/drm/apple/Kconfig"
-=======
+
 source "drivers/gpu/drm/solomon/Kconfig"
 
 source "drivers/gpu/drm/sprd/Kconfig"
->>>>>>> 20855e4c
 
 config DRM_HYPERV
 	tristate "DRM Support for Hyper-V synthetic video device"
