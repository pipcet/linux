--- conflicted
+++ resolved
@@ -156,11 +156,7 @@
 	r = amdgpu_bo_create(adev, bo_size, PAGE_SIZE, true,
 			     AMDGPU_GEM_DOMAIN_VRAM,
 			     AMDGPU_GEM_CREATE_CPU_ACCESS_REQUIRED,
-<<<<<<< HEAD
-			     NULL, &adev->uvd.vcpu_bo);
-=======
 			     NULL, NULL, &adev->uvd.vcpu_bo);
->>>>>>> 9f30a04d
 	if (r) {
 		dev_err(adev->dev, "(%d) failed to allocate UVD bo\n", r);
 		return r;
@@ -823,17 +819,10 @@
 }
 
 static int amdgpu_uvd_free_job(
-<<<<<<< HEAD
-	struct amdgpu_job *sched_job)
-{
-	amdgpu_ib_free(sched_job->adev, sched_job->ibs);
-	kfree(sched_job->ibs);
-=======
 	struct amdgpu_job *job)
 {
 	amdgpu_ib_free(job->adev, job->ibs);
 	kfree(job->ibs);
->>>>>>> 9f30a04d
 	return 0;
 }
 
@@ -930,11 +919,7 @@
 	r = amdgpu_bo_create(adev, 1024, PAGE_SIZE, true,
 			     AMDGPU_GEM_DOMAIN_VRAM,
 			     AMDGPU_GEM_CREATE_CPU_ACCESS_REQUIRED,
-<<<<<<< HEAD
-			     NULL, &bo);
-=======
 			     NULL, NULL, &bo);
->>>>>>> 9f30a04d
 	if (r)
 		return r;
 
@@ -983,11 +968,7 @@
 	r = amdgpu_bo_create(adev, 1024, PAGE_SIZE, true,
 			     AMDGPU_GEM_DOMAIN_VRAM,
 			     AMDGPU_GEM_CREATE_CPU_ACCESS_REQUIRED,
-<<<<<<< HEAD
-			     NULL, &bo);
-=======
 			     NULL, NULL, &bo);
->>>>>>> 9f30a04d
 	if (r)
 		return r;
 
