/*
 * Copyright 2018 Advanced Micro Devices, Inc.
 *
 * Permission is hereby granted, free of charge, to any person obtaining a
 * copy of this software and associated documentation files (the "Software"),
 * to deal in the Software without restriction, including without limitation
 * the rights to use, copy, modify, merge, publish, distribute, sublicense,
 * and/or sell copies of the Software, and to permit persons to whom the
 * Software is furnished to do so, subject to the following conditions:
 *
 * The above copyright notice and this permission notice shall be included in
 * all copies or substantial portions of the Software.
 *
 * THE SOFTWARE IS PROVIDED "AS IS", WITHOUT WARRANTY OF ANY KIND, EXPRESS OR
 * IMPLIED, INCLUDING BUT NOT LIMITED TO THE WARRANTIES OF MERCHANTABILITY,
 * FITNESS FOR A PARTICULAR PURPOSE AND NONINFRINGEMENT.  IN NO EVENT SHALL
 * THE COPYRIGHT HOLDER(S) OR AUTHOR(S) BE LIABLE FOR ANY CLAIM, DAMAGES OR
 * OTHER LIABILITY, WHETHER IN AN ACTION OF CONTRACT, TORT OR OTHERWISE,
 * ARISING FROM, OUT OF OR IN CONNECTION WITH THE SOFTWARE OR THE USE OR
 * OTHER DEALINGS IN THE SOFTWARE.
 *
 */

#include <linux/delay.h>
#include <linux/fb.h>
#include <linux/module.h>
#include <linux/slab.h>

#include "hwmgr.h"
#include "amd_powerplay.h"
#include "vega20_smumgr.h"
#include "hardwaremanager.h"
#include "ppatomfwctrl.h"
#include "atomfirmware.h"
#include "cgs_common.h"
#include "vega20_powertune.h"
#include "vega20_inc.h"
#include "pppcielanes.h"
#include "vega20_hwmgr.h"
#include "vega20_processpptables.h"
#include "vega20_pptable.h"
#include "vega20_thermal.h"
#include "vega20_ppsmc.h"
#include "pp_debug.h"
#include "amd_pcie_helpers.h"
#include "ppinterrupt.h"
#include "pp_overdriver.h"
#include "pp_thermal.h"
#include "soc15_common.h"
#include "vega20_baco.h"
#include "smuio/smuio_9_0_offset.h"
#include "smuio/smuio_9_0_sh_mask.h"
#include "nbio/nbio_7_4_sh_mask.h"

#define smnPCIE_LC_SPEED_CNTL			0x11140290
#define smnPCIE_LC_LINK_WIDTH_CNTL		0x11140288

#define LINK_WIDTH_MAX				6
#define LINK_SPEED_MAX				3
static const int link_width[] = {0, 1, 2, 4, 8, 12, 16};
static const int link_speed[] = {25, 50, 80, 160};

static void vega20_set_default_registry_data(struct pp_hwmgr *hwmgr)
{
	struct vega20_hwmgr *data =
			(struct vega20_hwmgr *)(hwmgr->backend);

	data->gfxclk_average_alpha = PPVEGA20_VEGA20GFXCLKAVERAGEALPHA_DFLT;
	data->socclk_average_alpha = PPVEGA20_VEGA20SOCCLKAVERAGEALPHA_DFLT;
	data->uclk_average_alpha = PPVEGA20_VEGA20UCLKCLKAVERAGEALPHA_DFLT;
	data->gfx_activity_average_alpha = PPVEGA20_VEGA20GFXACTIVITYAVERAGEALPHA_DFLT;
	data->lowest_uclk_reserved_for_ulv = PPVEGA20_VEGA20LOWESTUCLKRESERVEDFORULV_DFLT;

	data->display_voltage_mode = PPVEGA20_VEGA20DISPLAYVOLTAGEMODE_DFLT;
	data->dcef_clk_quad_eqn_a = PPREGKEY_VEGA20QUADRATICEQUATION_DFLT;
	data->dcef_clk_quad_eqn_b = PPREGKEY_VEGA20QUADRATICEQUATION_DFLT;
	data->dcef_clk_quad_eqn_c = PPREGKEY_VEGA20QUADRATICEQUATION_DFLT;
	data->disp_clk_quad_eqn_a = PPREGKEY_VEGA20QUADRATICEQUATION_DFLT;
	data->disp_clk_quad_eqn_b = PPREGKEY_VEGA20QUADRATICEQUATION_DFLT;
	data->disp_clk_quad_eqn_c = PPREGKEY_VEGA20QUADRATICEQUATION_DFLT;
	data->pixel_clk_quad_eqn_a = PPREGKEY_VEGA20QUADRATICEQUATION_DFLT;
	data->pixel_clk_quad_eqn_b = PPREGKEY_VEGA20QUADRATICEQUATION_DFLT;
	data->pixel_clk_quad_eqn_c = PPREGKEY_VEGA20QUADRATICEQUATION_DFLT;
	data->phy_clk_quad_eqn_a = PPREGKEY_VEGA20QUADRATICEQUATION_DFLT;
	data->phy_clk_quad_eqn_b = PPREGKEY_VEGA20QUADRATICEQUATION_DFLT;
	data->phy_clk_quad_eqn_c = PPREGKEY_VEGA20QUADRATICEQUATION_DFLT;

	/*
	 * Disable the following features for now:
	 *   GFXCLK DS
	 *   SOCLK DS
	 *   LCLK DS
	 *   DCEFCLK DS
	 *   FCLK DS
	 *   MP1CLK DS
	 *   MP0CLK DS
	 */
	data->registry_data.disallowed_features = 0xE0041C00;
	/* ECC feature should be disabled on old SMUs */
	smum_send_msg_to_smc(hwmgr, PPSMC_MSG_GetSmuVersion, &hwmgr->smu_version);
	if (hwmgr->smu_version < 0x282100)
		data->registry_data.disallowed_features |= FEATURE_ECC_MASK;

	if (!(hwmgr->feature_mask & PP_PCIE_DPM_MASK))
		data->registry_data.disallowed_features |= FEATURE_DPM_LINK_MASK;

	if (!(hwmgr->feature_mask & PP_SCLK_DPM_MASK))
		data->registry_data.disallowed_features |= FEATURE_DPM_GFXCLK_MASK;

	if (!(hwmgr->feature_mask & PP_SOCCLK_DPM_MASK))
		data->registry_data.disallowed_features |= FEATURE_DPM_SOCCLK_MASK;

	if (!(hwmgr->feature_mask & PP_MCLK_DPM_MASK))
		data->registry_data.disallowed_features |= FEATURE_DPM_UCLK_MASK;

	if (!(hwmgr->feature_mask & PP_DCEFCLK_DPM_MASK))
		data->registry_data.disallowed_features |= FEATURE_DPM_DCEFCLK_MASK;

	if (!(hwmgr->feature_mask & PP_ULV_MASK))
		data->registry_data.disallowed_features |= FEATURE_ULV_MASK;

	if (!(hwmgr->feature_mask & PP_SCLK_DEEP_SLEEP_MASK))
		data->registry_data.disallowed_features |= FEATURE_DS_GFXCLK_MASK;

	data->registry_data.od_state_in_dc_support = 0;
	data->registry_data.thermal_support = 1;
	data->registry_data.skip_baco_hardware = 0;

	data->registry_data.log_avfs_param = 0;
	data->registry_data.sclk_throttle_low_notification = 1;
	data->registry_data.force_dpm_high = 0;
	data->registry_data.stable_pstate_sclk_dpm_percentage = 75;

	data->registry_data.didt_support = 0;
	if (data->registry_data.didt_support) {
		data->registry_data.didt_mode = 6;
		data->registry_data.sq_ramping_support = 1;
		data->registry_data.db_ramping_support = 0;
		data->registry_data.td_ramping_support = 0;
		data->registry_data.tcp_ramping_support = 0;
		data->registry_data.dbr_ramping_support = 0;
		data->registry_data.edc_didt_support = 1;
		data->registry_data.gc_didt_support = 0;
		data->registry_data.psm_didt_support = 0;
	}

	data->registry_data.pcie_lane_override = 0xff;
	data->registry_data.pcie_speed_override = 0xff;
	data->registry_data.pcie_clock_override = 0xffffffff;
	data->registry_data.regulator_hot_gpio_support = 1;
	data->registry_data.ac_dc_switch_gpio_support = 0;
	data->registry_data.quick_transition_support = 0;
	data->registry_data.zrpm_start_temp = 0xffff;
	data->registry_data.zrpm_stop_temp = 0xffff;
	data->registry_data.od8_feature_enable = 1;
	data->registry_data.disable_water_mark = 0;
	data->registry_data.disable_pp_tuning = 0;
	data->registry_data.disable_xlpp_tuning = 0;
	data->registry_data.disable_workload_policy = 0;
	data->registry_data.perf_ui_tuning_profile_turbo = 0x19190F0F;
	data->registry_data.perf_ui_tuning_profile_powerSave = 0x19191919;
	data->registry_data.perf_ui_tuning_profile_xl = 0x00000F0A;
	data->registry_data.force_workload_policy_mask = 0;
	data->registry_data.disable_3d_fs_detection = 0;
	data->registry_data.fps_support = 1;
	data->registry_data.disable_auto_wattman = 1;
	data->registry_data.auto_wattman_debug = 0;
	data->registry_data.auto_wattman_sample_period = 100;
	data->registry_data.fclk_gfxclk_ratio = 0;
	data->registry_data.auto_wattman_threshold = 50;
	data->registry_data.gfxoff_controlled_by_driver = 1;
	data->gfxoff_allowed = false;
	data->counter_gfxoff = 0;
	data->registry_data.pcie_dpm_key_disabled = !(hwmgr->feature_mask & PP_PCIE_DPM_MASK);
}

static int vega20_set_features_platform_caps(struct pp_hwmgr *hwmgr)
{
	struct vega20_hwmgr *data =
			(struct vega20_hwmgr *)(hwmgr->backend);
	struct amdgpu_device *adev = hwmgr->adev;

	if (data->vddci_control == VEGA20_VOLTAGE_CONTROL_NONE)
		phm_cap_unset(hwmgr->platform_descriptor.platformCaps,
				PHM_PlatformCaps_ControlVDDCI);

	phm_cap_set(hwmgr->platform_descriptor.platformCaps,
			PHM_PlatformCaps_TablelessHardwareInterface);

	phm_cap_set(hwmgr->platform_descriptor.platformCaps,
			PHM_PlatformCaps_BACO);

	phm_cap_set(hwmgr->platform_descriptor.platformCaps,
			PHM_PlatformCaps_EnableSMU7ThermalManagement);

	if (adev->pg_flags & AMD_PG_SUPPORT_UVD)
		phm_cap_set(hwmgr->platform_descriptor.platformCaps,
				PHM_PlatformCaps_UVDPowerGating);

	if (adev->pg_flags & AMD_PG_SUPPORT_VCE)
		phm_cap_set(hwmgr->platform_descriptor.platformCaps,
				PHM_PlatformCaps_VCEPowerGating);

	phm_cap_set(hwmgr->platform_descriptor.platformCaps,
			PHM_PlatformCaps_UnTabledHardwareInterface);

	if (data->registry_data.od8_feature_enable)
		phm_cap_set(hwmgr->platform_descriptor.platformCaps,
				PHM_PlatformCaps_OD8inACSupport);

	phm_cap_set(hwmgr->platform_descriptor.platformCaps,
			PHM_PlatformCaps_ActivityReporting);
	phm_cap_set(hwmgr->platform_descriptor.platformCaps,
			PHM_PlatformCaps_FanSpeedInTableIsRPM);

	if (data->registry_data.od_state_in_dc_support) {
		if (data->registry_data.od8_feature_enable)
			phm_cap_set(hwmgr->platform_descriptor.platformCaps,
					PHM_PlatformCaps_OD8inDCSupport);
	}

	if (data->registry_data.thermal_support &&
	    data->registry_data.fuzzy_fan_control_support &&
	    hwmgr->thermal_controller.advanceFanControlParameters.usTMax)
		phm_cap_set(hwmgr->platform_descriptor.platformCaps,
				PHM_PlatformCaps_ODFuzzyFanControlSupport);

	phm_cap_set(hwmgr->platform_descriptor.platformCaps,
			PHM_PlatformCaps_DynamicPowerManagement);
	phm_cap_set(hwmgr->platform_descriptor.platformCaps,
			PHM_PlatformCaps_SMC);
	phm_cap_set(hwmgr->platform_descriptor.platformCaps,
			PHM_PlatformCaps_ThermalPolicyDelay);

	if (data->registry_data.force_dpm_high)
		phm_cap_set(hwmgr->platform_descriptor.platformCaps,
				PHM_PlatformCaps_ExclusiveModeAlwaysHigh);

	phm_cap_set(hwmgr->platform_descriptor.platformCaps,
			PHM_PlatformCaps_DynamicUVDState);

	if (data->registry_data.sclk_throttle_low_notification)
		phm_cap_set(hwmgr->platform_descriptor.platformCaps,
				PHM_PlatformCaps_SclkThrottleLowNotification);

	/* power tune caps */
	/* assume disabled */
	phm_cap_unset(hwmgr->platform_descriptor.platformCaps,
			PHM_PlatformCaps_PowerContainment);
	phm_cap_unset(hwmgr->platform_descriptor.platformCaps,
			PHM_PlatformCaps_DiDtSupport);
	phm_cap_unset(hwmgr->platform_descriptor.platformCaps,
			PHM_PlatformCaps_SQRamping);
	phm_cap_unset(hwmgr->platform_descriptor.platformCaps,
			PHM_PlatformCaps_DBRamping);
	phm_cap_unset(hwmgr->platform_descriptor.platformCaps,
			PHM_PlatformCaps_TDRamping);
	phm_cap_unset(hwmgr->platform_descriptor.platformCaps,
			PHM_PlatformCaps_TCPRamping);
	phm_cap_unset(hwmgr->platform_descriptor.platformCaps,
			PHM_PlatformCaps_DBRRamping);
	phm_cap_unset(hwmgr->platform_descriptor.platformCaps,
			PHM_PlatformCaps_DiDtEDCEnable);
	phm_cap_unset(hwmgr->platform_descriptor.platformCaps,
			PHM_PlatformCaps_GCEDC);
	phm_cap_unset(hwmgr->platform_descriptor.platformCaps,
			PHM_PlatformCaps_PSM);

	if (data->registry_data.didt_support) {
		phm_cap_set(hwmgr->platform_descriptor.platformCaps,
				PHM_PlatformCaps_DiDtSupport);
		if (data->registry_data.sq_ramping_support)
			phm_cap_set(hwmgr->platform_descriptor.platformCaps,
					PHM_PlatformCaps_SQRamping);
		if (data->registry_data.db_ramping_support)
			phm_cap_set(hwmgr->platform_descriptor.platformCaps,
					PHM_PlatformCaps_DBRamping);
		if (data->registry_data.td_ramping_support)
			phm_cap_set(hwmgr->platform_descriptor.platformCaps,
					PHM_PlatformCaps_TDRamping);
		if (data->registry_data.tcp_ramping_support)
			phm_cap_set(hwmgr->platform_descriptor.platformCaps,
					PHM_PlatformCaps_TCPRamping);
		if (data->registry_data.dbr_ramping_support)
			phm_cap_set(hwmgr->platform_descriptor.platformCaps,
					PHM_PlatformCaps_DBRRamping);
		if (data->registry_data.edc_didt_support)
			phm_cap_set(hwmgr->platform_descriptor.platformCaps,
					PHM_PlatformCaps_DiDtEDCEnable);
		if (data->registry_data.gc_didt_support)
			phm_cap_set(hwmgr->platform_descriptor.platformCaps,
					PHM_PlatformCaps_GCEDC);
		if (data->registry_data.psm_didt_support)
			phm_cap_set(hwmgr->platform_descriptor.platformCaps,
					PHM_PlatformCaps_PSM);
	}

	phm_cap_set(hwmgr->platform_descriptor.platformCaps,
			PHM_PlatformCaps_RegulatorHot);

	if (data->registry_data.ac_dc_switch_gpio_support) {
		phm_cap_set(hwmgr->platform_descriptor.platformCaps,
				PHM_PlatformCaps_AutomaticDCTransition);
		phm_cap_set(hwmgr->platform_descriptor.platformCaps,
				PHM_PlatformCaps_SMCtoPPLIBAcdcGpioScheme);
	}

	if (data->registry_data.quick_transition_support) {
		phm_cap_unset(hwmgr->platform_descriptor.platformCaps,
				PHM_PlatformCaps_AutomaticDCTransition);
		phm_cap_unset(hwmgr->platform_descriptor.platformCaps,
				PHM_PlatformCaps_SMCtoPPLIBAcdcGpioScheme);
		phm_cap_set(hwmgr->platform_descriptor.platformCaps,
				PHM_PlatformCaps_Falcon_QuickTransition);
	}

	if (data->lowest_uclk_reserved_for_ulv != PPVEGA20_VEGA20LOWESTUCLKRESERVEDFORULV_DFLT) {
		phm_cap_unset(hwmgr->platform_descriptor.platformCaps,
				PHM_PlatformCaps_LowestUclkReservedForUlv);
		if (data->lowest_uclk_reserved_for_ulv == 1)
			phm_cap_set(hwmgr->platform_descriptor.platformCaps,
					PHM_PlatformCaps_LowestUclkReservedForUlv);
	}

	if (data->registry_data.custom_fan_support)
		phm_cap_set(hwmgr->platform_descriptor.platformCaps,
				PHM_PlatformCaps_CustomFanControlSupport);

	return 0;
}

static void vega20_init_dpm_defaults(struct pp_hwmgr *hwmgr)
{
	struct vega20_hwmgr *data = (struct vega20_hwmgr *)(hwmgr->backend);
	struct amdgpu_device *adev = hwmgr->adev;
	uint32_t top32, bottom32;
	int i;

	data->smu_features[GNLD_DPM_PREFETCHER].smu_feature_id =
			FEATURE_DPM_PREFETCHER_BIT;
	data->smu_features[GNLD_DPM_GFXCLK].smu_feature_id =
			FEATURE_DPM_GFXCLK_BIT;
	data->smu_features[GNLD_DPM_UCLK].smu_feature_id =
			FEATURE_DPM_UCLK_BIT;
	data->smu_features[GNLD_DPM_SOCCLK].smu_feature_id =
			FEATURE_DPM_SOCCLK_BIT;
	data->smu_features[GNLD_DPM_UVD].smu_feature_id =
			FEATURE_DPM_UVD_BIT;
	data->smu_features[GNLD_DPM_VCE].smu_feature_id =
			FEATURE_DPM_VCE_BIT;
	data->smu_features[GNLD_ULV].smu_feature_id =
			FEATURE_ULV_BIT;
	data->smu_features[GNLD_DPM_MP0CLK].smu_feature_id =
			FEATURE_DPM_MP0CLK_BIT;
	data->smu_features[GNLD_DPM_LINK].smu_feature_id =
			FEATURE_DPM_LINK_BIT;
	data->smu_features[GNLD_DPM_DCEFCLK].smu_feature_id =
			FEATURE_DPM_DCEFCLK_BIT;
	data->smu_features[GNLD_DS_GFXCLK].smu_feature_id =
			FEATURE_DS_GFXCLK_BIT;
	data->smu_features[GNLD_DS_SOCCLK].smu_feature_id =
			FEATURE_DS_SOCCLK_BIT;
	data->smu_features[GNLD_DS_LCLK].smu_feature_id =
			FEATURE_DS_LCLK_BIT;
	data->smu_features[GNLD_PPT].smu_feature_id =
			FEATURE_PPT_BIT;
	data->smu_features[GNLD_TDC].smu_feature_id =
			FEATURE_TDC_BIT;
	data->smu_features[GNLD_THERMAL].smu_feature_id =
			FEATURE_THERMAL_BIT;
	data->smu_features[GNLD_GFX_PER_CU_CG].smu_feature_id =
			FEATURE_GFX_PER_CU_CG_BIT;
	data->smu_features[GNLD_RM].smu_feature_id =
			FEATURE_RM_BIT;
	data->smu_features[GNLD_DS_DCEFCLK].smu_feature_id =
			FEATURE_DS_DCEFCLK_BIT;
	data->smu_features[GNLD_ACDC].smu_feature_id =
			FEATURE_ACDC_BIT;
	data->smu_features[GNLD_VR0HOT].smu_feature_id =
			FEATURE_VR0HOT_BIT;
	data->smu_features[GNLD_VR1HOT].smu_feature_id =
			FEATURE_VR1HOT_BIT;
	data->smu_features[GNLD_FW_CTF].smu_feature_id =
			FEATURE_FW_CTF_BIT;
	data->smu_features[GNLD_LED_DISPLAY].smu_feature_id =
			FEATURE_LED_DISPLAY_BIT;
	data->smu_features[GNLD_FAN_CONTROL].smu_feature_id =
			FEATURE_FAN_CONTROL_BIT;
	data->smu_features[GNLD_DIDT].smu_feature_id = FEATURE_GFX_EDC_BIT;
	data->smu_features[GNLD_GFXOFF].smu_feature_id = FEATURE_GFXOFF_BIT;
	data->smu_features[GNLD_CG].smu_feature_id = FEATURE_CG_BIT;
	data->smu_features[GNLD_DPM_FCLK].smu_feature_id = FEATURE_DPM_FCLK_BIT;
	data->smu_features[GNLD_DS_FCLK].smu_feature_id = FEATURE_DS_FCLK_BIT;
	data->smu_features[GNLD_DS_MP1CLK].smu_feature_id = FEATURE_DS_MP1CLK_BIT;
	data->smu_features[GNLD_DS_MP0CLK].smu_feature_id = FEATURE_DS_MP0CLK_BIT;
	data->smu_features[GNLD_XGMI].smu_feature_id = FEATURE_XGMI_BIT;
	data->smu_features[GNLD_ECC].smu_feature_id = FEATURE_ECC_BIT;

	for (i = 0; i < GNLD_FEATURES_MAX; i++) {
		data->smu_features[i].smu_feature_bitmap =
			(uint64_t)(1ULL << data->smu_features[i].smu_feature_id);
		data->smu_features[i].allowed =
			((data->registry_data.disallowed_features >> i) & 1) ?
			false : true;
	}

	/* Get the SN to turn into a Unique ID */
	smum_send_msg_to_smc(hwmgr, PPSMC_MSG_ReadSerialNumTop32, &top32);
	smum_send_msg_to_smc(hwmgr, PPSMC_MSG_ReadSerialNumBottom32, &bottom32);

	adev->unique_id = ((uint64_t)bottom32 << 32) | top32;
}

static int vega20_set_private_data_based_on_pptable(struct pp_hwmgr *hwmgr)
{
	return 0;
}

static int vega20_hwmgr_backend_fini(struct pp_hwmgr *hwmgr)
{
	kfree(hwmgr->backend);
	hwmgr->backend = NULL;

	return 0;
}

static int vega20_hwmgr_backend_init(struct pp_hwmgr *hwmgr)
{
	struct vega20_hwmgr *data;
	struct amdgpu_device *adev = hwmgr->adev;

	data = kzalloc(sizeof(struct vega20_hwmgr), GFP_KERNEL);
	if (data == NULL)
		return -ENOMEM;

	hwmgr->backend = data;

	hwmgr->workload_mask = 1 << hwmgr->workload_prority[PP_SMC_POWER_PROFILE_BOOTUP_DEFAULT];
	hwmgr->power_profile_mode = PP_SMC_POWER_PROFILE_BOOTUP_DEFAULT;
	hwmgr->default_power_profile_mode = PP_SMC_POWER_PROFILE_BOOTUP_DEFAULT;

	vega20_set_default_registry_data(hwmgr);

	data->disable_dpm_mask = 0xff;

	/* need to set voltage control types before EVV patching */
	data->vddc_control = VEGA20_VOLTAGE_CONTROL_NONE;
	data->mvdd_control = VEGA20_VOLTAGE_CONTROL_NONE;
	data->vddci_control = VEGA20_VOLTAGE_CONTROL_NONE;

	data->water_marks_bitmap = 0;
	data->avfs_exist = false;

	vega20_set_features_platform_caps(hwmgr);

	vega20_init_dpm_defaults(hwmgr);

	/* Parse pptable data read from VBIOS */
	vega20_set_private_data_based_on_pptable(hwmgr);

	data->is_tlu_enabled = false;

	hwmgr->platform_descriptor.hardwareActivityPerformanceLevels =
			VEGA20_MAX_HARDWARE_POWERLEVELS;
	hwmgr->platform_descriptor.hardwarePerformanceLevels = 2;
	hwmgr->platform_descriptor.minimumClocksReductionPercentage = 50;

	hwmgr->platform_descriptor.vbiosInterruptId = 0x20000400; /* IRQ_SOURCE1_SW_INT */
	/* The true clock step depends on the frequency, typically 4.5 or 9 MHz. Here we use 5. */
	hwmgr->platform_descriptor.clockStep.engineClock = 500;
	hwmgr->platform_descriptor.clockStep.memoryClock = 500;

	data->total_active_cus = adev->gfx.cu_info.number;
	data->is_custom_profile_set = false;

	return 0;
}

static int vega20_init_sclk_threshold(struct pp_hwmgr *hwmgr)
{
	struct vega20_hwmgr *data =
			(struct vega20_hwmgr *)(hwmgr->backend);

	data->low_sclk_interrupt_threshold = 0;

	return 0;
}

static int vega20_setup_asic_task(struct pp_hwmgr *hwmgr)
{
	struct amdgpu_device *adev = (struct amdgpu_device *)(hwmgr->adev);
	int ret = 0;
	bool use_baco = (amdgpu_in_reset(adev) &&
			 (amdgpu_asic_reset_method(adev) == AMD_RESET_METHOD_BACO)) ||
		(adev->in_runpm && amdgpu_asic_supports_baco(adev));

	ret = vega20_init_sclk_threshold(hwmgr);
	PP_ASSERT_WITH_CODE(!ret,
			"Failed to init sclk threshold!",
			return ret);

	if (use_baco) {
		ret = vega20_baco_apply_vdci_flush_workaround(hwmgr);
		if (ret)
			pr_err("Failed to apply vega20 baco workaround!\n");
	}

	return ret;
}

/*
 * @fn vega20_init_dpm_state
 * @brief Function to initialize all Soft Min/Max and Hard Min/Max to 0xff.
 *
 * @param    dpm_state - the address of the DPM Table to initiailize.
 * @return   None.
 */
static void vega20_init_dpm_state(struct vega20_dpm_state *dpm_state)
{
	dpm_state->soft_min_level = 0x0;
	dpm_state->soft_max_level = VG20_CLOCK_MAX_DEFAULT;
	dpm_state->hard_min_level = 0x0;
	dpm_state->hard_max_level = VG20_CLOCK_MAX_DEFAULT;
}

static int vega20_get_number_of_dpm_level(struct pp_hwmgr *hwmgr,
		PPCLK_e clk_id, uint32_t *num_of_levels)
{
	int ret = 0;

	ret = smum_send_msg_to_smc_with_parameter(hwmgr,
			PPSMC_MSG_GetDpmFreqByIndex,
			(clk_id << 16 | 0xFF),
			num_of_levels);
	PP_ASSERT_WITH_CODE(!ret,
			"[GetNumOfDpmLevel] failed to get dpm levels!",
			return ret);

	return ret;
}

static int vega20_get_dpm_frequency_by_index(struct pp_hwmgr *hwmgr,
		PPCLK_e clk_id, uint32_t index, uint32_t *clk)
{
	int ret = 0;

	ret = smum_send_msg_to_smc_with_parameter(hwmgr,
			PPSMC_MSG_GetDpmFreqByIndex,
			(clk_id << 16 | index),
			clk);
	PP_ASSERT_WITH_CODE(!ret,
			"[GetDpmFreqByIndex] failed to get dpm freq by index!",
			return ret);

	return ret;
}

static int vega20_setup_single_dpm_table(struct pp_hwmgr *hwmgr,
		struct vega20_single_dpm_table *dpm_table, PPCLK_e clk_id)
{
	int ret = 0;
	uint32_t i, num_of_levels, clk;

	ret = vega20_get_number_of_dpm_level(hwmgr, clk_id, &num_of_levels);
	PP_ASSERT_WITH_CODE(!ret,
			"[SetupSingleDpmTable] failed to get clk levels!",
			return ret);

	dpm_table->count = num_of_levels;

	for (i = 0; i < num_of_levels; i++) {
		ret = vega20_get_dpm_frequency_by_index(hwmgr, clk_id, i, &clk);
		PP_ASSERT_WITH_CODE(!ret,
			"[SetupSingleDpmTable] failed to get clk of specific level!",
			return ret);
		dpm_table->dpm_levels[i].value = clk;
		dpm_table->dpm_levels[i].enabled = true;
	}

	return ret;
}

static int vega20_setup_gfxclk_dpm_table(struct pp_hwmgr *hwmgr)
{
	struct vega20_hwmgr *data =
			(struct vega20_hwmgr *)(hwmgr->backend);
	struct vega20_single_dpm_table *dpm_table;
	int ret = 0;

	dpm_table = &(data->dpm_table.gfx_table);
	if (data->smu_features[GNLD_DPM_GFXCLK].enabled) {
		ret = vega20_setup_single_dpm_table(hwmgr, dpm_table, PPCLK_GFXCLK);
		PP_ASSERT_WITH_CODE(!ret,
				"[SetupDefaultDpmTable] failed to get gfxclk dpm levels!",
				return ret);
	} else {
		dpm_table->count = 1;
		dpm_table->dpm_levels[0].value = data->vbios_boot_state.gfx_clock / 100;
	}

	return ret;
}

static int vega20_setup_memclk_dpm_table(struct pp_hwmgr *hwmgr)
{
	struct vega20_hwmgr *data =
			(struct vega20_hwmgr *)(hwmgr->backend);
	struct vega20_single_dpm_table *dpm_table;
	int ret = 0;

	dpm_table = &(data->dpm_table.mem_table);
	if (data->smu_features[GNLD_DPM_UCLK].enabled) {
		ret = vega20_setup_single_dpm_table(hwmgr, dpm_table, PPCLK_UCLK);
		PP_ASSERT_WITH_CODE(!ret,
				"[SetupDefaultDpmTable] failed to get memclk dpm levels!",
				return ret);
	} else {
		dpm_table->count = 1;
		dpm_table->dpm_levels[0].value = data->vbios_boot_state.mem_clock / 100;
	}

	return ret;
}

/*
 * This function is to initialize all DPM state tables
 * for SMU based on the dependency table.
 * Dynamic state patching function will then trim these
 * state tables to the allowed range based
 * on the power policy or external client requests,
 * such as UVD request, etc.
 */
static int vega20_setup_default_dpm_tables(struct pp_hwmgr *hwmgr)
{
	struct vega20_hwmgr *data =
			(struct vega20_hwmgr *)(hwmgr->backend);
	struct vega20_single_dpm_table *dpm_table;
	int ret = 0;

	memset(&data->dpm_table, 0, sizeof(data->dpm_table));

	/* socclk */
	dpm_table = &(data->dpm_table.soc_table);
	if (data->smu_features[GNLD_DPM_SOCCLK].enabled) {
		ret = vega20_setup_single_dpm_table(hwmgr, dpm_table, PPCLK_SOCCLK);
		PP_ASSERT_WITH_CODE(!ret,
				"[SetupDefaultDpmTable] failed to get socclk dpm levels!",
				return ret);
	} else {
		dpm_table->count = 1;
		dpm_table->dpm_levels[0].value = data->vbios_boot_state.soc_clock / 100;
	}
	vega20_init_dpm_state(&(dpm_table->dpm_state));

	/* gfxclk */
	dpm_table = &(data->dpm_table.gfx_table);
	ret = vega20_setup_gfxclk_dpm_table(hwmgr);
	if (ret)
		return ret;
	vega20_init_dpm_state(&(dpm_table->dpm_state));

	/* memclk */
	dpm_table = &(data->dpm_table.mem_table);
	ret = vega20_setup_memclk_dpm_table(hwmgr);
	if (ret)
		return ret;
	vega20_init_dpm_state(&(dpm_table->dpm_state));

	/* eclk */
	dpm_table = &(data->dpm_table.eclk_table);
	if (data->smu_features[GNLD_DPM_VCE].enabled) {
		ret = vega20_setup_single_dpm_table(hwmgr, dpm_table, PPCLK_ECLK);
		PP_ASSERT_WITH_CODE(!ret,
				"[SetupDefaultDpmTable] failed to get eclk dpm levels!",
				return ret);
	} else {
		dpm_table->count = 1;
		dpm_table->dpm_levels[0].value = data->vbios_boot_state.eclock / 100;
	}
	vega20_init_dpm_state(&(dpm_table->dpm_state));

	/* vclk */
	dpm_table = &(data->dpm_table.vclk_table);
	if (data->smu_features[GNLD_DPM_UVD].enabled) {
		ret = vega20_setup_single_dpm_table(hwmgr, dpm_table, PPCLK_VCLK);
		PP_ASSERT_WITH_CODE(!ret,
				"[SetupDefaultDpmTable] failed to get vclk dpm levels!",
				return ret);
	} else {
		dpm_table->count = 1;
		dpm_table->dpm_levels[0].value = data->vbios_boot_state.vclock / 100;
	}
	vega20_init_dpm_state(&(dpm_table->dpm_state));

	/* dclk */
	dpm_table = &(data->dpm_table.dclk_table);
	if (data->smu_features[GNLD_DPM_UVD].enabled) {
		ret = vega20_setup_single_dpm_table(hwmgr, dpm_table, PPCLK_DCLK);
		PP_ASSERT_WITH_CODE(!ret,
				"[SetupDefaultDpmTable] failed to get dclk dpm levels!",
				return ret);
	} else {
		dpm_table->count = 1;
		dpm_table->dpm_levels[0].value = data->vbios_boot_state.dclock / 100;
	}
	vega20_init_dpm_state(&(dpm_table->dpm_state));

	/* dcefclk */
	dpm_table = &(data->dpm_table.dcef_table);
	if (data->smu_features[GNLD_DPM_DCEFCLK].enabled) {
		ret = vega20_setup_single_dpm_table(hwmgr, dpm_table, PPCLK_DCEFCLK);
		PP_ASSERT_WITH_CODE(!ret,
				"[SetupDefaultDpmTable] failed to get dcefclk dpm levels!",
				return ret);
	} else {
		dpm_table->count = 1;
		dpm_table->dpm_levels[0].value = data->vbios_boot_state.dcef_clock / 100;
	}
	vega20_init_dpm_state(&(dpm_table->dpm_state));

	/* pixclk */
	dpm_table = &(data->dpm_table.pixel_table);
	if (data->smu_features[GNLD_DPM_DCEFCLK].enabled) {
		ret = vega20_setup_single_dpm_table(hwmgr, dpm_table, PPCLK_PIXCLK);
		PP_ASSERT_WITH_CODE(!ret,
				"[SetupDefaultDpmTable] failed to get pixclk dpm levels!",
				return ret);
	} else
		dpm_table->count = 0;
	vega20_init_dpm_state(&(dpm_table->dpm_state));

	/* dispclk */
	dpm_table = &(data->dpm_table.display_table);
	if (data->smu_features[GNLD_DPM_DCEFCLK].enabled) {
		ret = vega20_setup_single_dpm_table(hwmgr, dpm_table, PPCLK_DISPCLK);
		PP_ASSERT_WITH_CODE(!ret,
				"[SetupDefaultDpmTable] failed to get dispclk dpm levels!",
				return ret);
	} else
		dpm_table->count = 0;
	vega20_init_dpm_state(&(dpm_table->dpm_state));

	/* phyclk */
	dpm_table = &(data->dpm_table.phy_table);
	if (data->smu_features[GNLD_DPM_DCEFCLK].enabled) {
		ret = vega20_setup_single_dpm_table(hwmgr, dpm_table, PPCLK_PHYCLK);
		PP_ASSERT_WITH_CODE(!ret,
				"[SetupDefaultDpmTable] failed to get phyclk dpm levels!",
				return ret);
	} else
		dpm_table->count = 0;
	vega20_init_dpm_state(&(dpm_table->dpm_state));

	/* fclk */
	dpm_table = &(data->dpm_table.fclk_table);
	if (data->smu_features[GNLD_DPM_FCLK].enabled) {
		ret = vega20_setup_single_dpm_table(hwmgr, dpm_table, PPCLK_FCLK);
		PP_ASSERT_WITH_CODE(!ret,
				"[SetupDefaultDpmTable] failed to get fclk dpm levels!",
				return ret);
	} else {
		dpm_table->count = 1;
		dpm_table->dpm_levels[0].value = data->vbios_boot_state.fclock / 100;
	}
	vega20_init_dpm_state(&(dpm_table->dpm_state));

	/* save a copy of the default DPM table */
	memcpy(&(data->golden_dpm_table), &(data->dpm_table),
			sizeof(struct vega20_dpm_table));

	return 0;
}

/**
 * vega20_init_smc_table - Initializes the SMC table and uploads it
 *
 * @hwmgr:  the address of the powerplay hardware manager.
 * return:  always 0
 */
static int vega20_init_smc_table(struct pp_hwmgr *hwmgr)
{
	int result;
	struct vega20_hwmgr *data =
			(struct vega20_hwmgr *)(hwmgr->backend);
	PPTable_t *pp_table = &(data->smc_state_table.pp_table);
	struct pp_atomfwctrl_bios_boot_up_values boot_up_values;
	struct phm_ppt_v3_information *pptable_information =
		(struct phm_ppt_v3_information *)hwmgr->pptable;

	result = pp_atomfwctrl_get_vbios_bootup_values(hwmgr, &boot_up_values);
	PP_ASSERT_WITH_CODE(!result,
			"[InitSMCTable] Failed to get vbios bootup values!",
			return result);

	data->vbios_boot_state.vddc     = boot_up_values.usVddc;
	data->vbios_boot_state.vddci    = boot_up_values.usVddci;
	data->vbios_boot_state.mvddc    = boot_up_values.usMvddc;
	data->vbios_boot_state.gfx_clock = boot_up_values.ulGfxClk;
	data->vbios_boot_state.mem_clock = boot_up_values.ulUClk;
	data->vbios_boot_state.soc_clock = boot_up_values.ulSocClk;
	data->vbios_boot_state.dcef_clock = boot_up_values.ulDCEFClk;
	data->vbios_boot_state.eclock = boot_up_values.ulEClk;
	data->vbios_boot_state.vclock = boot_up_values.ulVClk;
	data->vbios_boot_state.dclock = boot_up_values.ulDClk;
	data->vbios_boot_state.fclock = boot_up_values.ulFClk;
	data->vbios_boot_state.uc_cooling_id = boot_up_values.ucCoolingID;

	smum_send_msg_to_smc_with_parameter(hwmgr,
			PPSMC_MSG_SetMinDeepSleepDcefclk,
		(uint32_t)(data->vbios_boot_state.dcef_clock / 100),
			NULL);

	memcpy(pp_table, pptable_information->smc_pptable, sizeof(PPTable_t));

	result = smum_smc_table_manager(hwmgr,
					(uint8_t *)pp_table, TABLE_PPTABLE, false);
	PP_ASSERT_WITH_CODE(!result,
			"[InitSMCTable] Failed to upload PPtable!",
			return result);

	return 0;
}

/*
 * Override PCIe link speed and link width for DPM Level 1. PPTable entries
 * reflect the ASIC capabilities and not the system capabilities. For e.g.
 * Vega20 board in a PCI Gen3 system. In this case, when SMU's tries to switch
 * to DPM1, it fails as system doesn't support Gen4.
 */
static int vega20_override_pcie_parameters(struct pp_hwmgr *hwmgr)
{
	struct amdgpu_device *adev = (struct amdgpu_device *)(hwmgr->adev);
	struct vega20_hwmgr *data =
			(struct vega20_hwmgr *)(hwmgr->backend);
	uint32_t pcie_gen = 0, pcie_width = 0, smu_pcie_arg, pcie_gen_arg, pcie_width_arg;
	PPTable_t *pp_table = &(data->smc_state_table.pp_table);
	int i;
	int ret;

	if (adev->pm.pcie_gen_mask & CAIL_PCIE_LINK_SPEED_SUPPORT_GEN4)
		pcie_gen = 3;
	else if (adev->pm.pcie_gen_mask & CAIL_PCIE_LINK_SPEED_SUPPORT_GEN3)
		pcie_gen = 2;
	else if (adev->pm.pcie_gen_mask & CAIL_PCIE_LINK_SPEED_SUPPORT_GEN2)
		pcie_gen = 1;
	else if (adev->pm.pcie_gen_mask & CAIL_PCIE_LINK_SPEED_SUPPORT_GEN1)
		pcie_gen = 0;

	if (adev->pm.pcie_mlw_mask & CAIL_PCIE_LINK_WIDTH_SUPPORT_X16)
		pcie_width = 6;
	else if (adev->pm.pcie_mlw_mask & CAIL_PCIE_LINK_WIDTH_SUPPORT_X12)
		pcie_width = 5;
	else if (adev->pm.pcie_mlw_mask & CAIL_PCIE_LINK_WIDTH_SUPPORT_X8)
		pcie_width = 4;
	else if (adev->pm.pcie_mlw_mask & CAIL_PCIE_LINK_WIDTH_SUPPORT_X4)
		pcie_width = 3;
	else if (adev->pm.pcie_mlw_mask & CAIL_PCIE_LINK_WIDTH_SUPPORT_X2)
		pcie_width = 2;
	else if (adev->pm.pcie_mlw_mask & CAIL_PCIE_LINK_WIDTH_SUPPORT_X1)
		pcie_width = 1;

	/* Bit 31:16: LCLK DPM level. 0 is DPM0, and 1 is DPM1
	 * Bit 15:8:  PCIE GEN, 0 to 3 corresponds to GEN1 to GEN4
	 * Bit 7:0:   PCIE lane width, 1 to 7 corresponds is x1 to x32
	 */
	for (i = 0; i < NUM_LINK_LEVELS; i++) {
		pcie_gen_arg = (pp_table->PcieGenSpeed[i] > pcie_gen) ? pcie_gen :
			pp_table->PcieGenSpeed[i];
		pcie_width_arg = (pp_table->PcieLaneCount[i] > pcie_width) ? pcie_width :
			pp_table->PcieLaneCount[i];

		if (pcie_gen_arg != pp_table->PcieGenSpeed[i] || pcie_width_arg !=
		    pp_table->PcieLaneCount[i]) {
			smu_pcie_arg = (i << 16) | (pcie_gen_arg << 8) | pcie_width_arg;
			ret = smum_send_msg_to_smc_with_parameter(hwmgr,
				PPSMC_MSG_OverridePcieParameters, smu_pcie_arg,
				NULL);
			PP_ASSERT_WITH_CODE(!ret,
				"[OverridePcieParameters] Attempt to override pcie params failed!",
				return ret);
		}

		/* update the pptable */
		pp_table->PcieGenSpeed[i] = pcie_gen_arg;
		pp_table->PcieLaneCount[i] = pcie_width_arg;
	}

	/* override to the highest if it's disabled from ppfeaturmask */
	if (data->registry_data.pcie_dpm_key_disabled) {
		for (i = 0; i < NUM_LINK_LEVELS; i++) {
			smu_pcie_arg = (i << 16) | (pcie_gen << 8) | pcie_width;
			ret = smum_send_msg_to_smc_with_parameter(hwmgr,
				PPSMC_MSG_OverridePcieParameters, smu_pcie_arg,
				NULL);
			PP_ASSERT_WITH_CODE(!ret,
				"[OverridePcieParameters] Attempt to override pcie params failed!",
				return ret);

			pp_table->PcieGenSpeed[i] = pcie_gen;
			pp_table->PcieLaneCount[i] = pcie_width;
		}
		ret = vega20_enable_smc_features(hwmgr,
				false,
				data->smu_features[GNLD_DPM_LINK].smu_feature_bitmap);
		PP_ASSERT_WITH_CODE(!ret,
				"Attempt to Disable DPM LINK Failed!",
				return ret);
		data->smu_features[GNLD_DPM_LINK].enabled = false;
		data->smu_features[GNLD_DPM_LINK].supported = false;
	}

	return 0;
}

static int vega20_set_allowed_featuresmask(struct pp_hwmgr *hwmgr)
{
	struct vega20_hwmgr *data =
			(struct vega20_hwmgr *)(hwmgr->backend);
	uint32_t allowed_features_low = 0, allowed_features_high = 0;
	int i;
	int ret = 0;

	for (i = 0; i < GNLD_FEATURES_MAX; i++)
		if (data->smu_features[i].allowed)
			data->smu_features[i].smu_feature_id > 31 ?
				(allowed_features_high |=
				 ((data->smu_features[i].smu_feature_bitmap >> SMU_FEATURES_HIGH_SHIFT)
				  & 0xFFFFFFFF)) :
				(allowed_features_low |=
				 ((data->smu_features[i].smu_feature_bitmap >> SMU_FEATURES_LOW_SHIFT)
				  & 0xFFFFFFFF));

	ret = smum_send_msg_to_smc_with_parameter(hwmgr,
		PPSMC_MSG_SetAllowedFeaturesMaskHigh, allowed_features_high, NULL);
	PP_ASSERT_WITH_CODE(!ret,
		"[SetAllowedFeaturesMask] Attempt to set allowed features mask(high) failed!",
		return ret);

	ret = smum_send_msg_to_smc_with_parameter(hwmgr,
		PPSMC_MSG_SetAllowedFeaturesMaskLow, allowed_features_low, NULL);
	PP_ASSERT_WITH_CODE(!ret,
		"[SetAllowedFeaturesMask] Attempt to set allowed features mask (low) failed!",
		return ret);

	return 0;
}

static int vega20_run_btc(struct pp_hwmgr *hwmgr)
{
	return smum_send_msg_to_smc(hwmgr, PPSMC_MSG_RunBtc, NULL);
}

static int vega20_run_btc_afll(struct pp_hwmgr *hwmgr)
{
	return smum_send_msg_to_smc(hwmgr, PPSMC_MSG_RunAfllBtc, NULL);
}

static int vega20_enable_all_smu_features(struct pp_hwmgr *hwmgr)
{
	struct vega20_hwmgr *data =
			(struct vega20_hwmgr *)(hwmgr->backend);
	uint64_t features_enabled;
	int i;
	bool enabled;
	int ret = 0;

	PP_ASSERT_WITH_CODE((ret = smum_send_msg_to_smc(hwmgr,
			PPSMC_MSG_EnableAllSmuFeatures,
			NULL)) == 0,
			"[EnableAllSMUFeatures] Failed to enable all smu features!",
			return ret);

	ret = vega20_get_enabled_smc_features(hwmgr, &features_enabled);
	PP_ASSERT_WITH_CODE(!ret,
			"[EnableAllSmuFeatures] Failed to get enabled smc features!",
			return ret);

	for (i = 0; i < GNLD_FEATURES_MAX; i++) {
		enabled = (features_enabled & data->smu_features[i].smu_feature_bitmap) ?
			true : false;
		data->smu_features[i].enabled = enabled;
		data->smu_features[i].supported = enabled;

#if 0
		if (data->smu_features[i].allowed && !enabled)
			pr_info("[EnableAllSMUFeatures] feature %d is expected enabled!", i);
		else if (!data->smu_features[i].allowed && enabled)
			pr_info("[EnableAllSMUFeatures] feature %d is expected disabled!", i);
#endif
	}

	return 0;
}

static int vega20_notify_smc_display_change(struct pp_hwmgr *hwmgr)
{
	struct vega20_hwmgr *data = (struct vega20_hwmgr *)(hwmgr->backend);

	if (data->smu_features[GNLD_DPM_UCLK].enabled)
		return smum_send_msg_to_smc_with_parameter(hwmgr,
			PPSMC_MSG_SetUclkFastSwitch,
			1,
			NULL);

	return 0;
}

static int vega20_send_clock_ratio(struct pp_hwmgr *hwmgr)
{
	struct vega20_hwmgr *data =
			(struct vega20_hwmgr *)(hwmgr->backend);

	return smum_send_msg_to_smc_with_parameter(hwmgr,
			PPSMC_MSG_SetFclkGfxClkRatio,
			data->registry_data.fclk_gfxclk_ratio,
			NULL);
}

static int vega20_disable_all_smu_features(struct pp_hwmgr *hwmgr)
{
	struct vega20_hwmgr *data =
			(struct vega20_hwmgr *)(hwmgr->backend);
	int i, ret = 0;

	PP_ASSERT_WITH_CODE((ret = smum_send_msg_to_smc(hwmgr,
			PPSMC_MSG_DisableAllSmuFeatures,
			NULL)) == 0,
			"[DisableAllSMUFeatures] Failed to disable all smu features!",
			return ret);

	for (i = 0; i < GNLD_FEATURES_MAX; i++)
		data->smu_features[i].enabled = 0;

	return 0;
}

static int vega20_od8_set_feature_capabilities(
		struct pp_hwmgr *hwmgr)
{
	struct phm_ppt_v3_information *pptable_information =
		(struct phm_ppt_v3_information *)hwmgr->pptable;
	struct vega20_hwmgr *data = (struct vega20_hwmgr *)(hwmgr->backend);
	PPTable_t *pp_table = &(data->smc_state_table.pp_table);
	struct vega20_od8_settings *od_settings = &(data->od8_settings);

	od_settings->overdrive8_capabilities = 0;

	if (data->smu_features[GNLD_DPM_GFXCLK].enabled) {
		if (pptable_information->od_feature_capabilities[ATOM_VEGA20_ODFEATURE_GFXCLK_LIMITS] &&
		    pptable_information->od_settings_max[OD8_SETTING_GFXCLK_FMAX] > 0 &&
		    pptable_information->od_settings_min[OD8_SETTING_GFXCLK_FMIN] > 0 &&
		    (pptable_information->od_settings_max[OD8_SETTING_GFXCLK_FMAX] >=
		    pptable_information->od_settings_min[OD8_SETTING_GFXCLK_FMIN]))
			od_settings->overdrive8_capabilities |= OD8_GFXCLK_LIMITS;

		if (pptable_information->od_feature_capabilities[ATOM_VEGA20_ODFEATURE_GFXCLK_CURVE] &&
		    (pptable_information->od_settings_min[OD8_SETTING_GFXCLK_VOLTAGE1] >=
		     pp_table->MinVoltageGfx / VOLTAGE_SCALE) &&
		    (pptable_information->od_settings_max[OD8_SETTING_GFXCLK_VOLTAGE3] <=
		     pp_table->MaxVoltageGfx / VOLTAGE_SCALE) &&
		    (pptable_information->od_settings_max[OD8_SETTING_GFXCLK_VOLTAGE3] >=
		     pptable_information->od_settings_min[OD8_SETTING_GFXCLK_VOLTAGE1]))
			od_settings->overdrive8_capabilities |= OD8_GFXCLK_CURVE;
	}

	if (data->smu_features[GNLD_DPM_UCLK].enabled) {
		pptable_information->od_settings_min[OD8_SETTING_UCLK_FMAX] =
			data->dpm_table.mem_table.dpm_levels[data->dpm_table.mem_table.count - 2].value;
		if (pptable_information->od_feature_capabilities[ATOM_VEGA20_ODFEATURE_UCLK_MAX] &&
		    pptable_information->od_settings_min[OD8_SETTING_UCLK_FMAX] > 0 &&
		    pptable_information->od_settings_max[OD8_SETTING_UCLK_FMAX] > 0 &&
		    (pptable_information->od_settings_max[OD8_SETTING_UCLK_FMAX] >=
		    pptable_information->od_settings_min[OD8_SETTING_UCLK_FMAX]))
			od_settings->overdrive8_capabilities |= OD8_UCLK_MAX;
	}

	if (pptable_information->od_feature_capabilities[ATOM_VEGA20_ODFEATURE_POWER_LIMIT] &&
	    pptable_information->od_settings_max[OD8_SETTING_POWER_PERCENTAGE] > 0 &&
	    pptable_information->od_settings_max[OD8_SETTING_POWER_PERCENTAGE] <= 100 &&
	    pptable_information->od_settings_min[OD8_SETTING_POWER_PERCENTAGE] > 0 &&
	    pptable_information->od_settings_min[OD8_SETTING_POWER_PERCENTAGE] <= 100)
		od_settings->overdrive8_capabilities |= OD8_POWER_LIMIT;

	if (data->smu_features[GNLD_FAN_CONTROL].enabled) {
		if (pptable_information->od_feature_capabilities[ATOM_VEGA20_ODFEATURE_FAN_ACOUSTIC_LIMIT] &&
		    pptable_information->od_settings_min[OD8_SETTING_FAN_ACOUSTIC_LIMIT] > 0 &&
		    pptable_information->od_settings_max[OD8_SETTING_FAN_ACOUSTIC_LIMIT] > 0 &&
		    (pptable_information->od_settings_max[OD8_SETTING_FAN_ACOUSTIC_LIMIT] >=
		     pptable_information->od_settings_min[OD8_SETTING_FAN_ACOUSTIC_LIMIT]))
			od_settings->overdrive8_capabilities |= OD8_ACOUSTIC_LIMIT_SCLK;

		if (pptable_information->od_feature_capabilities[ATOM_VEGA20_ODFEATURE_FAN_SPEED_MIN] &&
		    (pptable_information->od_settings_min[OD8_SETTING_FAN_MIN_SPEED] >=
		    (pp_table->FanPwmMin * pp_table->FanMaximumRpm / 100)) &&
		    pptable_information->od_settings_max[OD8_SETTING_FAN_MIN_SPEED] > 0 &&
		    (pptable_information->od_settings_max[OD8_SETTING_FAN_MIN_SPEED] >=
		     pptable_information->od_settings_min[OD8_SETTING_FAN_MIN_SPEED]))
			od_settings->overdrive8_capabilities |= OD8_FAN_SPEED_MIN;
	}

	if (data->smu_features[GNLD_THERMAL].enabled) {
		if (pptable_information->od_feature_capabilities[ATOM_VEGA20_ODFEATURE_TEMPERATURE_FAN] &&
		    pptable_information->od_settings_max[OD8_SETTING_FAN_TARGET_TEMP] > 0 &&
		    pptable_information->od_settings_min[OD8_SETTING_FAN_TARGET_TEMP] > 0 &&
		    (pptable_information->od_settings_max[OD8_SETTING_FAN_TARGET_TEMP] >=
		     pptable_information->od_settings_min[OD8_SETTING_FAN_TARGET_TEMP]))
			od_settings->overdrive8_capabilities |= OD8_TEMPERATURE_FAN;

		if (pptable_information->od_feature_capabilities[ATOM_VEGA20_ODFEATURE_TEMPERATURE_SYSTEM] &&
		    pptable_information->od_settings_max[OD8_SETTING_OPERATING_TEMP_MAX] > 0 &&
		    pptable_information->od_settings_min[OD8_SETTING_OPERATING_TEMP_MAX] > 0 &&
		    (pptable_information->od_settings_max[OD8_SETTING_OPERATING_TEMP_MAX] >=
		     pptable_information->od_settings_min[OD8_SETTING_OPERATING_TEMP_MAX]))
			od_settings->overdrive8_capabilities |= OD8_TEMPERATURE_SYSTEM;
	}

	if (pptable_information->od_feature_capabilities[ATOM_VEGA20_ODFEATURE_MEMORY_TIMING_TUNE])
		od_settings->overdrive8_capabilities |= OD8_MEMORY_TIMING_TUNE;

	if (pptable_information->od_feature_capabilities[ATOM_VEGA20_ODFEATURE_FAN_ZERO_RPM_CONTROL] &&
	    pp_table->FanZeroRpmEnable)
		od_settings->overdrive8_capabilities |= OD8_FAN_ZERO_RPM_CONTROL;

	if (!od_settings->overdrive8_capabilities)
		hwmgr->od_enabled = false;

	return 0;
}

static int vega20_od8_set_feature_id(
		struct pp_hwmgr *hwmgr)
{
	struct vega20_hwmgr *data = (struct vega20_hwmgr *)(hwmgr->backend);
	struct vega20_od8_settings *od_settings = &(data->od8_settings);

	if (od_settings->overdrive8_capabilities & OD8_GFXCLK_LIMITS) {
		od_settings->od8_settings_array[OD8_SETTING_GFXCLK_FMIN].feature_id =
			OD8_GFXCLK_LIMITS;
		od_settings->od8_settings_array[OD8_SETTING_GFXCLK_FMAX].feature_id =
			OD8_GFXCLK_LIMITS;
	} else {
		od_settings->od8_settings_array[OD8_SETTING_GFXCLK_FMIN].feature_id =
			0;
		od_settings->od8_settings_array[OD8_SETTING_GFXCLK_FMAX].feature_id =
			0;
	}

	if (od_settings->overdrive8_capabilities & OD8_GFXCLK_CURVE) {
		od_settings->od8_settings_array[OD8_SETTING_GFXCLK_FREQ1].feature_id =
			OD8_GFXCLK_CURVE;
		od_settings->od8_settings_array[OD8_SETTING_GFXCLK_VOLTAGE1].feature_id =
			OD8_GFXCLK_CURVE;
		od_settings->od8_settings_array[OD8_SETTING_GFXCLK_FREQ2].feature_id =
			OD8_GFXCLK_CURVE;
		od_settings->od8_settings_array[OD8_SETTING_GFXCLK_VOLTAGE2].feature_id =
			OD8_GFXCLK_CURVE;
		od_settings->od8_settings_array[OD8_SETTING_GFXCLK_FREQ3].feature_id =
			OD8_GFXCLK_CURVE;
		od_settings->od8_settings_array[OD8_SETTING_GFXCLK_VOLTAGE3].feature_id =
			OD8_GFXCLK_CURVE;
	} else {
		od_settings->od8_settings_array[OD8_SETTING_GFXCLK_FREQ1].feature_id =
			0;
		od_settings->od8_settings_array[OD8_SETTING_GFXCLK_VOLTAGE1].feature_id =
			0;
		od_settings->od8_settings_array[OD8_SETTING_GFXCLK_FREQ2].feature_id =
			0;
		od_settings->od8_settings_array[OD8_SETTING_GFXCLK_VOLTAGE2].feature_id =
			0;
		od_settings->od8_settings_array[OD8_SETTING_GFXCLK_FREQ3].feature_id =
			0;
		od_settings->od8_settings_array[OD8_SETTING_GFXCLK_VOLTAGE3].feature_id =
			0;
	}

	if (od_settings->overdrive8_capabilities & OD8_UCLK_MAX)
		od_settings->od8_settings_array[OD8_SETTING_UCLK_FMAX].feature_id = OD8_UCLK_MAX;
	else
		od_settings->od8_settings_array[OD8_SETTING_UCLK_FMAX].feature_id = 0;

	if (od_settings->overdrive8_capabilities & OD8_POWER_LIMIT)
		od_settings->od8_settings_array[OD8_SETTING_POWER_PERCENTAGE].feature_id = OD8_POWER_LIMIT;
	else
		od_settings->od8_settings_array[OD8_SETTING_POWER_PERCENTAGE].feature_id = 0;

	if (od_settings->overdrive8_capabilities & OD8_ACOUSTIC_LIMIT_SCLK)
		od_settings->od8_settings_array[OD8_SETTING_FAN_ACOUSTIC_LIMIT].feature_id =
			OD8_ACOUSTIC_LIMIT_SCLK;
	else
		od_settings->od8_settings_array[OD8_SETTING_FAN_ACOUSTIC_LIMIT].feature_id =
			0;

	if (od_settings->overdrive8_capabilities & OD8_FAN_SPEED_MIN)
		od_settings->od8_settings_array[OD8_SETTING_FAN_MIN_SPEED].feature_id =
			OD8_FAN_SPEED_MIN;
	else
		od_settings->od8_settings_array[OD8_SETTING_FAN_MIN_SPEED].feature_id =
			0;

	if (od_settings->overdrive8_capabilities & OD8_TEMPERATURE_FAN)
		od_settings->od8_settings_array[OD8_SETTING_FAN_TARGET_TEMP].feature_id =
			OD8_TEMPERATURE_FAN;
	else
		od_settings->od8_settings_array[OD8_SETTING_FAN_TARGET_TEMP].feature_id =
			0;

	if (od_settings->overdrive8_capabilities & OD8_TEMPERATURE_SYSTEM)
		od_settings->od8_settings_array[OD8_SETTING_OPERATING_TEMP_MAX].feature_id =
			OD8_TEMPERATURE_SYSTEM;
	else
		od_settings->od8_settings_array[OD8_SETTING_OPERATING_TEMP_MAX].feature_id =
			0;

	return 0;
}

static int vega20_od8_get_gfx_clock_base_voltage(
		struct pp_hwmgr *hwmgr,
		uint32_t *voltage,
		uint32_t freq)
{
	int ret = 0;

	ret = smum_send_msg_to_smc_with_parameter(hwmgr,
			PPSMC_MSG_GetAVFSVoltageByDpm,
			((AVFS_CURVE << 24) | (OD8_HOTCURVE_TEMPERATURE << 16) | freq),
			voltage);
	PP_ASSERT_WITH_CODE(!ret,
			"[GetBaseVoltage] failed to get GFXCLK AVFS voltage from SMU!",
			return ret);

	*voltage = *voltage / VOLTAGE_SCALE;

	return 0;
}

static int vega20_od8_initialize_default_settings(
		struct pp_hwmgr *hwmgr)
{
	struct phm_ppt_v3_information *pptable_information =
		(struct phm_ppt_v3_information *)hwmgr->pptable;
	struct vega20_hwmgr *data = (struct vega20_hwmgr *)(hwmgr->backend);
	struct vega20_od8_settings *od8_settings = &(data->od8_settings);
	OverDriveTable_t *od_table = &(data->smc_state_table.overdrive_table);
	int i, ret = 0;

	/* Set Feature Capabilities */
	vega20_od8_set_feature_capabilities(hwmgr);

	/* Map FeatureID to individual settings */
	vega20_od8_set_feature_id(hwmgr);

	/* Set default values */
	ret = smum_smc_table_manager(hwmgr, (uint8_t *)od_table, TABLE_OVERDRIVE, true);
	PP_ASSERT_WITH_CODE(!ret,
			"Failed to export over drive table!",
			return ret);

	if (od8_settings->overdrive8_capabilities & OD8_GFXCLK_LIMITS) {
		od8_settings->od8_settings_array[OD8_SETTING_GFXCLK_FMIN].default_value =
			od_table->GfxclkFmin;
		od8_settings->od8_settings_array[OD8_SETTING_GFXCLK_FMAX].default_value =
			od_table->GfxclkFmax;
	} else {
		od8_settings->od8_settings_array[OD8_SETTING_GFXCLK_FMIN].default_value =
			0;
		od8_settings->od8_settings_array[OD8_SETTING_GFXCLK_FMAX].default_value =
			0;
	}

	if (od8_settings->overdrive8_capabilities & OD8_GFXCLK_CURVE) {
		od_table->GfxclkFreq1 = od_table->GfxclkFmin;
		od8_settings->od8_settings_array[OD8_SETTING_GFXCLK_FREQ1].default_value =
			od_table->GfxclkFreq1;

		od_table->GfxclkFreq3 = od_table->GfxclkFmax;
		od8_settings->od8_settings_array[OD8_SETTING_GFXCLK_FREQ3].default_value =
			od_table->GfxclkFreq3;

		od_table->GfxclkFreq2 = (od_table->GfxclkFreq1 + od_table->GfxclkFreq3) / 2;
		od8_settings->od8_settings_array[OD8_SETTING_GFXCLK_FREQ2].default_value =
			od_table->GfxclkFreq2;

		PP_ASSERT_WITH_CODE(!vega20_od8_get_gfx_clock_base_voltage(hwmgr,
				   &(od8_settings->od8_settings_array[OD8_SETTING_GFXCLK_VOLTAGE1].default_value),
				     od_table->GfxclkFreq1),
				"[PhwVega20_OD8_InitializeDefaultSettings] Failed to get Base clock voltage from SMU!",
				od8_settings->od8_settings_array[OD8_SETTING_GFXCLK_VOLTAGE1].default_value = 0);
		od_table->GfxclkVolt1 = od8_settings->od8_settings_array[OD8_SETTING_GFXCLK_VOLTAGE1].default_value
			* VOLTAGE_SCALE;

		PP_ASSERT_WITH_CODE(!vega20_od8_get_gfx_clock_base_voltage(hwmgr,
				   &(od8_settings->od8_settings_array[OD8_SETTING_GFXCLK_VOLTAGE2].default_value),
				     od_table->GfxclkFreq2),
				"[PhwVega20_OD8_InitializeDefaultSettings] Failed to get Base clock voltage from SMU!",
				od8_settings->od8_settings_array[OD8_SETTING_GFXCLK_VOLTAGE2].default_value = 0);
		od_table->GfxclkVolt2 = od8_settings->od8_settings_array[OD8_SETTING_GFXCLK_VOLTAGE2].default_value
			* VOLTAGE_SCALE;

		PP_ASSERT_WITH_CODE(!vega20_od8_get_gfx_clock_base_voltage(hwmgr,
				   &(od8_settings->od8_settings_array[OD8_SETTING_GFXCLK_VOLTAGE3].default_value),
				     od_table->GfxclkFreq3),
				"[PhwVega20_OD8_InitializeDefaultSettings] Failed to get Base clock voltage from SMU!",
				od8_settings->od8_settings_array[OD8_SETTING_GFXCLK_VOLTAGE3].default_value = 0);
		od_table->GfxclkVolt3 = od8_settings->od8_settings_array[OD8_SETTING_GFXCLK_VOLTAGE3].default_value
			* VOLTAGE_SCALE;
	} else {
		od8_settings->od8_settings_array[OD8_SETTING_GFXCLK_FREQ1].default_value =
			0;
		od8_settings->od8_settings_array[OD8_SETTING_GFXCLK_VOLTAGE1].default_value =
			0;
		od8_settings->od8_settings_array[OD8_SETTING_GFXCLK_FREQ2].default_value =
			0;
		od8_settings->od8_settings_array[OD8_SETTING_GFXCLK_VOLTAGE2].default_value =
			0;
		od8_settings->od8_settings_array[OD8_SETTING_GFXCLK_FREQ3].default_value =
			0;
		od8_settings->od8_settings_array[OD8_SETTING_GFXCLK_VOLTAGE3].default_value =
			0;
	}

	if (od8_settings->overdrive8_capabilities & OD8_UCLK_MAX)
		od8_settings->od8_settings_array[OD8_SETTING_UCLK_FMAX].default_value =
			od_table->UclkFmax;
	else
		od8_settings->od8_settings_array[OD8_SETTING_UCLK_FMAX].default_value =
			0;

	if (od8_settings->overdrive8_capabilities & OD8_POWER_LIMIT)
		od8_settings->od8_settings_array[OD8_SETTING_POWER_PERCENTAGE].default_value =
			od_table->OverDrivePct;
	else
		od8_settings->od8_settings_array[OD8_SETTING_POWER_PERCENTAGE].default_value =
			0;

	if (od8_settings->overdrive8_capabilities & OD8_ACOUSTIC_LIMIT_SCLK)
		od8_settings->od8_settings_array[OD8_SETTING_FAN_ACOUSTIC_LIMIT].default_value =
			od_table->FanMaximumRpm;
	else
		od8_settings->od8_settings_array[OD8_SETTING_FAN_ACOUSTIC_LIMIT].default_value =
			0;

	if (od8_settings->overdrive8_capabilities & OD8_FAN_SPEED_MIN)
		od8_settings->od8_settings_array[OD8_SETTING_FAN_MIN_SPEED].default_value =
			od_table->FanMinimumPwm * data->smc_state_table.pp_table.FanMaximumRpm / 100;
	else
		od8_settings->od8_settings_array[OD8_SETTING_FAN_MIN_SPEED].default_value =
			0;

	if (od8_settings->overdrive8_capabilities & OD8_TEMPERATURE_FAN)
		od8_settings->od8_settings_array[OD8_SETTING_FAN_TARGET_TEMP].default_value =
			od_table->FanTargetTemperature;
	else
		od8_settings->od8_settings_array[OD8_SETTING_FAN_TARGET_TEMP].default_value =
			0;

	if (od8_settings->overdrive8_capabilities & OD8_TEMPERATURE_SYSTEM)
		od8_settings->od8_settings_array[OD8_SETTING_OPERATING_TEMP_MAX].default_value =
			od_table->MaxOpTemp;
	else
		od8_settings->od8_settings_array[OD8_SETTING_OPERATING_TEMP_MAX].default_value =
			0;

	for (i = 0; i < OD8_SETTING_COUNT; i++) {
		if (od8_settings->od8_settings_array[i].feature_id) {
			od8_settings->od8_settings_array[i].min_value =
				pptable_information->od_settings_min[i];
			od8_settings->od8_settings_array[i].max_value =
				pptable_information->od_settings_max[i];
			od8_settings->od8_settings_array[i].current_value =
				od8_settings->od8_settings_array[i].default_value;
		} else {
			od8_settings->od8_settings_array[i].min_value =
				0;
			od8_settings->od8_settings_array[i].max_value =
				0;
			od8_settings->od8_settings_array[i].current_value =
				0;
		}
	}

	ret = smum_smc_table_manager(hwmgr, (uint8_t *)od_table, TABLE_OVERDRIVE, false);
	PP_ASSERT_WITH_CODE(!ret,
			"Failed to import over drive table!",
			return ret);

	return 0;
}

static int vega20_od8_set_settings(
		struct pp_hwmgr *hwmgr,
		uint32_t index,
		uint32_t value)
{
	OverDriveTable_t od_table;
	int ret = 0;
	struct vega20_hwmgr *data = (struct vega20_hwmgr *)(hwmgr->backend);
	struct vega20_od8_single_setting *od8_settings =
			data->od8_settings.od8_settings_array;

	ret = smum_smc_table_manager(hwmgr, (uint8_t *)(&od_table), TABLE_OVERDRIVE, true);
	PP_ASSERT_WITH_CODE(!ret,
			"Failed to export over drive table!",
			return ret);

	switch(index) {
	case OD8_SETTING_GFXCLK_FMIN:
		od_table.GfxclkFmin = (uint16_t)value;
		break;
	case OD8_SETTING_GFXCLK_FMAX:
		if (value < od8_settings[OD8_SETTING_GFXCLK_FMAX].min_value ||
		    value > od8_settings[OD8_SETTING_GFXCLK_FMAX].max_value)
			return -EINVAL;

		od_table.GfxclkFmax = (uint16_t)value;
		break;
	case OD8_SETTING_GFXCLK_FREQ1:
		od_table.GfxclkFreq1 = (uint16_t)value;
		break;
	case OD8_SETTING_GFXCLK_VOLTAGE1:
		od_table.GfxclkVolt1 = (uint16_t)value;
		break;
	case OD8_SETTING_GFXCLK_FREQ2:
		od_table.GfxclkFreq2 = (uint16_t)value;
		break;
	case OD8_SETTING_GFXCLK_VOLTAGE2:
		od_table.GfxclkVolt2 = (uint16_t)value;
		break;
	case OD8_SETTING_GFXCLK_FREQ3:
		od_table.GfxclkFreq3 = (uint16_t)value;
		break;
	case OD8_SETTING_GFXCLK_VOLTAGE3:
		od_table.GfxclkVolt3 = (uint16_t)value;
		break;
	case OD8_SETTING_UCLK_FMAX:
		if (value < od8_settings[OD8_SETTING_UCLK_FMAX].min_value ||
		    value > od8_settings[OD8_SETTING_UCLK_FMAX].max_value)
			return -EINVAL;
		od_table.UclkFmax = (uint16_t)value;
		break;
	case OD8_SETTING_POWER_PERCENTAGE:
		od_table.OverDrivePct = (int16_t)value;
		break;
	case OD8_SETTING_FAN_ACOUSTIC_LIMIT:
		od_table.FanMaximumRpm = (uint16_t)value;
		break;
	case OD8_SETTING_FAN_MIN_SPEED:
		od_table.FanMinimumPwm = (uint16_t)value;
		break;
	case OD8_SETTING_FAN_TARGET_TEMP:
		od_table.FanTargetTemperature = (uint16_t)value;
		break;
	case OD8_SETTING_OPERATING_TEMP_MAX:
		od_table.MaxOpTemp = (uint16_t)value;
		break;
	}

	ret = smum_smc_table_manager(hwmgr, (uint8_t *)(&od_table), TABLE_OVERDRIVE, false);
	PP_ASSERT_WITH_CODE(!ret,
			"Failed to import over drive table!",
			return ret);

	return 0;
}

static int vega20_get_sclk_od(
		struct pp_hwmgr *hwmgr)
{
	struct vega20_hwmgr *data = hwmgr->backend;
	struct vega20_single_dpm_table *sclk_table =
			&(data->dpm_table.gfx_table);
	struct vega20_single_dpm_table *golden_sclk_table =
			&(data->golden_dpm_table.gfx_table);
	int value = sclk_table->dpm_levels[sclk_table->count - 1].value;
	int golden_value = golden_sclk_table->dpm_levels
			[golden_sclk_table->count - 1].value;

	/* od percentage */
	value -= golden_value;
	value = DIV_ROUND_UP(value * 100, golden_value);

	return value;
}

static int vega20_set_sclk_od(
		struct pp_hwmgr *hwmgr, uint32_t value)
{
	struct vega20_hwmgr *data = hwmgr->backend;
	struct vega20_single_dpm_table *golden_sclk_table =
			&(data->golden_dpm_table.gfx_table);
	uint32_t od_sclk;
	int ret = 0;

	od_sclk = golden_sclk_table->dpm_levels[golden_sclk_table->count - 1].value * value;
	od_sclk /= 100;
	od_sclk += golden_sclk_table->dpm_levels[golden_sclk_table->count - 1].value;

	ret = vega20_od8_set_settings(hwmgr, OD8_SETTING_GFXCLK_FMAX, od_sclk);
	PP_ASSERT_WITH_CODE(!ret,
			"[SetSclkOD] failed to set od gfxclk!",
			return ret);

	/* retrieve updated gfxclk table */
	ret = vega20_setup_gfxclk_dpm_table(hwmgr);
	PP_ASSERT_WITH_CODE(!ret,
			"[SetSclkOD] failed to refresh gfxclk table!",
			return ret);

	return 0;
}

static int vega20_get_mclk_od(
		struct pp_hwmgr *hwmgr)
{
	struct vega20_hwmgr *data = hwmgr->backend;
	struct vega20_single_dpm_table *mclk_table =
			&(data->dpm_table.mem_table);
	struct vega20_single_dpm_table *golden_mclk_table =
			&(data->golden_dpm_table.mem_table);
	int value = mclk_table->dpm_levels[mclk_table->count - 1].value;
	int golden_value = golden_mclk_table->dpm_levels
			[golden_mclk_table->count - 1].value;

	/* od percentage */
	value -= golden_value;
	value = DIV_ROUND_UP(value * 100, golden_value);

	return value;
}

static int vega20_set_mclk_od(
		struct pp_hwmgr *hwmgr, uint32_t value)
{
	struct vega20_hwmgr *data = hwmgr->backend;
	struct vega20_single_dpm_table *golden_mclk_table =
			&(data->golden_dpm_table.mem_table);
	uint32_t od_mclk;
	int ret = 0;

	od_mclk = golden_mclk_table->dpm_levels[golden_mclk_table->count - 1].value * value;
	od_mclk /= 100;
	od_mclk += golden_mclk_table->dpm_levels[golden_mclk_table->count - 1].value;

	ret = vega20_od8_set_settings(hwmgr, OD8_SETTING_UCLK_FMAX, od_mclk);
	PP_ASSERT_WITH_CODE(!ret,
			"[SetMclkOD] failed to set od memclk!",
			return ret);

	/* retrieve updated memclk table */
	ret = vega20_setup_memclk_dpm_table(hwmgr);
	PP_ASSERT_WITH_CODE(!ret,
			"[SetMclkOD] failed to refresh memclk table!",
			return ret);

	return 0;
}

static int vega20_populate_umdpstate_clocks(
		struct pp_hwmgr *hwmgr)
{
	struct vega20_hwmgr *data = (struct vega20_hwmgr *)(hwmgr->backend);
	struct vega20_single_dpm_table *gfx_table = &(data->dpm_table.gfx_table);
	struct vega20_single_dpm_table *mem_table = &(data->dpm_table.mem_table);

	hwmgr->pstate_sclk = gfx_table->dpm_levels[0].value;
	hwmgr->pstate_mclk = mem_table->dpm_levels[0].value;

	if (gfx_table->count > VEGA20_UMD_PSTATE_GFXCLK_LEVEL &&
	    mem_table->count > VEGA20_UMD_PSTATE_MCLK_LEVEL) {
		hwmgr->pstate_sclk = gfx_table->dpm_levels[VEGA20_UMD_PSTATE_GFXCLK_LEVEL].value;
		hwmgr->pstate_mclk = mem_table->dpm_levels[VEGA20_UMD_PSTATE_MCLK_LEVEL].value;
	}

	hwmgr->pstate_sclk = hwmgr->pstate_sclk * 100;
	hwmgr->pstate_mclk = hwmgr->pstate_mclk * 100;

	return 0;
}

static int vega20_get_max_sustainable_clock(struct pp_hwmgr *hwmgr,
		PP_Clock *clock, PPCLK_e clock_select)
{
	int ret = 0;

	PP_ASSERT_WITH_CODE((ret = smum_send_msg_to_smc_with_parameter(hwmgr,
			PPSMC_MSG_GetDcModeMaxDpmFreq,
			(clock_select << 16),
			clock)) == 0,
			"[GetMaxSustainableClock] Failed to get max DC clock from SMC!",
			return ret);

	/* if DC limit is zero, return AC limit */
	if (*clock == 0) {
		PP_ASSERT_WITH_CODE((ret = smum_send_msg_to_smc_with_parameter(hwmgr,
			PPSMC_MSG_GetMaxDpmFreq,
			(clock_select << 16),
			clock)) == 0,
			"[GetMaxSustainableClock] failed to get max AC clock from SMC!",
			return ret);
	}

	return 0;
}

static int vega20_init_max_sustainable_clocks(struct pp_hwmgr *hwmgr)
{
	struct vega20_hwmgr *data =
		(struct vega20_hwmgr *)(hwmgr->backend);
	struct vega20_max_sustainable_clocks *max_sustainable_clocks =
		&(data->max_sustainable_clocks);
	int ret = 0;

	max_sustainable_clocks->uclock = data->vbios_boot_state.mem_clock / 100;
	max_sustainable_clocks->soc_clock = data->vbios_boot_state.soc_clock / 100;
	max_sustainable_clocks->dcef_clock = data->vbios_boot_state.dcef_clock / 100;
	max_sustainable_clocks->display_clock = 0xFFFFFFFF;
	max_sustainable_clocks->phy_clock = 0xFFFFFFFF;
	max_sustainable_clocks->pixel_clock = 0xFFFFFFFF;

	if (data->smu_features[GNLD_DPM_UCLK].enabled)
		PP_ASSERT_WITH_CODE((ret = vega20_get_max_sustainable_clock(hwmgr,
				&(max_sustainable_clocks->uclock),
				PPCLK_UCLK)) == 0,
				"[InitMaxSustainableClocks] failed to get max UCLK from SMC!",
				return ret);

	if (data->smu_features[GNLD_DPM_SOCCLK].enabled)
		PP_ASSERT_WITH_CODE((ret = vega20_get_max_sustainable_clock(hwmgr,
				&(max_sustainable_clocks->soc_clock),
				PPCLK_SOCCLK)) == 0,
				"[InitMaxSustainableClocks] failed to get max SOCCLK from SMC!",
				return ret);

	if (data->smu_features[GNLD_DPM_DCEFCLK].enabled) {
		PP_ASSERT_WITH_CODE((ret = vega20_get_max_sustainable_clock(hwmgr,
				&(max_sustainable_clocks->dcef_clock),
				PPCLK_DCEFCLK)) == 0,
				"[InitMaxSustainableClocks] failed to get max DCEFCLK from SMC!",
				return ret);
		PP_ASSERT_WITH_CODE((ret = vega20_get_max_sustainable_clock(hwmgr,
				&(max_sustainable_clocks->display_clock),
				PPCLK_DISPCLK)) == 0,
				"[InitMaxSustainableClocks] failed to get max DISPCLK from SMC!",
				return ret);
		PP_ASSERT_WITH_CODE((ret = vega20_get_max_sustainable_clock(hwmgr,
				&(max_sustainable_clocks->phy_clock),
				PPCLK_PHYCLK)) == 0,
				"[InitMaxSustainableClocks] failed to get max PHYCLK from SMC!",
				return ret);
		PP_ASSERT_WITH_CODE((ret = vega20_get_max_sustainable_clock(hwmgr,
				&(max_sustainable_clocks->pixel_clock),
				PPCLK_PIXCLK)) == 0,
				"[InitMaxSustainableClocks] failed to get max PIXCLK from SMC!",
				return ret);
	}

	if (max_sustainable_clocks->soc_clock < max_sustainable_clocks->uclock)
		max_sustainable_clocks->uclock = max_sustainable_clocks->soc_clock;

	return 0;
}

static int vega20_enable_mgpu_fan_boost(struct pp_hwmgr *hwmgr)
{
	int result;

	result = smum_send_msg_to_smc(hwmgr,
		PPSMC_MSG_SetMGpuFanBoostLimitRpm,
		NULL);
	PP_ASSERT_WITH_CODE(!result,
			"[EnableMgpuFan] Failed to enable mgpu fan boost!",
			return result);

	return 0;
}

static void vega20_init_powergate_state(struct pp_hwmgr *hwmgr)
{
	struct vega20_hwmgr *data =
		(struct vega20_hwmgr *)(hwmgr->backend);

	data->uvd_power_gated = true;
	data->vce_power_gated = true;
}

static int vega20_enable_dpm_tasks(struct pp_hwmgr *hwmgr)
{
	int result = 0;

	smum_send_msg_to_smc_with_parameter(hwmgr,
			PPSMC_MSG_NumOfDisplays, 0, NULL);

	result = vega20_set_allowed_featuresmask(hwmgr);
	PP_ASSERT_WITH_CODE(!result,
			"[EnableDPMTasks] Failed to set allowed featuresmask!\n",
			return result);

	result = vega20_init_smc_table(hwmgr);
	PP_ASSERT_WITH_CODE(!result,
			"[EnableDPMTasks] Failed to initialize SMC table!",
			return result);

	result = vega20_run_btc(hwmgr);
	PP_ASSERT_WITH_CODE(!result,
			"[EnableDPMTasks] Failed to run btc!",
			return result);

	result = vega20_run_btc_afll(hwmgr);
	PP_ASSERT_WITH_CODE(!result,
			"[EnableDPMTasks] Failed to run btc afll!",
			return result);

	result = vega20_enable_all_smu_features(hwmgr);
	PP_ASSERT_WITH_CODE(!result,
			"[EnableDPMTasks] Failed to enable all smu features!",
			return result);

	result = vega20_override_pcie_parameters(hwmgr);
	PP_ASSERT_WITH_CODE(!result,
			"[EnableDPMTasks] Failed to override pcie parameters!",
			return result);

	result = vega20_notify_smc_display_change(hwmgr);
	PP_ASSERT_WITH_CODE(!result,
			"[EnableDPMTasks] Failed to notify smc display change!",
			return result);

	result = vega20_send_clock_ratio(hwmgr);
	PP_ASSERT_WITH_CODE(!result,
			"[EnableDPMTasks] Failed to send clock ratio!",
			return result);

	/* Initialize UVD/VCE powergating state */
	vega20_init_powergate_state(hwmgr);

	result = vega20_setup_default_dpm_tables(hwmgr);
	PP_ASSERT_WITH_CODE(!result,
			"[EnableDPMTasks] Failed to setup default DPM tables!",
			return result);

	result = vega20_init_max_sustainable_clocks(hwmgr);
	PP_ASSERT_WITH_CODE(!result,
			"[EnableDPMTasks] Failed to get maximum sustainable clocks!",
			return result);

	result = vega20_power_control_set_level(hwmgr);
	PP_ASSERT_WITH_CODE(!result,
			"[EnableDPMTasks] Failed to power control set level!",
			return result);

	result = vega20_od8_initialize_default_settings(hwmgr);
	PP_ASSERT_WITH_CODE(!result,
			"[EnableDPMTasks] Failed to initialize odn settings!",
			return result);

	result = vega20_populate_umdpstate_clocks(hwmgr);
	PP_ASSERT_WITH_CODE(!result,
			"[EnableDPMTasks] Failed to populate umdpstate clocks!",
			return result);

	result = smum_send_msg_to_smc_with_parameter(hwmgr, PPSMC_MSG_GetPptLimit,
			POWER_SOURCE_AC << 16, &hwmgr->default_power_limit);
	PP_ASSERT_WITH_CODE(!result,
			"[GetPptLimit] get default PPT limit failed!",
			return result);
	hwmgr->power_limit =
		hwmgr->default_power_limit;

	return 0;
}

static uint32_t vega20_find_lowest_dpm_level(
		struct vega20_single_dpm_table *table)
{
	uint32_t i;

	for (i = 0; i < table->count; i++) {
		if (table->dpm_levels[i].enabled)
			break;
	}
	if (i >= table->count) {
		i = 0;
		table->dpm_levels[i].enabled = true;
	}

	return i;
}

static uint32_t vega20_find_highest_dpm_level(
		struct vega20_single_dpm_table *table)
{
	int i = 0;

	PP_ASSERT_WITH_CODE(table != NULL,
			"[FindHighestDPMLevel] DPM Table does not exist!",
			return 0);
	PP_ASSERT_WITH_CODE(table->count > 0,
			"[FindHighestDPMLevel] DPM Table has no entry!",
			return 0);
	PP_ASSERT_WITH_CODE(table->count <= MAX_REGULAR_DPM_NUMBER,
			"[FindHighestDPMLevel] DPM Table has too many entries!",
			return MAX_REGULAR_DPM_NUMBER - 1);

	for (i = table->count - 1; i >= 0; i--) {
		if (table->dpm_levels[i].enabled)
			break;
	}
	if (i < 0) {
		i = 0;
		table->dpm_levels[i].enabled = true;
	}

	return i;
}

static int vega20_upload_dpm_min_level(struct pp_hwmgr *hwmgr, uint32_t feature_mask)
{
	struct vega20_hwmgr *data =
			(struct vega20_hwmgr *)(hwmgr->backend);
	uint32_t min_freq;
	int ret = 0;

	if (data->smu_features[GNLD_DPM_GFXCLK].enabled &&
	   (feature_mask & FEATURE_DPM_GFXCLK_MASK)) {
		min_freq = data->dpm_table.gfx_table.dpm_state.soft_min_level;
		PP_ASSERT_WITH_CODE(!(ret = smum_send_msg_to_smc_with_parameter(
					hwmgr, PPSMC_MSG_SetSoftMinByFreq,
					(PPCLK_GFXCLK << 16) | (min_freq & 0xffff),
					NULL)),
					"Failed to set soft min gfxclk !",
					return ret);
	}

	if (data->smu_features[GNLD_DPM_UCLK].enabled &&
	   (feature_mask & FEATURE_DPM_UCLK_MASK)) {
		min_freq = data->dpm_table.mem_table.dpm_state.soft_min_level;
		PP_ASSERT_WITH_CODE(!(ret = smum_send_msg_to_smc_with_parameter(
					hwmgr, PPSMC_MSG_SetSoftMinByFreq,
					(PPCLK_UCLK << 16) | (min_freq & 0xffff),
					NULL)),
					"Failed to set soft min memclk !",
					return ret);
	}

	if (data->smu_features[GNLD_DPM_UVD].enabled &&
	   (feature_mask & FEATURE_DPM_UVD_MASK)) {
		min_freq = data->dpm_table.vclk_table.dpm_state.soft_min_level;

		PP_ASSERT_WITH_CODE(!(ret = smum_send_msg_to_smc_with_parameter(
					hwmgr, PPSMC_MSG_SetSoftMinByFreq,
					(PPCLK_VCLK << 16) | (min_freq & 0xffff),
					NULL)),
					"Failed to set soft min vclk!",
					return ret);

		min_freq = data->dpm_table.dclk_table.dpm_state.soft_min_level;

		PP_ASSERT_WITH_CODE(!(ret = smum_send_msg_to_smc_with_parameter(
					hwmgr, PPSMC_MSG_SetSoftMinByFreq,
					(PPCLK_DCLK << 16) | (min_freq & 0xffff),
					NULL)),
					"Failed to set soft min dclk!",
					return ret);
	}

	if (data->smu_features[GNLD_DPM_VCE].enabled &&
	   (feature_mask & FEATURE_DPM_VCE_MASK)) {
		min_freq = data->dpm_table.eclk_table.dpm_state.soft_min_level;

		PP_ASSERT_WITH_CODE(!(ret = smum_send_msg_to_smc_with_parameter(
					hwmgr, PPSMC_MSG_SetSoftMinByFreq,
					(PPCLK_ECLK << 16) | (min_freq & 0xffff),
					NULL)),
					"Failed to set soft min eclk!",
					return ret);
	}

	if (data->smu_features[GNLD_DPM_SOCCLK].enabled &&
	   (feature_mask & FEATURE_DPM_SOCCLK_MASK)) {
		min_freq = data->dpm_table.soc_table.dpm_state.soft_min_level;

		PP_ASSERT_WITH_CODE(!(ret = smum_send_msg_to_smc_with_parameter(
					hwmgr, PPSMC_MSG_SetSoftMinByFreq,
					(PPCLK_SOCCLK << 16) | (min_freq & 0xffff),
					NULL)),
					"Failed to set soft min socclk!",
					return ret);
	}

	if (data->smu_features[GNLD_DPM_FCLK].enabled &&
	   (feature_mask & FEATURE_DPM_FCLK_MASK)) {
		min_freq = data->dpm_table.fclk_table.dpm_state.soft_min_level;

		PP_ASSERT_WITH_CODE(!(ret = smum_send_msg_to_smc_with_parameter(
					hwmgr, PPSMC_MSG_SetSoftMinByFreq,
					(PPCLK_FCLK << 16) | (min_freq & 0xffff),
					NULL)),
					"Failed to set soft min fclk!",
					return ret);
	}

	if (data->smu_features[GNLD_DPM_DCEFCLK].enabled &&
	   (feature_mask & FEATURE_DPM_DCEFCLK_MASK)) {
		min_freq = data->dpm_table.dcef_table.dpm_state.hard_min_level;

		PP_ASSERT_WITH_CODE(!(ret = smum_send_msg_to_smc_with_parameter(
					hwmgr, PPSMC_MSG_SetHardMinByFreq,
					(PPCLK_DCEFCLK << 16) | (min_freq & 0xffff),
					NULL)),
					"Failed to set hard min dcefclk!",
					return ret);
	}

	return ret;
}

static int vega20_upload_dpm_max_level(struct pp_hwmgr *hwmgr, uint32_t feature_mask)
{
	struct vega20_hwmgr *data =
			(struct vega20_hwmgr *)(hwmgr->backend);
	uint32_t max_freq;
	int ret = 0;

	if (data->smu_features[GNLD_DPM_GFXCLK].enabled &&
	   (feature_mask & FEATURE_DPM_GFXCLK_MASK)) {
		max_freq = data->dpm_table.gfx_table.dpm_state.soft_max_level;

		PP_ASSERT_WITH_CODE(!(ret = smum_send_msg_to_smc_with_parameter(
					hwmgr, PPSMC_MSG_SetSoftMaxByFreq,
					(PPCLK_GFXCLK << 16) | (max_freq & 0xffff),
					NULL)),
					"Failed to set soft max gfxclk!",
					return ret);
	}

	if (data->smu_features[GNLD_DPM_UCLK].enabled &&
	   (feature_mask & FEATURE_DPM_UCLK_MASK)) {
		max_freq = data->dpm_table.mem_table.dpm_state.soft_max_level;

		PP_ASSERT_WITH_CODE(!(ret = smum_send_msg_to_smc_with_parameter(
					hwmgr, PPSMC_MSG_SetSoftMaxByFreq,
					(PPCLK_UCLK << 16) | (max_freq & 0xffff),
					NULL)),
					"Failed to set soft max memclk!",
					return ret);
	}

	if (data->smu_features[GNLD_DPM_UVD].enabled &&
	   (feature_mask & FEATURE_DPM_UVD_MASK)) {
		max_freq = data->dpm_table.vclk_table.dpm_state.soft_max_level;

		PP_ASSERT_WITH_CODE(!(ret = smum_send_msg_to_smc_with_parameter(
					hwmgr, PPSMC_MSG_SetSoftMaxByFreq,
					(PPCLK_VCLK << 16) | (max_freq & 0xffff),
					NULL)),
					"Failed to set soft max vclk!",
					return ret);

		max_freq = data->dpm_table.dclk_table.dpm_state.soft_max_level;
		PP_ASSERT_WITH_CODE(!(ret = smum_send_msg_to_smc_with_parameter(
					hwmgr, PPSMC_MSG_SetSoftMaxByFreq,
					(PPCLK_DCLK << 16) | (max_freq & 0xffff),
					NULL)),
					"Failed to set soft max dclk!",
					return ret);
	}

	if (data->smu_features[GNLD_DPM_VCE].enabled &&
	   (feature_mask & FEATURE_DPM_VCE_MASK)) {
		max_freq = data->dpm_table.eclk_table.dpm_state.soft_max_level;

		PP_ASSERT_WITH_CODE(!(ret = smum_send_msg_to_smc_with_parameter(
					hwmgr, PPSMC_MSG_SetSoftMaxByFreq,
					(PPCLK_ECLK << 16) | (max_freq & 0xffff),
					NULL)),
					"Failed to set soft max eclk!",
					return ret);
	}

	if (data->smu_features[GNLD_DPM_SOCCLK].enabled &&
	   (feature_mask & FEATURE_DPM_SOCCLK_MASK)) {
		max_freq = data->dpm_table.soc_table.dpm_state.soft_max_level;

		PP_ASSERT_WITH_CODE(!(ret = smum_send_msg_to_smc_with_parameter(
					hwmgr, PPSMC_MSG_SetSoftMaxByFreq,
					(PPCLK_SOCCLK << 16) | (max_freq & 0xffff),
					NULL)),
					"Failed to set soft max socclk!",
					return ret);
	}

	if (data->smu_features[GNLD_DPM_FCLK].enabled &&
	   (feature_mask & FEATURE_DPM_FCLK_MASK)) {
		max_freq = data->dpm_table.fclk_table.dpm_state.soft_max_level;

		PP_ASSERT_WITH_CODE(!(ret = smum_send_msg_to_smc_with_parameter(
					hwmgr, PPSMC_MSG_SetSoftMaxByFreq,
					(PPCLK_FCLK << 16) | (max_freq & 0xffff),
					NULL)),
					"Failed to set soft max fclk!",
					return ret);
	}

	return ret;
}

static int vega20_enable_disable_vce_dpm(struct pp_hwmgr *hwmgr, bool enable)
{
	struct vega20_hwmgr *data =
			(struct vega20_hwmgr *)(hwmgr->backend);
	int ret = 0;

	if (data->smu_features[GNLD_DPM_VCE].supported) {
		if (data->smu_features[GNLD_DPM_VCE].enabled == enable) {
			if (enable)
				PP_DBG_LOG("[EnableDisableVCEDPM] feature VCE DPM already enabled!\n");
			else
				PP_DBG_LOG("[EnableDisableVCEDPM] feature VCE DPM already disabled!\n");
		}

		ret = vega20_enable_smc_features(hwmgr,
				enable,
				data->smu_features[GNLD_DPM_VCE].smu_feature_bitmap);
		PP_ASSERT_WITH_CODE(!ret,
				"Attempt to Enable/Disable DPM VCE Failed!",
				return ret);
		data->smu_features[GNLD_DPM_VCE].enabled = enable;
	}

	return 0;
}

static int vega20_get_clock_ranges(struct pp_hwmgr *hwmgr,
		uint32_t *clock,
		PPCLK_e clock_select,
		bool max)
{
	int ret;
	*clock = 0;

	if (max) {
		PP_ASSERT_WITH_CODE((ret = smum_send_msg_to_smc_with_parameter(hwmgr,
				PPSMC_MSG_GetMaxDpmFreq, (clock_select << 16),
				clock)) == 0,
				"[GetClockRanges] Failed to get max clock from SMC!",
				return ret);
	} else {
		PP_ASSERT_WITH_CODE((ret = smum_send_msg_to_smc_with_parameter(hwmgr,
				PPSMC_MSG_GetMinDpmFreq,
				(clock_select << 16),
				clock)) == 0,
				"[GetClockRanges] Failed to get min clock from SMC!",
				return ret);
	}

	return 0;
}

static uint32_t vega20_dpm_get_sclk(struct pp_hwmgr *hwmgr, bool low)
{
	struct vega20_hwmgr *data =
			(struct vega20_hwmgr *)(hwmgr->backend);
	uint32_t gfx_clk;
	int ret = 0;

	PP_ASSERT_WITH_CODE(data->smu_features[GNLD_DPM_GFXCLK].enabled,
			"[GetSclks]: gfxclk dpm not enabled!\n",
			return -EPERM);

	if (low) {
		ret = vega20_get_clock_ranges(hwmgr, &gfx_clk, PPCLK_GFXCLK, false);
		PP_ASSERT_WITH_CODE(!ret,
			"[GetSclks]: fail to get min PPCLK_GFXCLK\n",
			return ret);
	} else {
		ret = vega20_get_clock_ranges(hwmgr, &gfx_clk, PPCLK_GFXCLK, true);
		PP_ASSERT_WITH_CODE(!ret,
			"[GetSclks]: fail to get max PPCLK_GFXCLK\n",
			return ret);
	}

	return (gfx_clk * 100);
}

static uint32_t vega20_dpm_get_mclk(struct pp_hwmgr *hwmgr, bool low)
{
	struct vega20_hwmgr *data =
			(struct vega20_hwmgr *)(hwmgr->backend);
	uint32_t mem_clk;
	int ret = 0;

	PP_ASSERT_WITH_CODE(data->smu_features[GNLD_DPM_UCLK].enabled,
			"[MemMclks]: memclk dpm not enabled!\n",
			return -EPERM);

	if (low) {
		ret = vega20_get_clock_ranges(hwmgr, &mem_clk, PPCLK_UCLK, false);
		PP_ASSERT_WITH_CODE(!ret,
			"[GetMclks]: fail to get min PPCLK_UCLK\n",
			return ret);
	} else {
		ret = vega20_get_clock_ranges(hwmgr, &mem_clk, PPCLK_UCLK, true);
		PP_ASSERT_WITH_CODE(!ret,
			"[GetMclks]: fail to get max PPCLK_UCLK\n",
			return ret);
	}

	return (mem_clk * 100);
}

static int vega20_get_metrics_table(struct pp_hwmgr *hwmgr,
				    SmuMetrics_t *metrics_table,
				    bool bypass_cache)
{
	struct vega20_hwmgr *data =
			(struct vega20_hwmgr *)(hwmgr->backend);
	int ret = 0;

	if (bypass_cache ||
	    !data->metrics_time ||
	    time_after(jiffies, data->metrics_time + msecs_to_jiffies(1))) {
		ret = smum_smc_table_manager(hwmgr,
					     (uint8_t *)(&data->metrics_table),
					     TABLE_SMU_METRICS,
					     true);
		if (ret) {
			pr_info("Failed to export SMU metrics table!\n");
			return ret;
		}
		data->metrics_time = jiffies;
	}

	if (metrics_table)
		memcpy(metrics_table, &data->metrics_table, sizeof(SmuMetrics_t));

	return ret;
}

static int vega20_get_gpu_power(struct pp_hwmgr *hwmgr,
		uint32_t *query)
{
	int ret = 0;
	SmuMetrics_t metrics_table;

	ret = vega20_get_metrics_table(hwmgr, &metrics_table, false);
	if (ret)
		return ret;

	/* For the 40.46 release, they changed the value name */
	if (hwmgr->smu_version == 0x282e00)
		*query = metrics_table.AverageSocketPower << 8;
	else
		*query = metrics_table.CurrSocketPower << 8;

	return ret;
}

static int vega20_get_current_clk_freq(struct pp_hwmgr *hwmgr,
		PPCLK_e clk_id, uint32_t *clk_freq)
{
	int ret = 0;

	*clk_freq = 0;

	PP_ASSERT_WITH_CODE((ret = smum_send_msg_to_smc_with_parameter(hwmgr,
			PPSMC_MSG_GetDpmClockFreq, (clk_id << 16),
			clk_freq)) == 0,
			"[GetCurrentClkFreq] Attempt to get Current Frequency Failed!",
			return ret);

	*clk_freq = *clk_freq * 100;

	return 0;
}

static int vega20_get_current_activity_percent(struct pp_hwmgr *hwmgr,
		int idx,
		uint32_t *activity_percent)
{
	int ret = 0;
	SmuMetrics_t metrics_table;

	ret = vega20_get_metrics_table(hwmgr, &metrics_table, false);
	if (ret)
		return ret;

	switch (idx) {
	case AMDGPU_PP_SENSOR_GPU_LOAD:
		*activity_percent = metrics_table.AverageGfxActivity;
		break;
	case AMDGPU_PP_SENSOR_MEM_LOAD:
		*activity_percent = metrics_table.AverageUclkActivity;
		break;
	default:
		pr_err("Invalid index for retrieving clock activity\n");
		return -EINVAL;
	}

	return ret;
}

static int vega20_read_sensor(struct pp_hwmgr *hwmgr, int idx,
			      void *value, int *size)
{
	struct vega20_hwmgr *data = (struct vega20_hwmgr *)(hwmgr->backend);
	struct amdgpu_device *adev = hwmgr->adev;
	SmuMetrics_t metrics_table;
	uint32_t val_vid;
	int ret = 0;

	switch (idx) {
	case AMDGPU_PP_SENSOR_GFX_SCLK:
		ret = vega20_get_metrics_table(hwmgr, &metrics_table, false);
		if (ret)
			return ret;

		*((uint32_t *)value) = metrics_table.AverageGfxclkFrequency * 100;
		*size = 4;
		break;
	case AMDGPU_PP_SENSOR_GFX_MCLK:
		ret = vega20_get_current_clk_freq(hwmgr,
				PPCLK_UCLK,
				(uint32_t *)value);
		if (!ret)
			*size = 4;
		break;
	case AMDGPU_PP_SENSOR_GPU_LOAD:
	case AMDGPU_PP_SENSOR_MEM_LOAD:
		ret = vega20_get_current_activity_percent(hwmgr, idx, (uint32_t *)value);
		if (!ret)
			*size = 4;
		break;
	case AMDGPU_PP_SENSOR_HOTSPOT_TEMP:
		*((uint32_t *)value) = vega20_thermal_get_temperature(hwmgr);
		*size = 4;
		break;
	case AMDGPU_PP_SENSOR_EDGE_TEMP:
		ret = vega20_get_metrics_table(hwmgr, &metrics_table, false);
		if (ret)
			return ret;

		*((uint32_t *)value) = metrics_table.TemperatureEdge *
			PP_TEMPERATURE_UNITS_PER_CENTIGRADES;
		*size = 4;
		break;
	case AMDGPU_PP_SENSOR_MEM_TEMP:
		ret = vega20_get_metrics_table(hwmgr, &metrics_table, false);
		if (ret)
			return ret;

		*((uint32_t *)value) = metrics_table.TemperatureHBM *
			PP_TEMPERATURE_UNITS_PER_CENTIGRADES;
		*size = 4;
		break;
	case AMDGPU_PP_SENSOR_UVD_POWER:
		*((uint32_t *)value) = data->uvd_power_gated ? 0 : 1;
		*size = 4;
		break;
	case AMDGPU_PP_SENSOR_VCE_POWER:
		*((uint32_t *)value) = data->vce_power_gated ? 0 : 1;
		*size = 4;
		break;
	case AMDGPU_PP_SENSOR_GPU_POWER:
		*size = 16;
		ret = vega20_get_gpu_power(hwmgr, (uint32_t *)value);
		break;
	case AMDGPU_PP_SENSOR_VDDGFX:
		val_vid = (RREG32_SOC15(SMUIO, 0, mmSMUSVI0_TEL_PLANE0) &
			SMUSVI0_TEL_PLANE0__SVI0_PLANE0_VDDCOR_MASK) >>
			SMUSVI0_TEL_PLANE0__SVI0_PLANE0_VDDCOR__SHIFT;
		*((uint32_t *)value) =
			(uint32_t)convert_to_vddc((uint8_t)val_vid);
		break;
	case AMDGPU_PP_SENSOR_ENABLED_SMC_FEATURES_MASK:
		ret = vega20_get_enabled_smc_features(hwmgr, (uint64_t *)value);
		if (!ret)
			*size = 8;
		break;
	default:
		ret = -EOPNOTSUPP;
		break;
	}
	return ret;
}

static int vega20_display_clock_voltage_request(struct pp_hwmgr *hwmgr,
		struct pp_display_clock_request *clock_req)
{
	int result = 0;
	struct vega20_hwmgr *data = (struct vega20_hwmgr *)(hwmgr->backend);
	enum amd_pp_clock_type clk_type = clock_req->clock_type;
	uint32_t clk_freq = clock_req->clock_freq_in_khz / 1000;
	PPCLK_e clk_select = 0;
	uint32_t clk_request = 0;

	if (data->smu_features[GNLD_DPM_DCEFCLK].enabled) {
		switch (clk_type) {
		case amd_pp_dcef_clock:
			clk_select = PPCLK_DCEFCLK;
			break;
		case amd_pp_disp_clock:
			clk_select = PPCLK_DISPCLK;
			break;
		case amd_pp_pixel_clock:
			clk_select = PPCLK_PIXCLK;
			break;
		case amd_pp_phy_clock:
			clk_select = PPCLK_PHYCLK;
			break;
		default:
			pr_info("[DisplayClockVoltageRequest]Invalid Clock Type!");
			result = -EINVAL;
			break;
		}

		if (!result) {
			clk_request = (clk_select << 16) | clk_freq;
			result = smum_send_msg_to_smc_with_parameter(hwmgr,
					PPSMC_MSG_SetHardMinByFreq,
					clk_request,
					NULL);
		}
	}

	return result;
}

static int vega20_get_performance_level(struct pp_hwmgr *hwmgr, const struct pp_hw_power_state *state,
				PHM_PerformanceLevelDesignation designation, uint32_t index,
				PHM_PerformanceLevel *level)
{
	return 0;
}

static int vega20_notify_smc_display_config_after_ps_adjustment(
		struct pp_hwmgr *hwmgr)
{
	struct vega20_hwmgr *data =
			(struct vega20_hwmgr *)(hwmgr->backend);
	struct vega20_single_dpm_table *dpm_table =
			&data->dpm_table.mem_table;
	struct PP_Clocks min_clocks = {0};
	struct pp_display_clock_request clock_req;
	int ret = 0;

	min_clocks.dcefClock = hwmgr->display_config->min_dcef_set_clk;
	min_clocks.dcefClockInSR = hwmgr->display_config->min_dcef_deep_sleep_set_clk;
	min_clocks.memoryClock = hwmgr->display_config->min_mem_set_clock;

	if (data->smu_features[GNLD_DPM_DCEFCLK].supported) {
		clock_req.clock_type = amd_pp_dcef_clock;
		clock_req.clock_freq_in_khz = min_clocks.dcefClock * 10;
		if (!vega20_display_clock_voltage_request(hwmgr, &clock_req)) {
			if (data->smu_features[GNLD_DS_DCEFCLK].supported)
				PP_ASSERT_WITH_CODE((ret = smum_send_msg_to_smc_with_parameter(
					hwmgr, PPSMC_MSG_SetMinDeepSleepDcefclk,
					min_clocks.dcefClockInSR / 100,
					NULL)) == 0,
					"Attempt to set divider for DCEFCLK Failed!",
					return ret);
		} else {
			pr_info("Attempt to set Hard Min for DCEFCLK Failed!");
		}
	}

	if (data->smu_features[GNLD_DPM_UCLK].enabled) {
		dpm_table->dpm_state.hard_min_level = min_clocks.memoryClock / 100;
		PP_ASSERT_WITH_CODE(!(ret = smum_send_msg_to_smc_with_parameter(hwmgr,
				PPSMC_MSG_SetHardMinByFreq,
				(PPCLK_UCLK << 16 ) | dpm_table->dpm_state.hard_min_level,
				NULL)),
				"[SetHardMinFreq] Set hard min uclk failed!",
				return ret);
	}

	return 0;
}

static int vega20_force_dpm_highest(struct pp_hwmgr *hwmgr)
{
	struct vega20_hwmgr *data =
			(struct vega20_hwmgr *)(hwmgr->backend);
	uint32_t soft_level;
	int ret = 0;

	soft_level = vega20_find_highest_dpm_level(&(data->dpm_table.gfx_table));

	data->dpm_table.gfx_table.dpm_state.soft_min_level =
		data->dpm_table.gfx_table.dpm_state.soft_max_level =
		data->dpm_table.gfx_table.dpm_levels[soft_level].value;

	soft_level = vega20_find_highest_dpm_level(&(data->dpm_table.mem_table));

	data->dpm_table.mem_table.dpm_state.soft_min_level =
		data->dpm_table.mem_table.dpm_state.soft_max_level =
		data->dpm_table.mem_table.dpm_levels[soft_level].value;

	soft_level = vega20_find_highest_dpm_level(&(data->dpm_table.soc_table));

	data->dpm_table.soc_table.dpm_state.soft_min_level =
		data->dpm_table.soc_table.dpm_state.soft_max_level =
		data->dpm_table.soc_table.dpm_levels[soft_level].value;

	ret = vega20_upload_dpm_min_level(hwmgr, FEATURE_DPM_GFXCLK_MASK |
						 FEATURE_DPM_UCLK_MASK |
						 FEATURE_DPM_SOCCLK_MASK);
	PP_ASSERT_WITH_CODE(!ret,
			"Failed to upload boot level to highest!",
			return ret);

	ret = vega20_upload_dpm_max_level(hwmgr, FEATURE_DPM_GFXCLK_MASK |
						 FEATURE_DPM_UCLK_MASK |
						 FEATURE_DPM_SOCCLK_MASK);
	PP_ASSERT_WITH_CODE(!ret,
			"Failed to upload dpm max level to highest!",
			return ret);

	return 0;
}

static int vega20_force_dpm_lowest(struct pp_hwmgr *hwmgr)
{
	struct vega20_hwmgr *data =
			(struct vega20_hwmgr *)(hwmgr->backend);
	uint32_t soft_level;
	int ret = 0;

	soft_level = vega20_find_lowest_dpm_level(&(data->dpm_table.gfx_table));

	data->dpm_table.gfx_table.dpm_state.soft_min_level =
		data->dpm_table.gfx_table.dpm_state.soft_max_level =
		data->dpm_table.gfx_table.dpm_levels[soft_level].value;

	soft_level = vega20_find_lowest_dpm_level(&(data->dpm_table.mem_table));

	data->dpm_table.mem_table.dpm_state.soft_min_level =
		data->dpm_table.mem_table.dpm_state.soft_max_level =
		data->dpm_table.mem_table.dpm_levels[soft_level].value;

	soft_level = vega20_find_lowest_dpm_level(&(data->dpm_table.soc_table));

	data->dpm_table.soc_table.dpm_state.soft_min_level =
		data->dpm_table.soc_table.dpm_state.soft_max_level =
		data->dpm_table.soc_table.dpm_levels[soft_level].value;

	ret = vega20_upload_dpm_min_level(hwmgr, FEATURE_DPM_GFXCLK_MASK |
						 FEATURE_DPM_UCLK_MASK |
						 FEATURE_DPM_SOCCLK_MASK);
	PP_ASSERT_WITH_CODE(!ret,
			"Failed to upload boot level to highest!",
			return ret);

	ret = vega20_upload_dpm_max_level(hwmgr, FEATURE_DPM_GFXCLK_MASK |
						 FEATURE_DPM_UCLK_MASK |
						 FEATURE_DPM_SOCCLK_MASK);
	PP_ASSERT_WITH_CODE(!ret,
			"Failed to upload dpm max level to highest!",
			return ret);

	return 0;

}

static int vega20_unforce_dpm_levels(struct pp_hwmgr *hwmgr)
{
	struct vega20_hwmgr *data =
			(struct vega20_hwmgr *)(hwmgr->backend);
	uint32_t soft_min_level, soft_max_level;
	int ret = 0;

	/* gfxclk soft min/max settings */
	soft_min_level =
		vega20_find_lowest_dpm_level(&(data->dpm_table.gfx_table));
	soft_max_level =
		vega20_find_highest_dpm_level(&(data->dpm_table.gfx_table));

	data->dpm_table.gfx_table.dpm_state.soft_min_level =
		data->dpm_table.gfx_table.dpm_levels[soft_min_level].value;
	data->dpm_table.gfx_table.dpm_state.soft_max_level =
		data->dpm_table.gfx_table.dpm_levels[soft_max_level].value;

	/* uclk soft min/max settings */
	soft_min_level =
		vega20_find_lowest_dpm_level(&(data->dpm_table.mem_table));
	soft_max_level =
		vega20_find_highest_dpm_level(&(data->dpm_table.mem_table));

	data->dpm_table.mem_table.dpm_state.soft_min_level =
		data->dpm_table.mem_table.dpm_levels[soft_min_level].value;
	data->dpm_table.mem_table.dpm_state.soft_max_level =
		data->dpm_table.mem_table.dpm_levels[soft_max_level].value;

	/* socclk soft min/max settings */
	soft_min_level =
		vega20_find_lowest_dpm_level(&(data->dpm_table.soc_table));
	soft_max_level =
		vega20_find_highest_dpm_level(&(data->dpm_table.soc_table));

	data->dpm_table.soc_table.dpm_state.soft_min_level =
		data->dpm_table.soc_table.dpm_levels[soft_min_level].value;
	data->dpm_table.soc_table.dpm_state.soft_max_level =
		data->dpm_table.soc_table.dpm_levels[soft_max_level].value;

	ret = vega20_upload_dpm_min_level(hwmgr, FEATURE_DPM_GFXCLK_MASK |
						 FEATURE_DPM_UCLK_MASK |
						 FEATURE_DPM_SOCCLK_MASK);
	PP_ASSERT_WITH_CODE(!ret,
			"Failed to upload DPM Bootup Levels!",
			return ret);

	ret = vega20_upload_dpm_max_level(hwmgr, FEATURE_DPM_GFXCLK_MASK |
						 FEATURE_DPM_UCLK_MASK |
						 FEATURE_DPM_SOCCLK_MASK);
	PP_ASSERT_WITH_CODE(!ret,
			"Failed to upload DPM Max Levels!",
			return ret);

	return 0;
}

static int vega20_get_profiling_clk_mask(struct pp_hwmgr *hwmgr, enum amd_dpm_forced_level level,
				uint32_t *sclk_mask, uint32_t *mclk_mask, uint32_t *soc_mask)
{
	struct vega20_hwmgr *data = (struct vega20_hwmgr *)(hwmgr->backend);
	struct vega20_single_dpm_table *gfx_dpm_table = &(data->dpm_table.gfx_table);
	struct vega20_single_dpm_table *mem_dpm_table = &(data->dpm_table.mem_table);
	struct vega20_single_dpm_table *soc_dpm_table = &(data->dpm_table.soc_table);

	*sclk_mask = 0;
	*mclk_mask = 0;
	*soc_mask  = 0;

	if (gfx_dpm_table->count > VEGA20_UMD_PSTATE_GFXCLK_LEVEL &&
	    mem_dpm_table->count > VEGA20_UMD_PSTATE_MCLK_LEVEL &&
	    soc_dpm_table->count > VEGA20_UMD_PSTATE_SOCCLK_LEVEL) {
		*sclk_mask = VEGA20_UMD_PSTATE_GFXCLK_LEVEL;
		*mclk_mask = VEGA20_UMD_PSTATE_MCLK_LEVEL;
		*soc_mask  = VEGA20_UMD_PSTATE_SOCCLK_LEVEL;
	}

	if (level == AMD_DPM_FORCED_LEVEL_PROFILE_MIN_SCLK) {
		*sclk_mask = 0;
	} else if (level == AMD_DPM_FORCED_LEVEL_PROFILE_MIN_MCLK) {
		*mclk_mask = 0;
	} else if (level == AMD_DPM_FORCED_LEVEL_PROFILE_PEAK) {
		*sclk_mask = gfx_dpm_table->count - 1;
		*mclk_mask = mem_dpm_table->count - 1;
		*soc_mask  = soc_dpm_table->count - 1;
	}

	return 0;
}

static int vega20_force_clock_level(struct pp_hwmgr *hwmgr,
		enum pp_clock_type type, uint32_t mask)
{
	struct vega20_hwmgr *data = (struct vega20_hwmgr *)(hwmgr->backend);
	uint32_t soft_min_level, soft_max_level, hard_min_level;
	int ret = 0;

	switch (type) {
	case PP_SCLK:
		soft_min_level = mask ? (ffs(mask) - 1) : 0;
		soft_max_level = mask ? (fls(mask) - 1) : 0;

		if (soft_max_level >= data->dpm_table.gfx_table.count) {
			pr_err("Clock level specified %d is over max allowed %d\n",
					soft_max_level,
					data->dpm_table.gfx_table.count - 1);
			return -EINVAL;
		}

		data->dpm_table.gfx_table.dpm_state.soft_min_level =
			data->dpm_table.gfx_table.dpm_levels[soft_min_level].value;
		data->dpm_table.gfx_table.dpm_state.soft_max_level =
			data->dpm_table.gfx_table.dpm_levels[soft_max_level].value;

		ret = vega20_upload_dpm_min_level(hwmgr, FEATURE_DPM_GFXCLK_MASK);
		PP_ASSERT_WITH_CODE(!ret,
			"Failed to upload boot level to lowest!",
			return ret);

		ret = vega20_upload_dpm_max_level(hwmgr, FEATURE_DPM_GFXCLK_MASK);
		PP_ASSERT_WITH_CODE(!ret,
			"Failed to upload dpm max level to highest!",
			return ret);
		break;

	case PP_MCLK:
		soft_min_level = mask ? (ffs(mask) - 1) : 0;
		soft_max_level = mask ? (fls(mask) - 1) : 0;

		if (soft_max_level >= data->dpm_table.mem_table.count) {
			pr_err("Clock level specified %d is over max allowed %d\n",
					soft_max_level,
					data->dpm_table.mem_table.count - 1);
			return -EINVAL;
		}

		data->dpm_table.mem_table.dpm_state.soft_min_level =
			data->dpm_table.mem_table.dpm_levels[soft_min_level].value;
		data->dpm_table.mem_table.dpm_state.soft_max_level =
			data->dpm_table.mem_table.dpm_levels[soft_max_level].value;

		ret = vega20_upload_dpm_min_level(hwmgr, FEATURE_DPM_UCLK_MASK);
		PP_ASSERT_WITH_CODE(!ret,
			"Failed to upload boot level to lowest!",
			return ret);

		ret = vega20_upload_dpm_max_level(hwmgr, FEATURE_DPM_UCLK_MASK);
		PP_ASSERT_WITH_CODE(!ret,
			"Failed to upload dpm max level to highest!",
			return ret);

		break;

	case PP_SOCCLK:
		soft_min_level = mask ? (ffs(mask) - 1) : 0;
		soft_max_level = mask ? (fls(mask) - 1) : 0;

		if (soft_max_level >= data->dpm_table.soc_table.count) {
			pr_err("Clock level specified %d is over max allowed %d\n",
					soft_max_level,
					data->dpm_table.soc_table.count - 1);
			return -EINVAL;
		}

		data->dpm_table.soc_table.dpm_state.soft_min_level =
			data->dpm_table.soc_table.dpm_levels[soft_min_level].value;
		data->dpm_table.soc_table.dpm_state.soft_max_level =
			data->dpm_table.soc_table.dpm_levels[soft_max_level].value;

		ret = vega20_upload_dpm_min_level(hwmgr, FEATURE_DPM_SOCCLK_MASK);
		PP_ASSERT_WITH_CODE(!ret,
			"Failed to upload boot level to lowest!",
			return ret);

		ret = vega20_upload_dpm_max_level(hwmgr, FEATURE_DPM_SOCCLK_MASK);
		PP_ASSERT_WITH_CODE(!ret,
			"Failed to upload dpm max level to highest!",
			return ret);

		break;

	case PP_FCLK:
		soft_min_level = mask ? (ffs(mask) - 1) : 0;
		soft_max_level = mask ? (fls(mask) - 1) : 0;

		if (soft_max_level >= data->dpm_table.fclk_table.count) {
			pr_err("Clock level specified %d is over max allowed %d\n",
					soft_max_level,
					data->dpm_table.fclk_table.count - 1);
			return -EINVAL;
		}

		data->dpm_table.fclk_table.dpm_state.soft_min_level =
			data->dpm_table.fclk_table.dpm_levels[soft_min_level].value;
		data->dpm_table.fclk_table.dpm_state.soft_max_level =
			data->dpm_table.fclk_table.dpm_levels[soft_max_level].value;

		ret = vega20_upload_dpm_min_level(hwmgr, FEATURE_DPM_FCLK_MASK);
		PP_ASSERT_WITH_CODE(!ret,
			"Failed to upload boot level to lowest!",
			return ret);

		ret = vega20_upload_dpm_max_level(hwmgr, FEATURE_DPM_FCLK_MASK);
		PP_ASSERT_WITH_CODE(!ret,
			"Failed to upload dpm max level to highest!",
			return ret);

		break;

	case PP_DCEFCLK:
		hard_min_level = mask ? (ffs(mask) - 1) : 0;

		if (hard_min_level >= data->dpm_table.dcef_table.count) {
			pr_err("Clock level specified %d is over max allowed %d\n",
					hard_min_level,
					data->dpm_table.dcef_table.count - 1);
			return -EINVAL;
		}

		data->dpm_table.dcef_table.dpm_state.hard_min_level =
			data->dpm_table.dcef_table.dpm_levels[hard_min_level].value;

		ret = vega20_upload_dpm_min_level(hwmgr, FEATURE_DPM_DCEFCLK_MASK);
		PP_ASSERT_WITH_CODE(!ret,
			"Failed to upload boot level to lowest!",
			return ret);

		//TODO: Setting DCEFCLK max dpm level is not supported

		break;

	case PP_PCIE:
		soft_min_level = mask ? (ffs(mask) - 1) : 0;
		soft_max_level = mask ? (fls(mask) - 1) : 0;
		if (soft_min_level >= NUM_LINK_LEVELS ||
		    soft_max_level >= NUM_LINK_LEVELS)
			return -EINVAL;

		ret = smum_send_msg_to_smc_with_parameter(hwmgr,
			PPSMC_MSG_SetMinLinkDpmByIndex, soft_min_level,
			NULL);
		PP_ASSERT_WITH_CODE(!ret,
			"Failed to set min link dpm level!",
			return ret);

		break;

	default:
		break;
	}

	return 0;
}

static int vega20_dpm_force_dpm_level(struct pp_hwmgr *hwmgr,
				enum amd_dpm_forced_level level)
{
	int ret = 0;
	uint32_t sclk_mask, mclk_mask, soc_mask;

	switch (level) {
	case AMD_DPM_FORCED_LEVEL_HIGH:
		ret = vega20_force_dpm_highest(hwmgr);
		break;

	case AMD_DPM_FORCED_LEVEL_LOW:
		ret = vega20_force_dpm_lowest(hwmgr);
		break;

	case AMD_DPM_FORCED_LEVEL_AUTO:
		ret = vega20_unforce_dpm_levels(hwmgr);
		break;

	case AMD_DPM_FORCED_LEVEL_PROFILE_STANDARD:
	case AMD_DPM_FORCED_LEVEL_PROFILE_MIN_SCLK:
	case AMD_DPM_FORCED_LEVEL_PROFILE_MIN_MCLK:
	case AMD_DPM_FORCED_LEVEL_PROFILE_PEAK:
		ret = vega20_get_profiling_clk_mask(hwmgr, level, &sclk_mask, &mclk_mask, &soc_mask);
		if (ret)
			return ret;
		vega20_force_clock_level(hwmgr, PP_SCLK, 1 << sclk_mask);
		vega20_force_clock_level(hwmgr, PP_MCLK, 1 << mclk_mask);
		vega20_force_clock_level(hwmgr, PP_SOCCLK, 1 << soc_mask);
		break;

	case AMD_DPM_FORCED_LEVEL_MANUAL:
	case AMD_DPM_FORCED_LEVEL_PROFILE_EXIT:
	default:
		break;
	}

	return ret;
}

static uint32_t vega20_get_fan_control_mode(struct pp_hwmgr *hwmgr)
{
	struct vega20_hwmgr *data = (struct vega20_hwmgr *)(hwmgr->backend);

	if (data->smu_features[GNLD_FAN_CONTROL].enabled == false)
		return AMD_FAN_CTRL_MANUAL;
	else
		return AMD_FAN_CTRL_AUTO;
}

static void vega20_set_fan_control_mode(struct pp_hwmgr *hwmgr, uint32_t mode)
{
	switch (mode) {
	case AMD_FAN_CTRL_NONE:
		vega20_fan_ctrl_set_fan_speed_pwm(hwmgr, 255);
		break;
	case AMD_FAN_CTRL_MANUAL:
		if (PP_CAP(PHM_PlatformCaps_MicrocodeFanControl))
			vega20_fan_ctrl_stop_smc_fan_control(hwmgr);
		break;
	case AMD_FAN_CTRL_AUTO:
		if (PP_CAP(PHM_PlatformCaps_MicrocodeFanControl))
			vega20_fan_ctrl_start_smc_fan_control(hwmgr);
		break;
	default:
		break;
	}
}

static int vega20_get_dal_power_level(struct pp_hwmgr *hwmgr,
		struct amd_pp_simple_clock_info *info)
{
#if 0
	struct phm_ppt_v2_information *table_info =
			(struct phm_ppt_v2_information *)hwmgr->pptable;
	struct phm_clock_and_voltage_limits *max_limits =
			&table_info->max_clock_voltage_on_ac;

	info->engine_max_clock = max_limits->sclk;
	info->memory_max_clock = max_limits->mclk;
#endif
	return 0;
}


static int vega20_get_sclks(struct pp_hwmgr *hwmgr,
		struct pp_clock_levels_with_latency *clocks)
{
	struct vega20_hwmgr *data = (struct vega20_hwmgr *)(hwmgr->backend);
	struct vega20_single_dpm_table *dpm_table = &(data->dpm_table.gfx_table);
	int i, count;

	if (!data->smu_features[GNLD_DPM_GFXCLK].enabled)
		return -1;

	count = (dpm_table->count > MAX_NUM_CLOCKS) ? MAX_NUM_CLOCKS : dpm_table->count;
	clocks->num_levels = count;

	for (i = 0; i < count; i++) {
		clocks->data[i].clocks_in_khz =
			dpm_table->dpm_levels[i].value * 1000;
		clocks->data[i].latency_in_us = 0;
	}

	return 0;
}

static uint32_t vega20_get_mem_latency(struct pp_hwmgr *hwmgr,
		uint32_t clock)
{
	return 25;
}

static int vega20_get_memclocks(struct pp_hwmgr *hwmgr,
		struct pp_clock_levels_with_latency *clocks)
{
	struct vega20_hwmgr *data = (struct vega20_hwmgr *)(hwmgr->backend);
	struct vega20_single_dpm_table *dpm_table = &(data->dpm_table.mem_table);
	int i, count;

	if (!data->smu_features[GNLD_DPM_UCLK].enabled)
		return -1;

	count = (dpm_table->count > MAX_NUM_CLOCKS) ? MAX_NUM_CLOCKS : dpm_table->count;
	clocks->num_levels = data->mclk_latency_table.count = count;

	for (i = 0; i < count; i++) {
		clocks->data[i].clocks_in_khz =
			data->mclk_latency_table.entries[i].frequency =
			dpm_table->dpm_levels[i].value * 1000;
		clocks->data[i].latency_in_us =
			data->mclk_latency_table.entries[i].latency =
			vega20_get_mem_latency(hwmgr, dpm_table->dpm_levels[i].value);
	}

	return 0;
}

static int vega20_get_dcefclocks(struct pp_hwmgr *hwmgr,
		struct pp_clock_levels_with_latency *clocks)
{
	struct vega20_hwmgr *data = (struct vega20_hwmgr *)(hwmgr->backend);
	struct vega20_single_dpm_table *dpm_table = &(data->dpm_table.dcef_table);
	int i, count;

	if (!data->smu_features[GNLD_DPM_DCEFCLK].enabled)
		return -1;

	count = (dpm_table->count > MAX_NUM_CLOCKS) ? MAX_NUM_CLOCKS : dpm_table->count;
	clocks->num_levels = count;

	for (i = 0; i < count; i++) {
		clocks->data[i].clocks_in_khz =
			dpm_table->dpm_levels[i].value * 1000;
		clocks->data[i].latency_in_us = 0;
	}

	return 0;
}

static int vega20_get_socclocks(struct pp_hwmgr *hwmgr,
		struct pp_clock_levels_with_latency *clocks)
{
	struct vega20_hwmgr *data = (struct vega20_hwmgr *)(hwmgr->backend);
	struct vega20_single_dpm_table *dpm_table = &(data->dpm_table.soc_table);
	int i, count;

	if (!data->smu_features[GNLD_DPM_SOCCLK].enabled)
		return -1;

	count = (dpm_table->count > MAX_NUM_CLOCKS) ? MAX_NUM_CLOCKS : dpm_table->count;
	clocks->num_levels = count;

	for (i = 0; i < count; i++) {
		clocks->data[i].clocks_in_khz =
			dpm_table->dpm_levels[i].value * 1000;
		clocks->data[i].latency_in_us = 0;
	}

	return 0;

}

static int vega20_get_clock_by_type_with_latency(struct pp_hwmgr *hwmgr,
		enum amd_pp_clock_type type,
		struct pp_clock_levels_with_latency *clocks)
{
	int ret;

	switch (type) {
	case amd_pp_sys_clock:
		ret = vega20_get_sclks(hwmgr, clocks);
		break;
	case amd_pp_mem_clock:
		ret = vega20_get_memclocks(hwmgr, clocks);
		break;
	case amd_pp_dcef_clock:
		ret = vega20_get_dcefclocks(hwmgr, clocks);
		break;
	case amd_pp_soc_clock:
		ret = vega20_get_socclocks(hwmgr, clocks);
		break;
	default:
		return -EINVAL;
	}

	return ret;
}

static int vega20_get_clock_by_type_with_voltage(struct pp_hwmgr *hwmgr,
		enum amd_pp_clock_type type,
		struct pp_clock_levels_with_voltage *clocks)
{
	clocks->num_levels = 0;

	return 0;
}

static int vega20_set_watermarks_for_clocks_ranges(struct pp_hwmgr *hwmgr,
						   void *clock_ranges)
{
	struct vega20_hwmgr *data = (struct vega20_hwmgr *)(hwmgr->backend);
	Watermarks_t *table = &(data->smc_state_table.water_marks_table);
	struct dm_pp_wm_sets_with_clock_ranges_soc15 *wm_with_clock_ranges = clock_ranges;

	if (!data->registry_data.disable_water_mark &&
	    data->smu_features[GNLD_DPM_DCEFCLK].supported &&
	    data->smu_features[GNLD_DPM_SOCCLK].supported) {
		smu_set_watermarks_for_clocks_ranges(table, wm_with_clock_ranges);
		data->water_marks_bitmap |= WaterMarksExist;
		data->water_marks_bitmap &= ~WaterMarksLoaded;
	}

	return 0;
}

static int vega20_odn_edit_dpm_table(struct pp_hwmgr *hwmgr,
					enum PP_OD_DPM_TABLE_COMMAND type,
					long *input, uint32_t size)
{
	struct vega20_hwmgr *data =
			(struct vega20_hwmgr *)(hwmgr->backend);
	struct vega20_od8_single_setting *od8_settings =
			data->od8_settings.od8_settings_array;
	OverDriveTable_t *od_table =
			&(data->smc_state_table.overdrive_table);
	int32_t input_index, input_clk, input_vol, i;
	int od8_id;
	int ret;

	PP_ASSERT_WITH_CODE(input, "NULL user input for clock and voltage",
				return -EINVAL);

	switch (type) {
	case PP_OD_EDIT_SCLK_VDDC_TABLE:
		if (!(od8_settings[OD8_SETTING_GFXCLK_FMIN].feature_id &&
		      od8_settings[OD8_SETTING_GFXCLK_FMAX].feature_id)) {
			pr_info("Sclk min/max frequency overdrive not supported\n");
			return -EOPNOTSUPP;
		}

		for (i = 0; i < size; i += 2) {
			if (i + 2 > size) {
				pr_info("invalid number of input parameters %d\n",
					size);
				return -EINVAL;
			}

			input_index = input[i];
			input_clk = input[i + 1];

			if (input_index != 0 && input_index != 1) {
				pr_info("Invalid index %d\n", input_index);
				pr_info("Support min/max sclk frequency setting only which index by 0/1\n");
				return -EINVAL;
			}

			if (input_clk < od8_settings[OD8_SETTING_GFXCLK_FMIN].min_value ||
			    input_clk > od8_settings[OD8_SETTING_GFXCLK_FMAX].max_value) {
				pr_info("clock freq %d is not within allowed range [%d - %d]\n",
					input_clk,
					od8_settings[OD8_SETTING_GFXCLK_FMIN].min_value,
					od8_settings[OD8_SETTING_GFXCLK_FMAX].max_value);
				return -EINVAL;
			}

			if ((input_index == 0 && od_table->GfxclkFmin != input_clk) ||
			    (input_index == 1 && od_table->GfxclkFmax != input_clk))
				data->gfxclk_overdrive = true;

			if (input_index == 0)
				od_table->GfxclkFmin = input_clk;
			else
				od_table->GfxclkFmax = input_clk;
		}

		break;

	case PP_OD_EDIT_MCLK_VDDC_TABLE:
		if (!od8_settings[OD8_SETTING_UCLK_FMAX].feature_id) {
			pr_info("Mclk max frequency overdrive not supported\n");
			return -EOPNOTSUPP;
		}

		for (i = 0; i < size; i += 2) {
			if (i + 2 > size) {
				pr_info("invalid number of input parameters %d\n",
					size);
				return -EINVAL;
			}

			input_index = input[i];
			input_clk = input[i + 1];

			if (input_index != 1) {
				pr_info("Invalid index %d\n", input_index);
				pr_info("Support max Mclk frequency setting only which index by 1\n");
				return -EINVAL;
			}

			if (input_clk < od8_settings[OD8_SETTING_UCLK_FMAX].min_value ||
			    input_clk > od8_settings[OD8_SETTING_UCLK_FMAX].max_value) {
				pr_info("clock freq %d is not within allowed range [%d - %d]\n",
					input_clk,
					od8_settings[OD8_SETTING_UCLK_FMAX].min_value,
					od8_settings[OD8_SETTING_UCLK_FMAX].max_value);
				return -EINVAL;
			}

			if (input_index == 1 && od_table->UclkFmax != input_clk)
				data->memclk_overdrive = true;

			od_table->UclkFmax = input_clk;
		}

		break;

	case PP_OD_EDIT_VDDC_CURVE:
		if (!(od8_settings[OD8_SETTING_GFXCLK_FREQ1].feature_id &&
		    od8_settings[OD8_SETTING_GFXCLK_FREQ2].feature_id &&
		    od8_settings[OD8_SETTING_GFXCLK_FREQ3].feature_id &&
		    od8_settings[OD8_SETTING_GFXCLK_VOLTAGE1].feature_id &&
		    od8_settings[OD8_SETTING_GFXCLK_VOLTAGE2].feature_id &&
		    od8_settings[OD8_SETTING_GFXCLK_VOLTAGE3].feature_id)) {
			pr_info("Voltage curve calibrate not supported\n");
			return -EOPNOTSUPP;
		}

		for (i = 0; i < size; i += 3) {
			if (i + 3 > size) {
				pr_info("invalid number of input parameters %d\n",
					size);
				return -EINVAL;
			}

			input_index = input[i];
			input_clk = input[i + 1];
			input_vol = input[i + 2];

			if (input_index > 2) {
				pr_info("Setting for point %d is not supported\n",
						input_index + 1);
				pr_info("Three supported points index by 0, 1, 2\n");
				return -EINVAL;
			}

			od8_id = OD8_SETTING_GFXCLK_FREQ1 + 2 * input_index;
			if (input_clk < od8_settings[od8_id].min_value ||
			    input_clk > od8_settings[od8_id].max_value) {
				pr_info("clock freq %d is not within allowed range [%d - %d]\n",
					input_clk,
					od8_settings[od8_id].min_value,
					od8_settings[od8_id].max_value);
				return -EINVAL;
			}

			od8_id = OD8_SETTING_GFXCLK_VOLTAGE1 + 2 * input_index;
			if (input_vol < od8_settings[od8_id].min_value ||
			    input_vol > od8_settings[od8_id].max_value) {
				pr_info("clock voltage %d is not within allowed range [%d - %d]\n",
					input_vol,
					od8_settings[od8_id].min_value,
					od8_settings[od8_id].max_value);
				return -EINVAL;
			}

			switch (input_index) {
			case 0:
				od_table->GfxclkFreq1 = input_clk;
				od_table->GfxclkVolt1 = input_vol * VOLTAGE_SCALE;
				break;
			case 1:
				od_table->GfxclkFreq2 = input_clk;
				od_table->GfxclkVolt2 = input_vol * VOLTAGE_SCALE;
				break;
			case 2:
				od_table->GfxclkFreq3 = input_clk;
				od_table->GfxclkVolt3 = input_vol * VOLTAGE_SCALE;
				break;
			}
		}
		break;

	case PP_OD_RESTORE_DEFAULT_TABLE:
		data->gfxclk_overdrive = false;
		data->memclk_overdrive = false;

		ret = smum_smc_table_manager(hwmgr,
					     (uint8_t *)od_table,
					     TABLE_OVERDRIVE, true);
		PP_ASSERT_WITH_CODE(!ret,
				"Failed to export overdrive table!",
				return ret);
		break;

	case PP_OD_COMMIT_DPM_TABLE:
		ret = smum_smc_table_manager(hwmgr,
					     (uint8_t *)od_table,
					     TABLE_OVERDRIVE, false);
		PP_ASSERT_WITH_CODE(!ret,
				"Failed to import overdrive table!",
				return ret);

		/* retrieve updated gfxclk table */
		if (data->gfxclk_overdrive) {
			data->gfxclk_overdrive = false;

			ret = vega20_setup_gfxclk_dpm_table(hwmgr);
			if (ret)
				return ret;
		}

		/* retrieve updated memclk table */
		if (data->memclk_overdrive) {
			data->memclk_overdrive = false;

			ret = vega20_setup_memclk_dpm_table(hwmgr);
			if (ret)
				return ret;
		}
		break;

	default:
		return -EINVAL;
	}

	return 0;
}

static int vega20_set_mp1_state(struct pp_hwmgr *hwmgr,
				enum pp_mp1_state mp1_state)
{
	uint16_t msg;
	int ret;

	switch (mp1_state) {
	case PP_MP1_STATE_SHUTDOWN:
		msg = PPSMC_MSG_PrepareMp1ForShutdown;
		break;
	case PP_MP1_STATE_UNLOAD:
		msg = PPSMC_MSG_PrepareMp1ForUnload;
		break;
	case PP_MP1_STATE_RESET:
		msg = PPSMC_MSG_PrepareMp1ForReset;
		break;
	case PP_MP1_STATE_NONE:
	default:
		return 0;
	}

	PP_ASSERT_WITH_CODE((ret = smum_send_msg_to_smc(hwmgr, msg, NULL)) == 0,
			    "[PrepareMp1] Failed!",
			    return ret);

	return 0;
}

static int vega20_get_ppfeature_status(struct pp_hwmgr *hwmgr, char *buf)
{
	static const char *ppfeature_name[] = {
				"DPM_PREFETCHER",
				"GFXCLK_DPM",
				"UCLK_DPM",
				"SOCCLK_DPM",
				"UVD_DPM",
				"VCE_DPM",
				"ULV",
				"MP0CLK_DPM",
				"LINK_DPM",
				"DCEFCLK_DPM",
				"GFXCLK_DS",
				"SOCCLK_DS",
				"LCLK_DS",
				"PPT",
				"TDC",
				"THERMAL",
				"GFX_PER_CU_CG",
				"RM",
				"DCEFCLK_DS",
				"ACDC",
				"VR0HOT",
				"VR1HOT",
				"FW_CTF",
				"LED_DISPLAY",
				"FAN_CONTROL",
				"GFX_EDC",
				"GFXOFF",
				"CG",
				"FCLK_DPM",
				"FCLK_DS",
				"MP1CLK_DS",
				"MP0CLK_DS",
				"XGMI",
				"ECC"};
	static const char *output_title[] = {
				"FEATURES",
				"BITMASK",
				"ENABLEMENT"};
	uint64_t features_enabled;
	int i;
	int ret = 0;
	int size = 0;

	phm_get_sysfs_buf(&buf, &size);

	ret = vega20_get_enabled_smc_features(hwmgr, &features_enabled);
	PP_ASSERT_WITH_CODE(!ret,
			"[EnableAllSmuFeatures] Failed to get enabled smc features!",
			return ret);

	size += sysfs_emit_at(buf, size, "Current ppfeatures: 0x%016llx\n", features_enabled);
	size += sysfs_emit_at(buf, size, "%-19s %-22s %s\n",
				output_title[0],
				output_title[1],
				output_title[2]);
	for (i = 0; i < GNLD_FEATURES_MAX; i++) {
		size += sysfs_emit_at(buf, size, "%-19s 0x%016llx %6s\n",
					ppfeature_name[i],
					1ULL << i,
					(features_enabled & (1ULL << i)) ? "Y" : "N");
	}

	return size;
}

static int vega20_set_ppfeature_status(struct pp_hwmgr *hwmgr, uint64_t new_ppfeature_masks)
{
	struct vega20_hwmgr *data =
			(struct vega20_hwmgr *)(hwmgr->backend);
	uint64_t features_enabled, features_to_enable, features_to_disable;
	int i, ret = 0;
	bool enabled;

	if (new_ppfeature_masks >= (1ULL << GNLD_FEATURES_MAX))
		return -EINVAL;

	ret = vega20_get_enabled_smc_features(hwmgr, &features_enabled);
	if (ret)
		return ret;

	features_to_disable =
		features_enabled & ~new_ppfeature_masks;
	features_to_enable =
		~features_enabled & new_ppfeature_masks;

	pr_debug("features_to_disable 0x%llx\n", features_to_disable);
	pr_debug("features_to_enable 0x%llx\n", features_to_enable);

	if (features_to_disable) {
		ret = vega20_enable_smc_features(hwmgr, false, features_to_disable);
		if (ret)
			return ret;
	}

	if (features_to_enable) {
		ret = vega20_enable_smc_features(hwmgr, true, features_to_enable);
		if (ret)
			return ret;
	}

	/* Update the cached feature enablement state */
	ret = vega20_get_enabled_smc_features(hwmgr, &features_enabled);
	if (ret)
		return ret;

	for (i = 0; i < GNLD_FEATURES_MAX; i++) {
		enabled = (features_enabled & data->smu_features[i].smu_feature_bitmap) ?
			true : false;
		data->smu_features[i].enabled = enabled;
	}

	return 0;
}

static int vega20_get_current_pcie_link_width_level(struct pp_hwmgr *hwmgr)
{
	struct amdgpu_device *adev = hwmgr->adev;

	return (RREG32_PCIE(smnPCIE_LC_LINK_WIDTH_CNTL) &
		PCIE_LC_LINK_WIDTH_CNTL__LC_LINK_WIDTH_RD_MASK)
		>> PCIE_LC_LINK_WIDTH_CNTL__LC_LINK_WIDTH_RD__SHIFT;
}

static int vega20_get_current_pcie_link_width(struct pp_hwmgr *hwmgr)
{
	uint32_t width_level;

	width_level = vega20_get_current_pcie_link_width_level(hwmgr);
	if (width_level > LINK_WIDTH_MAX)
		width_level = 0;

	return link_width[width_level];
}

static int vega20_get_current_pcie_link_speed_level(struct pp_hwmgr *hwmgr)
{
	struct amdgpu_device *adev = hwmgr->adev;

	return (RREG32_PCIE(smnPCIE_LC_SPEED_CNTL) &
		PSWUSP0_PCIE_LC_SPEED_CNTL__LC_CURRENT_DATA_RATE_MASK)
		>> PSWUSP0_PCIE_LC_SPEED_CNTL__LC_CURRENT_DATA_RATE__SHIFT;
}

static int vega20_get_current_pcie_link_speed(struct pp_hwmgr *hwmgr)
{
	uint32_t speed_level;

	speed_level = vega20_get_current_pcie_link_speed_level(hwmgr);
	if (speed_level > LINK_SPEED_MAX)
		speed_level = 0;

	return link_speed[speed_level];
}

static int vega20_print_clock_levels(struct pp_hwmgr *hwmgr,
		enum pp_clock_type type, char *buf)
{
	struct vega20_hwmgr *data =
			(struct vega20_hwmgr *)(hwmgr->backend);
	struct vega20_od8_single_setting *od8_settings =
			data->od8_settings.od8_settings_array;
	OverDriveTable_t *od_table =
			&(data->smc_state_table.overdrive_table);
	PPTable_t *pptable = &(data->smc_state_table.pp_table);
	struct pp_clock_levels_with_latency clocks;
	struct vega20_single_dpm_table *fclk_dpm_table =
			&(data->dpm_table.fclk_table);
	int i, now, size = 0;
	int ret = 0;
	uint32_t gen_speed, lane_width, current_gen_speed, current_lane_width;

	switch (type) {
	case PP_SCLK:
		ret = vega20_get_current_clk_freq(hwmgr, PPCLK_GFXCLK, &now);
		PP_ASSERT_WITH_CODE(!ret,
				"Attempt to get current gfx clk Failed!",
				return ret);

		if (vega20_get_sclks(hwmgr, &clocks)) {
			size += sysfs_emit_at(buf, size, "0: %uMhz * (DPM disabled)\n",
				now / 100);
			break;
		}

		for (i = 0; i < clocks.num_levels; i++)
			size += sysfs_emit_at(buf, size, "%d: %uMhz %s\n",
				i, clocks.data[i].clocks_in_khz / 1000,
				(clocks.data[i].clocks_in_khz == now * 10) ? "*" : "");
		break;

	case PP_MCLK:
		ret = vega20_get_current_clk_freq(hwmgr, PPCLK_UCLK, &now);
		PP_ASSERT_WITH_CODE(!ret,
				"Attempt to get current mclk freq Failed!",
				return ret);

		if (vega20_get_memclocks(hwmgr, &clocks)) {
			size += sysfs_emit_at(buf, size, "0: %uMhz * (DPM disabled)\n",
				now / 100);
			break;
		}

		for (i = 0; i < clocks.num_levels; i++)
			size += sysfs_emit_at(buf, size, "%d: %uMhz %s\n",
				i, clocks.data[i].clocks_in_khz / 1000,
				(clocks.data[i].clocks_in_khz == now * 10) ? "*" : "");
		break;

	case PP_SOCCLK:
		ret = vega20_get_current_clk_freq(hwmgr, PPCLK_SOCCLK, &now);
		PP_ASSERT_WITH_CODE(!ret,
				"Attempt to get current socclk freq Failed!",
				return ret);

		if (vega20_get_socclocks(hwmgr, &clocks)) {
			size += sysfs_emit_at(buf, size, "0: %uMhz * (DPM disabled)\n",
				now / 100);
			break;
		}

		for (i = 0; i < clocks.num_levels; i++)
			size += sysfs_emit_at(buf, size, "%d: %uMhz %s\n",
				i, clocks.data[i].clocks_in_khz / 1000,
				(clocks.data[i].clocks_in_khz == now * 10) ? "*" : "");
		break;

	case PP_FCLK:
		ret = vega20_get_current_clk_freq(hwmgr, PPCLK_FCLK, &now);
		PP_ASSERT_WITH_CODE(!ret,
				"Attempt to get current fclk freq Failed!",
				return ret);

		for (i = 0; i < fclk_dpm_table->count; i++)
			size += sysfs_emit_at(buf, size, "%d: %uMhz %s\n",
				i, fclk_dpm_table->dpm_levels[i].value,
				fclk_dpm_table->dpm_levels[i].value == (now / 100) ? "*" : "");
		break;

	case PP_DCEFCLK:
		ret = vega20_get_current_clk_freq(hwmgr, PPCLK_DCEFCLK, &now);
		PP_ASSERT_WITH_CODE(!ret,
				"Attempt to get current dcefclk freq Failed!",
				return ret);

		if (vega20_get_dcefclocks(hwmgr, &clocks)) {
			size += sysfs_emit_at(buf, size, "0: %uMhz * (DPM disabled)\n",
				now / 100);
			break;
		}

		for (i = 0; i < clocks.num_levels; i++)
			size += sysfs_emit_at(buf, size, "%d: %uMhz %s\n",
				i, clocks.data[i].clocks_in_khz / 1000,
				(clocks.data[i].clocks_in_khz == now * 10) ? "*" : "");
		break;

	case PP_PCIE:
		current_gen_speed =
			vega20_get_current_pcie_link_speed_level(hwmgr);
		current_lane_width =
			vega20_get_current_pcie_link_width_level(hwmgr);
		for (i = 0; i < NUM_LINK_LEVELS; i++) {
			gen_speed = pptable->PcieGenSpeed[i];
			lane_width = pptable->PcieLaneCount[i];

			size += sysfs_emit_at(buf, size, "%d: %s %s %dMhz %s\n", i,
					(gen_speed == 0) ? "2.5GT/s," :
					(gen_speed == 1) ? "5.0GT/s," :
					(gen_speed == 2) ? "8.0GT/s," :
					(gen_speed == 3) ? "16.0GT/s," : "",
					(lane_width == 1) ? "x1" :
					(lane_width == 2) ? "x2" :
					(lane_width == 3) ? "x4" :
					(lane_width == 4) ? "x8" :
					(lane_width == 5) ? "x12" :
					(lane_width == 6) ? "x16" : "",
					pptable->LclkFreq[i],
					(current_gen_speed == gen_speed) &&
					(current_lane_width == lane_width) ?
					"*" : "");
		}
		break;

	case OD_SCLK:
		if (od8_settings[OD8_SETTING_GFXCLK_FMIN].feature_id &&
		    od8_settings[OD8_SETTING_GFXCLK_FMAX].feature_id) {
<<<<<<< HEAD
			size = sysfs_emit(buf, "%s:\n", "OD_SCLK");
			size += sysfs_emit_at(buf, size, "0: %10uMhz\n",
=======
			size += sprintf(buf + size, "%s:\n", "OD_SCLK");
			size += sprintf(buf + size, "0: %10uMhz\n",
>>>>>>> df0cc57e
				od_table->GfxclkFmin);
			size += sysfs_emit_at(buf, size, "1: %10uMhz\n",
				od_table->GfxclkFmax);
		}
		break;

	case OD_MCLK:
		if (od8_settings[OD8_SETTING_UCLK_FMAX].feature_id) {
<<<<<<< HEAD
			size = sysfs_emit(buf, "%s:\n", "OD_MCLK");
			size += sysfs_emit_at(buf, size, "1: %10uMhz\n",
=======
			size += sprintf(buf + size, "%s:\n", "OD_MCLK");
			size += sprintf(buf + size, "1: %10uMhz\n",
>>>>>>> df0cc57e
				od_table->UclkFmax);
		}

		break;

	case OD_VDDC_CURVE:
		if (od8_settings[OD8_SETTING_GFXCLK_FREQ1].feature_id &&
		    od8_settings[OD8_SETTING_GFXCLK_FREQ2].feature_id &&
		    od8_settings[OD8_SETTING_GFXCLK_FREQ3].feature_id &&
		    od8_settings[OD8_SETTING_GFXCLK_VOLTAGE1].feature_id &&
		    od8_settings[OD8_SETTING_GFXCLK_VOLTAGE2].feature_id &&
		    od8_settings[OD8_SETTING_GFXCLK_VOLTAGE3].feature_id) {
<<<<<<< HEAD
			size = sysfs_emit(buf, "%s:\n", "OD_VDDC_CURVE");
			size += sysfs_emit_at(buf, size, "0: %10uMhz %10dmV\n",
=======
			size += sprintf(buf + size, "%s:\n", "OD_VDDC_CURVE");
			size += sprintf(buf + size, "0: %10uMhz %10dmV\n",
>>>>>>> df0cc57e
				od_table->GfxclkFreq1,
				od_table->GfxclkVolt1 / VOLTAGE_SCALE);
			size += sysfs_emit_at(buf, size, "1: %10uMhz %10dmV\n",
				od_table->GfxclkFreq2,
				od_table->GfxclkVolt2 / VOLTAGE_SCALE);
			size += sysfs_emit_at(buf, size, "2: %10uMhz %10dmV\n",
				od_table->GfxclkFreq3,
				od_table->GfxclkVolt3 / VOLTAGE_SCALE);
		}

		break;

	case OD_RANGE:
<<<<<<< HEAD
		size = sysfs_emit(buf, "%s:\n", "OD_RANGE");
=======
		size += sprintf(buf + size, "%s:\n", "OD_RANGE");
>>>>>>> df0cc57e

		if (od8_settings[OD8_SETTING_GFXCLK_FMIN].feature_id &&
		    od8_settings[OD8_SETTING_GFXCLK_FMAX].feature_id) {
			size += sysfs_emit_at(buf, size, "SCLK: %7uMhz %10uMhz\n",
				od8_settings[OD8_SETTING_GFXCLK_FMIN].min_value,
				od8_settings[OD8_SETTING_GFXCLK_FMAX].max_value);
		}

		if (od8_settings[OD8_SETTING_UCLK_FMAX].feature_id) {
			size += sysfs_emit_at(buf, size, "MCLK: %7uMhz %10uMhz\n",
				od8_settings[OD8_SETTING_UCLK_FMAX].min_value,
				od8_settings[OD8_SETTING_UCLK_FMAX].max_value);
		}

		if (od8_settings[OD8_SETTING_GFXCLK_FREQ1].feature_id &&
		    od8_settings[OD8_SETTING_GFXCLK_FREQ2].feature_id &&
		    od8_settings[OD8_SETTING_GFXCLK_FREQ3].feature_id &&
		    od8_settings[OD8_SETTING_GFXCLK_VOLTAGE1].feature_id &&
		    od8_settings[OD8_SETTING_GFXCLK_VOLTAGE2].feature_id &&
		    od8_settings[OD8_SETTING_GFXCLK_VOLTAGE3].feature_id) {
			size += sysfs_emit_at(buf, size, "VDDC_CURVE_SCLK[0]: %7uMhz %10uMhz\n",
				od8_settings[OD8_SETTING_GFXCLK_FREQ1].min_value,
				od8_settings[OD8_SETTING_GFXCLK_FREQ1].max_value);
			size += sysfs_emit_at(buf, size, "VDDC_CURVE_VOLT[0]: %7dmV %11dmV\n",
				od8_settings[OD8_SETTING_GFXCLK_VOLTAGE1].min_value,
				od8_settings[OD8_SETTING_GFXCLK_VOLTAGE1].max_value);
			size += sysfs_emit_at(buf, size, "VDDC_CURVE_SCLK[1]: %7uMhz %10uMhz\n",
				od8_settings[OD8_SETTING_GFXCLK_FREQ2].min_value,
				od8_settings[OD8_SETTING_GFXCLK_FREQ2].max_value);
			size += sysfs_emit_at(buf, size, "VDDC_CURVE_VOLT[1]: %7dmV %11dmV\n",
				od8_settings[OD8_SETTING_GFXCLK_VOLTAGE2].min_value,
				od8_settings[OD8_SETTING_GFXCLK_VOLTAGE2].max_value);
			size += sysfs_emit_at(buf, size, "VDDC_CURVE_SCLK[2]: %7uMhz %10uMhz\n",
				od8_settings[OD8_SETTING_GFXCLK_FREQ3].min_value,
				od8_settings[OD8_SETTING_GFXCLK_FREQ3].max_value);
			size += sysfs_emit_at(buf, size, "VDDC_CURVE_VOLT[2]: %7dmV %11dmV\n",
				od8_settings[OD8_SETTING_GFXCLK_VOLTAGE3].min_value,
				od8_settings[OD8_SETTING_GFXCLK_VOLTAGE3].max_value);
		}

		break;
	default:
		break;
	}
	return size;
}

static int vega20_set_uclk_to_highest_dpm_level(struct pp_hwmgr *hwmgr,
		struct vega20_single_dpm_table *dpm_table)
{
	struct vega20_hwmgr *data = (struct vega20_hwmgr *)(hwmgr->backend);
	int ret = 0;

	if (data->smu_features[GNLD_DPM_UCLK].enabled) {
		PP_ASSERT_WITH_CODE(dpm_table->count > 0,
				"[SetUclkToHightestDpmLevel] Dpm table has no entry!",
				return -EINVAL);
		PP_ASSERT_WITH_CODE(dpm_table->count <= NUM_UCLK_DPM_LEVELS,
				"[SetUclkToHightestDpmLevel] Dpm table has too many entries!",
				return -EINVAL);

		dpm_table->dpm_state.hard_min_level = dpm_table->dpm_levels[dpm_table->count - 1].value;
		PP_ASSERT_WITH_CODE(!(ret = smum_send_msg_to_smc_with_parameter(hwmgr,
				PPSMC_MSG_SetHardMinByFreq,
				(PPCLK_UCLK << 16 ) | dpm_table->dpm_state.hard_min_level,
				NULL)),
				"[SetUclkToHightestDpmLevel] Set hard min uclk failed!",
				return ret);
	}

	return ret;
}

static int vega20_set_fclk_to_highest_dpm_level(struct pp_hwmgr *hwmgr)
{
	struct vega20_hwmgr *data = (struct vega20_hwmgr *)(hwmgr->backend);
	struct vega20_single_dpm_table *dpm_table = &(data->dpm_table.fclk_table);
	int ret = 0;

	if (data->smu_features[GNLD_DPM_FCLK].enabled) {
		PP_ASSERT_WITH_CODE(dpm_table->count > 0,
				"[SetFclkToHightestDpmLevel] Dpm table has no entry!",
				return -EINVAL);
		PP_ASSERT_WITH_CODE(dpm_table->count <= NUM_FCLK_DPM_LEVELS,
				"[SetFclkToHightestDpmLevel] Dpm table has too many entries!",
				return -EINVAL);

		dpm_table->dpm_state.soft_min_level = dpm_table->dpm_levels[dpm_table->count - 1].value;
		PP_ASSERT_WITH_CODE(!(ret = smum_send_msg_to_smc_with_parameter(hwmgr,
				PPSMC_MSG_SetSoftMinByFreq,
				(PPCLK_FCLK << 16 ) | dpm_table->dpm_state.soft_min_level,
				NULL)),
				"[SetFclkToHightestDpmLevel] Set soft min fclk failed!",
				return ret);
	}

	return ret;
}

static int vega20_pre_display_configuration_changed_task(struct pp_hwmgr *hwmgr)
{
	struct vega20_hwmgr *data = (struct vega20_hwmgr *)(hwmgr->backend);
	int ret = 0;

	smum_send_msg_to_smc_with_parameter(hwmgr,
			PPSMC_MSG_NumOfDisplays, 0, NULL);

	ret = vega20_set_uclk_to_highest_dpm_level(hwmgr,
			&data->dpm_table.mem_table);
	if (ret)
		return ret;

	return vega20_set_fclk_to_highest_dpm_level(hwmgr);
}

static int vega20_display_configuration_changed_task(struct pp_hwmgr *hwmgr)
{
	struct vega20_hwmgr *data = (struct vega20_hwmgr *)(hwmgr->backend);
	int result = 0;
	Watermarks_t *wm_table = &(data->smc_state_table.water_marks_table);

	if ((data->water_marks_bitmap & WaterMarksExist) &&
	    !(data->water_marks_bitmap & WaterMarksLoaded)) {
		result = smum_smc_table_manager(hwmgr,
						(uint8_t *)wm_table, TABLE_WATERMARKS, false);
		PP_ASSERT_WITH_CODE(!result,
				"Failed to update WMTABLE!",
				return result);
		data->water_marks_bitmap |= WaterMarksLoaded;
	}

	if ((data->water_marks_bitmap & WaterMarksExist) &&
	    data->smu_features[GNLD_DPM_DCEFCLK].supported &&
	    data->smu_features[GNLD_DPM_SOCCLK].supported) {
		result = smum_send_msg_to_smc_with_parameter(hwmgr,
			PPSMC_MSG_NumOfDisplays,
			hwmgr->display_config->num_display,
			NULL);
	}

	return result;
}

static int vega20_enable_disable_uvd_dpm(struct pp_hwmgr *hwmgr, bool enable)
{
	struct vega20_hwmgr *data =
			(struct vega20_hwmgr *)(hwmgr->backend);
	int ret = 0;

	if (data->smu_features[GNLD_DPM_UVD].supported) {
		if (data->smu_features[GNLD_DPM_UVD].enabled == enable) {
			if (enable)
				PP_DBG_LOG("[EnableDisableUVDDPM] feature DPM UVD already enabled!\n");
			else
				PP_DBG_LOG("[EnableDisableUVDDPM] feature DPM UVD already disabled!\n");
		}

		ret = vega20_enable_smc_features(hwmgr,
				enable,
				data->smu_features[GNLD_DPM_UVD].smu_feature_bitmap);
		PP_ASSERT_WITH_CODE(!ret,
				"[EnableDisableUVDDPM] Attempt to Enable/Disable DPM UVD Failed!",
				return ret);
		data->smu_features[GNLD_DPM_UVD].enabled = enable;
	}

	return 0;
}

static void vega20_power_gate_vce(struct pp_hwmgr *hwmgr, bool bgate)
{
	struct vega20_hwmgr *data = (struct vega20_hwmgr *)(hwmgr->backend);

	if (data->vce_power_gated == bgate)
		return ;

	data->vce_power_gated = bgate;
	if (bgate) {
		vega20_enable_disable_vce_dpm(hwmgr, !bgate);
		amdgpu_device_ip_set_powergating_state(hwmgr->adev,
						AMD_IP_BLOCK_TYPE_VCE,
						AMD_PG_STATE_GATE);
	} else {
		amdgpu_device_ip_set_powergating_state(hwmgr->adev,
						AMD_IP_BLOCK_TYPE_VCE,
						AMD_PG_STATE_UNGATE);
		vega20_enable_disable_vce_dpm(hwmgr, !bgate);
	}

}

static void vega20_power_gate_uvd(struct pp_hwmgr *hwmgr, bool bgate)
{
	struct vega20_hwmgr *data = (struct vega20_hwmgr *)(hwmgr->backend);

	if (data->uvd_power_gated == bgate)
		return ;

	data->uvd_power_gated = bgate;
	vega20_enable_disable_uvd_dpm(hwmgr, !bgate);
}

static int vega20_apply_clocks_adjust_rules(struct pp_hwmgr *hwmgr)
{
	struct vega20_hwmgr *data = (struct vega20_hwmgr *)(hwmgr->backend);
	struct vega20_single_dpm_table *dpm_table;
	bool vblank_too_short = false;
	bool disable_mclk_switching;
	bool disable_fclk_switching;
	uint32_t i, latency;

	disable_mclk_switching = ((1 < hwmgr->display_config->num_display) &&
                           !hwmgr->display_config->multi_monitor_in_sync) ||
                            vblank_too_short;
	latency = hwmgr->display_config->dce_tolerable_mclk_in_active_latency;

	/* gfxclk */
	dpm_table = &(data->dpm_table.gfx_table);
	dpm_table->dpm_state.soft_min_level = dpm_table->dpm_levels[0].value;
	dpm_table->dpm_state.soft_max_level = VG20_CLOCK_MAX_DEFAULT;
	dpm_table->dpm_state.hard_min_level = dpm_table->dpm_levels[0].value;
	dpm_table->dpm_state.hard_max_level = VG20_CLOCK_MAX_DEFAULT;

	if (PP_CAP(PHM_PlatformCaps_UMDPState)) {
		if (VEGA20_UMD_PSTATE_GFXCLK_LEVEL < dpm_table->count) {
			dpm_table->dpm_state.soft_min_level = dpm_table->dpm_levels[VEGA20_UMD_PSTATE_GFXCLK_LEVEL].value;
			dpm_table->dpm_state.soft_max_level = dpm_table->dpm_levels[VEGA20_UMD_PSTATE_GFXCLK_LEVEL].value;
		}

		if (hwmgr->dpm_level == AMD_DPM_FORCED_LEVEL_PROFILE_MIN_SCLK) {
			dpm_table->dpm_state.soft_min_level = dpm_table->dpm_levels[0].value;
			dpm_table->dpm_state.soft_max_level = dpm_table->dpm_levels[0].value;
		}

		if (hwmgr->dpm_level == AMD_DPM_FORCED_LEVEL_PROFILE_PEAK) {
			dpm_table->dpm_state.soft_min_level = dpm_table->dpm_levels[dpm_table->count - 1].value;
			dpm_table->dpm_state.soft_max_level = dpm_table->dpm_levels[dpm_table->count - 1].value;
		}
	}

	/* memclk */
	dpm_table = &(data->dpm_table.mem_table);
	dpm_table->dpm_state.soft_min_level = dpm_table->dpm_levels[0].value;
	dpm_table->dpm_state.soft_max_level = VG20_CLOCK_MAX_DEFAULT;
	dpm_table->dpm_state.hard_min_level = dpm_table->dpm_levels[0].value;
	dpm_table->dpm_state.hard_max_level = VG20_CLOCK_MAX_DEFAULT;

	if (PP_CAP(PHM_PlatformCaps_UMDPState)) {
		if (VEGA20_UMD_PSTATE_MCLK_LEVEL < dpm_table->count) {
			dpm_table->dpm_state.soft_min_level = dpm_table->dpm_levels[VEGA20_UMD_PSTATE_MCLK_LEVEL].value;
			dpm_table->dpm_state.soft_max_level = dpm_table->dpm_levels[VEGA20_UMD_PSTATE_MCLK_LEVEL].value;
		}

		if (hwmgr->dpm_level == AMD_DPM_FORCED_LEVEL_PROFILE_MIN_MCLK) {
			dpm_table->dpm_state.soft_min_level = dpm_table->dpm_levels[0].value;
			dpm_table->dpm_state.soft_max_level = dpm_table->dpm_levels[0].value;
		}

		if (hwmgr->dpm_level == AMD_DPM_FORCED_LEVEL_PROFILE_PEAK) {
			dpm_table->dpm_state.soft_min_level = dpm_table->dpm_levels[dpm_table->count - 1].value;
			dpm_table->dpm_state.soft_max_level = dpm_table->dpm_levels[dpm_table->count - 1].value;
		}
	}

	/* honour DAL's UCLK Hardmin */
	if (dpm_table->dpm_state.hard_min_level < (hwmgr->display_config->min_mem_set_clock / 100))
		dpm_table->dpm_state.hard_min_level = hwmgr->display_config->min_mem_set_clock / 100;

	/* Hardmin is dependent on displayconfig */
	if (disable_mclk_switching) {
		dpm_table->dpm_state.hard_min_level = dpm_table->dpm_levels[dpm_table->count - 1].value;
		for (i = 0; i < data->mclk_latency_table.count - 1; i++) {
			if (data->mclk_latency_table.entries[i].latency <= latency) {
				if (dpm_table->dpm_levels[i].value >= (hwmgr->display_config->min_mem_set_clock / 100)) {
					dpm_table->dpm_state.hard_min_level = dpm_table->dpm_levels[i].value;
					break;
				}
			}
		}
	}

	if (hwmgr->display_config->nb_pstate_switch_disable)
		dpm_table->dpm_state.hard_min_level = dpm_table->dpm_levels[dpm_table->count - 1].value;

	if ((disable_mclk_switching &&
	    (dpm_table->dpm_state.hard_min_level == dpm_table->dpm_levels[dpm_table->count - 1].value)) ||
	     hwmgr->display_config->min_mem_set_clock / 100 >= dpm_table->dpm_levels[dpm_table->count - 1].value)
		disable_fclk_switching = true;
	else
		disable_fclk_switching = false;

	/* fclk */
	dpm_table = &(data->dpm_table.fclk_table);
	dpm_table->dpm_state.soft_min_level = dpm_table->dpm_levels[0].value;
	dpm_table->dpm_state.soft_max_level = VG20_CLOCK_MAX_DEFAULT;
	dpm_table->dpm_state.hard_min_level = dpm_table->dpm_levels[0].value;
	dpm_table->dpm_state.hard_max_level = VG20_CLOCK_MAX_DEFAULT;
	if (hwmgr->display_config->nb_pstate_switch_disable || disable_fclk_switching)
		dpm_table->dpm_state.soft_min_level = dpm_table->dpm_levels[dpm_table->count - 1].value;

	/* vclk */
	dpm_table = &(data->dpm_table.vclk_table);
	dpm_table->dpm_state.soft_min_level = dpm_table->dpm_levels[0].value;
	dpm_table->dpm_state.soft_max_level = VG20_CLOCK_MAX_DEFAULT;
	dpm_table->dpm_state.hard_min_level = dpm_table->dpm_levels[0].value;
	dpm_table->dpm_state.hard_max_level = VG20_CLOCK_MAX_DEFAULT;

	if (PP_CAP(PHM_PlatformCaps_UMDPState)) {
		if (VEGA20_UMD_PSTATE_UVDCLK_LEVEL < dpm_table->count) {
			dpm_table->dpm_state.soft_min_level = dpm_table->dpm_levels[VEGA20_UMD_PSTATE_UVDCLK_LEVEL].value;
			dpm_table->dpm_state.soft_max_level = dpm_table->dpm_levels[VEGA20_UMD_PSTATE_UVDCLK_LEVEL].value;
		}

		if (hwmgr->dpm_level == AMD_DPM_FORCED_LEVEL_PROFILE_PEAK) {
			dpm_table->dpm_state.soft_min_level = dpm_table->dpm_levels[dpm_table->count - 1].value;
			dpm_table->dpm_state.soft_max_level = dpm_table->dpm_levels[dpm_table->count - 1].value;
		}
	}

	/* dclk */
	dpm_table = &(data->dpm_table.dclk_table);
	dpm_table->dpm_state.soft_min_level = dpm_table->dpm_levels[0].value;
	dpm_table->dpm_state.soft_max_level = VG20_CLOCK_MAX_DEFAULT;
	dpm_table->dpm_state.hard_min_level = dpm_table->dpm_levels[0].value;
	dpm_table->dpm_state.hard_max_level = VG20_CLOCK_MAX_DEFAULT;

	if (PP_CAP(PHM_PlatformCaps_UMDPState)) {
		if (VEGA20_UMD_PSTATE_UVDCLK_LEVEL < dpm_table->count) {
			dpm_table->dpm_state.soft_min_level = dpm_table->dpm_levels[VEGA20_UMD_PSTATE_UVDCLK_LEVEL].value;
			dpm_table->dpm_state.soft_max_level = dpm_table->dpm_levels[VEGA20_UMD_PSTATE_UVDCLK_LEVEL].value;
		}

		if (hwmgr->dpm_level == AMD_DPM_FORCED_LEVEL_PROFILE_PEAK) {
			dpm_table->dpm_state.soft_min_level = dpm_table->dpm_levels[dpm_table->count - 1].value;
			dpm_table->dpm_state.soft_max_level = dpm_table->dpm_levels[dpm_table->count - 1].value;
		}
	}

	/* socclk */
	dpm_table = &(data->dpm_table.soc_table);
	dpm_table->dpm_state.soft_min_level = dpm_table->dpm_levels[0].value;
	dpm_table->dpm_state.soft_max_level = VG20_CLOCK_MAX_DEFAULT;
	dpm_table->dpm_state.hard_min_level = dpm_table->dpm_levels[0].value;
	dpm_table->dpm_state.hard_max_level = VG20_CLOCK_MAX_DEFAULT;

	if (PP_CAP(PHM_PlatformCaps_UMDPState)) {
		if (VEGA20_UMD_PSTATE_SOCCLK_LEVEL < dpm_table->count) {
			dpm_table->dpm_state.soft_min_level = dpm_table->dpm_levels[VEGA20_UMD_PSTATE_SOCCLK_LEVEL].value;
			dpm_table->dpm_state.soft_max_level = dpm_table->dpm_levels[VEGA20_UMD_PSTATE_SOCCLK_LEVEL].value;
		}

		if (hwmgr->dpm_level == AMD_DPM_FORCED_LEVEL_PROFILE_PEAK) {
			dpm_table->dpm_state.soft_min_level = dpm_table->dpm_levels[dpm_table->count - 1].value;
			dpm_table->dpm_state.soft_max_level = dpm_table->dpm_levels[dpm_table->count - 1].value;
		}
	}

	/* eclk */
	dpm_table = &(data->dpm_table.eclk_table);
	dpm_table->dpm_state.soft_min_level = dpm_table->dpm_levels[0].value;
	dpm_table->dpm_state.soft_max_level = VG20_CLOCK_MAX_DEFAULT;
	dpm_table->dpm_state.hard_min_level = dpm_table->dpm_levels[0].value;
	dpm_table->dpm_state.hard_max_level = VG20_CLOCK_MAX_DEFAULT;

	if (PP_CAP(PHM_PlatformCaps_UMDPState)) {
		if (VEGA20_UMD_PSTATE_VCEMCLK_LEVEL < dpm_table->count) {
			dpm_table->dpm_state.soft_min_level = dpm_table->dpm_levels[VEGA20_UMD_PSTATE_VCEMCLK_LEVEL].value;
			dpm_table->dpm_state.soft_max_level = dpm_table->dpm_levels[VEGA20_UMD_PSTATE_VCEMCLK_LEVEL].value;
		}

		if (hwmgr->dpm_level == AMD_DPM_FORCED_LEVEL_PROFILE_PEAK) {
			dpm_table->dpm_state.soft_min_level = dpm_table->dpm_levels[dpm_table->count - 1].value;
			dpm_table->dpm_state.soft_max_level = dpm_table->dpm_levels[dpm_table->count - 1].value;
		}
	}

	return 0;
}

static bool
vega20_check_smc_update_required_for_display_configuration(struct pp_hwmgr *hwmgr)
{
	struct vega20_hwmgr *data = (struct vega20_hwmgr *)(hwmgr->backend);
	bool is_update_required = false;

	if (data->display_timing.num_existing_displays !=
			hwmgr->display_config->num_display)
		is_update_required = true;

	if (data->registry_data.gfx_clk_deep_sleep_support &&
	   (data->display_timing.min_clock_in_sr !=
	    hwmgr->display_config->min_core_set_clock_in_sr))
		is_update_required = true;

	return is_update_required;
}

static int vega20_disable_dpm_tasks(struct pp_hwmgr *hwmgr)
{
	int ret = 0;

	ret = vega20_disable_all_smu_features(hwmgr);
	PP_ASSERT_WITH_CODE(!ret,
			"[DisableDpmTasks] Failed to disable all smu features!",
			return ret);

	return 0;
}

static int vega20_power_off_asic(struct pp_hwmgr *hwmgr)
{
	struct vega20_hwmgr *data = (struct vega20_hwmgr *)(hwmgr->backend);
	int result;

	result = vega20_disable_dpm_tasks(hwmgr);
	PP_ASSERT_WITH_CODE((0 == result),
			"[PowerOffAsic] Failed to disable DPM!",
			);
	data->water_marks_bitmap &= ~(WaterMarksLoaded);

	return result;
}

static int conv_power_profile_to_pplib_workload(int power_profile)
{
	int pplib_workload = 0;

	switch (power_profile) {
	case PP_SMC_POWER_PROFILE_BOOTUP_DEFAULT:
		pplib_workload = WORKLOAD_DEFAULT_BIT;
		break;
	case PP_SMC_POWER_PROFILE_FULLSCREEN3D:
		pplib_workload = WORKLOAD_PPLIB_FULL_SCREEN_3D_BIT;
		break;
	case PP_SMC_POWER_PROFILE_POWERSAVING:
		pplib_workload = WORKLOAD_PPLIB_POWER_SAVING_BIT;
		break;
	case PP_SMC_POWER_PROFILE_VIDEO:
		pplib_workload = WORKLOAD_PPLIB_VIDEO_BIT;
		break;
	case PP_SMC_POWER_PROFILE_VR:
		pplib_workload = WORKLOAD_PPLIB_VR_BIT;
		break;
	case PP_SMC_POWER_PROFILE_COMPUTE:
		pplib_workload = WORKLOAD_PPLIB_COMPUTE_BIT;
		break;
	case PP_SMC_POWER_PROFILE_CUSTOM:
		pplib_workload = WORKLOAD_PPLIB_CUSTOM_BIT;
		break;
	}

	return pplib_workload;
}

static int vega20_get_power_profile_mode(struct pp_hwmgr *hwmgr, char *buf)
{
	DpmActivityMonitorCoeffInt_t activity_monitor;
	uint32_t i, size = 0;
	uint16_t workload_type = 0;
	static const char *profile_name[] = {
					"BOOTUP_DEFAULT",
					"3D_FULL_SCREEN",
					"POWER_SAVING",
					"VIDEO",
					"VR",
					"COMPUTE",
					"CUSTOM"};
	static const char *title[] = {
			"PROFILE_INDEX(NAME)",
			"CLOCK_TYPE(NAME)",
			"FPS",
			"UseRlcBusy",
			"MinActiveFreqType",
			"MinActiveFreq",
			"BoosterFreqType",
			"BoosterFreq",
			"PD_Data_limit_c",
			"PD_Data_error_coeff",
			"PD_Data_error_rate_coeff"};
	int result = 0;

	if (!buf)
		return -EINVAL;

<<<<<<< HEAD
=======
	phm_get_sysfs_buf(&buf, &size);

>>>>>>> df0cc57e
	size += sysfs_emit_at(buf, size, "%16s %s %s %s %s %s %s %s %s %s %s\n",
			title[0], title[1], title[2], title[3], title[4], title[5],
			title[6], title[7], title[8], title[9], title[10]);

	for (i = 0; i <= PP_SMC_POWER_PROFILE_CUSTOM; i++) {
		/* conv PP_SMC_POWER_PROFILE* to WORKLOAD_PPLIB_*_BIT */
		workload_type = conv_power_profile_to_pplib_workload(i);
		result = vega20_get_activity_monitor_coeff(hwmgr,
				(uint8_t *)(&activity_monitor), workload_type);
		PP_ASSERT_WITH_CODE(!result,
				"[GetPowerProfile] Failed to get activity monitor!",
				return result);

		size += sysfs_emit_at(buf, size, "%2d %14s%s:\n",
			i, profile_name[i], (i == hwmgr->power_profile_mode) ? "*" : " ");

		size += sysfs_emit_at(buf, size, "%19s %d(%13s) %7d %7d %7d %7d %7d %7d %7d %7d %7d\n",
			" ",
			0,
			"GFXCLK",
			activity_monitor.Gfx_FPS,
			activity_monitor.Gfx_UseRlcBusy,
			activity_monitor.Gfx_MinActiveFreqType,
			activity_monitor.Gfx_MinActiveFreq,
			activity_monitor.Gfx_BoosterFreqType,
			activity_monitor.Gfx_BoosterFreq,
			activity_monitor.Gfx_PD_Data_limit_c,
			activity_monitor.Gfx_PD_Data_error_coeff,
			activity_monitor.Gfx_PD_Data_error_rate_coeff);

		size += sysfs_emit_at(buf, size, "%19s %d(%13s) %7d %7d %7d %7d %7d %7d %7d %7d %7d\n",
			" ",
			1,
			"SOCCLK",
			activity_monitor.Soc_FPS,
			activity_monitor.Soc_UseRlcBusy,
			activity_monitor.Soc_MinActiveFreqType,
			activity_monitor.Soc_MinActiveFreq,
			activity_monitor.Soc_BoosterFreqType,
			activity_monitor.Soc_BoosterFreq,
			activity_monitor.Soc_PD_Data_limit_c,
			activity_monitor.Soc_PD_Data_error_coeff,
			activity_monitor.Soc_PD_Data_error_rate_coeff);

		size += sysfs_emit_at(buf, size, "%19s %d(%13s) %7d %7d %7d %7d %7d %7d %7d %7d %7d\n",
			" ",
			2,
			"UCLK",
			activity_monitor.Mem_FPS,
			activity_monitor.Mem_UseRlcBusy,
			activity_monitor.Mem_MinActiveFreqType,
			activity_monitor.Mem_MinActiveFreq,
			activity_monitor.Mem_BoosterFreqType,
			activity_monitor.Mem_BoosterFreq,
			activity_monitor.Mem_PD_Data_limit_c,
			activity_monitor.Mem_PD_Data_error_coeff,
			activity_monitor.Mem_PD_Data_error_rate_coeff);

		size += sysfs_emit_at(buf, size, "%19s %d(%13s) %7d %7d %7d %7d %7d %7d %7d %7d %7d\n",
			" ",
			3,
			"FCLK",
			activity_monitor.Fclk_FPS,
			activity_monitor.Fclk_UseRlcBusy,
			activity_monitor.Fclk_MinActiveFreqType,
			activity_monitor.Fclk_MinActiveFreq,
			activity_monitor.Fclk_BoosterFreqType,
			activity_monitor.Fclk_BoosterFreq,
			activity_monitor.Fclk_PD_Data_limit_c,
			activity_monitor.Fclk_PD_Data_error_coeff,
			activity_monitor.Fclk_PD_Data_error_rate_coeff);
	}

	return size;
}

static int vega20_set_power_profile_mode(struct pp_hwmgr *hwmgr, long *input, uint32_t size)
{
	DpmActivityMonitorCoeffInt_t activity_monitor;
	int workload_type, result = 0;
	uint32_t power_profile_mode = input[size];

	if (power_profile_mode > PP_SMC_POWER_PROFILE_CUSTOM) {
		pr_err("Invalid power profile mode %d\n", power_profile_mode);
		return -EINVAL;
	}

	if (power_profile_mode == PP_SMC_POWER_PROFILE_CUSTOM) {
		struct vega20_hwmgr *data =
			(struct vega20_hwmgr *)(hwmgr->backend);
		if (size == 0 && !data->is_custom_profile_set)
			return -EINVAL;
		if (size < 10 && size != 0)
			return -EINVAL;

		result = vega20_get_activity_monitor_coeff(hwmgr,
				(uint8_t *)(&activity_monitor),
				WORKLOAD_PPLIB_CUSTOM_BIT);
		PP_ASSERT_WITH_CODE(!result,
				"[SetPowerProfile] Failed to get activity monitor!",
				return result);

		/* If size==0, then we want to apply the already-configured
		 * CUSTOM profile again. Just apply it, since we checked its
		 * validity above
		 */
		if (size == 0)
			goto out;

		switch (input[0]) {
		case 0: /* Gfxclk */
			activity_monitor.Gfx_FPS = input[1];
			activity_monitor.Gfx_UseRlcBusy = input[2];
			activity_monitor.Gfx_MinActiveFreqType = input[3];
			activity_monitor.Gfx_MinActiveFreq = input[4];
			activity_monitor.Gfx_BoosterFreqType = input[5];
			activity_monitor.Gfx_BoosterFreq = input[6];
			activity_monitor.Gfx_PD_Data_limit_c = input[7];
			activity_monitor.Gfx_PD_Data_error_coeff = input[8];
			activity_monitor.Gfx_PD_Data_error_rate_coeff = input[9];
			break;
		case 1: /* Socclk */
			activity_monitor.Soc_FPS = input[1];
			activity_monitor.Soc_UseRlcBusy = input[2];
			activity_monitor.Soc_MinActiveFreqType = input[3];
			activity_monitor.Soc_MinActiveFreq = input[4];
			activity_monitor.Soc_BoosterFreqType = input[5];
			activity_monitor.Soc_BoosterFreq = input[6];
			activity_monitor.Soc_PD_Data_limit_c = input[7];
			activity_monitor.Soc_PD_Data_error_coeff = input[8];
			activity_monitor.Soc_PD_Data_error_rate_coeff = input[9];
			break;
		case 2: /* Uclk */
			activity_monitor.Mem_FPS = input[1];
			activity_monitor.Mem_UseRlcBusy = input[2];
			activity_monitor.Mem_MinActiveFreqType = input[3];
			activity_monitor.Mem_MinActiveFreq = input[4];
			activity_monitor.Mem_BoosterFreqType = input[5];
			activity_monitor.Mem_BoosterFreq = input[6];
			activity_monitor.Mem_PD_Data_limit_c = input[7];
			activity_monitor.Mem_PD_Data_error_coeff = input[8];
			activity_monitor.Mem_PD_Data_error_rate_coeff = input[9];
			break;
		case 3: /* Fclk */
			activity_monitor.Fclk_FPS = input[1];
			activity_monitor.Fclk_UseRlcBusy = input[2];
			activity_monitor.Fclk_MinActiveFreqType = input[3];
			activity_monitor.Fclk_MinActiveFreq = input[4];
			activity_monitor.Fclk_BoosterFreqType = input[5];
			activity_monitor.Fclk_BoosterFreq = input[6];
			activity_monitor.Fclk_PD_Data_limit_c = input[7];
			activity_monitor.Fclk_PD_Data_error_coeff = input[8];
			activity_monitor.Fclk_PD_Data_error_rate_coeff = input[9];
			break;
		}

		result = vega20_set_activity_monitor_coeff(hwmgr,
				(uint8_t *)(&activity_monitor),
				WORKLOAD_PPLIB_CUSTOM_BIT);
		data->is_custom_profile_set = true;
		PP_ASSERT_WITH_CODE(!result,
				"[SetPowerProfile] Failed to set activity monitor!",
				return result);
	}

out:
	/* conv PP_SMC_POWER_PROFILE* to WORKLOAD_PPLIB_*_BIT */
	workload_type =
		conv_power_profile_to_pplib_workload(power_profile_mode);
	smum_send_msg_to_smc_with_parameter(hwmgr, PPSMC_MSG_SetWorkloadMask,
						1 << workload_type,
						NULL);

	hwmgr->power_profile_mode = power_profile_mode;

	return 0;
}

static int vega20_notify_cac_buffer_info(struct pp_hwmgr *hwmgr,
					uint32_t virtual_addr_low,
					uint32_t virtual_addr_hi,
					uint32_t mc_addr_low,
					uint32_t mc_addr_hi,
					uint32_t size)
{
	smum_send_msg_to_smc_with_parameter(hwmgr,
					PPSMC_MSG_SetSystemVirtualDramAddrHigh,
					virtual_addr_hi,
					NULL);
	smum_send_msg_to_smc_with_parameter(hwmgr,
					PPSMC_MSG_SetSystemVirtualDramAddrLow,
					virtual_addr_low,
					NULL);
	smum_send_msg_to_smc_with_parameter(hwmgr,
					PPSMC_MSG_DramLogSetDramAddrHigh,
					mc_addr_hi,
					NULL);

	smum_send_msg_to_smc_with_parameter(hwmgr,
					PPSMC_MSG_DramLogSetDramAddrLow,
					mc_addr_low,
					NULL);

	smum_send_msg_to_smc_with_parameter(hwmgr,
					PPSMC_MSG_DramLogSetDramSize,
					size,
					NULL);
	return 0;
}

static int vega20_get_thermal_temperature_range(struct pp_hwmgr *hwmgr,
		struct PP_TemperatureRange *thermal_data)
{
	struct vega20_hwmgr *data =
			(struct vega20_hwmgr *)(hwmgr->backend);
	PPTable_t *pp_table = &(data->smc_state_table.pp_table);

	memcpy(thermal_data, &SMU7ThermalWithDelayPolicy[0], sizeof(struct PP_TemperatureRange));

	thermal_data->max = pp_table->TedgeLimit *
		PP_TEMPERATURE_UNITS_PER_CENTIGRADES;
	thermal_data->edge_emergency_max = (pp_table->TedgeLimit + CTF_OFFSET_EDGE) *
		PP_TEMPERATURE_UNITS_PER_CENTIGRADES;
	thermal_data->hotspot_crit_max = pp_table->ThotspotLimit *
		PP_TEMPERATURE_UNITS_PER_CENTIGRADES;
	thermal_data->hotspot_emergency_max = (pp_table->ThotspotLimit + CTF_OFFSET_HOTSPOT) *
		PP_TEMPERATURE_UNITS_PER_CENTIGRADES;
	thermal_data->mem_crit_max = pp_table->ThbmLimit *
		PP_TEMPERATURE_UNITS_PER_CENTIGRADES;
	thermal_data->mem_emergency_max = (pp_table->ThbmLimit + CTF_OFFSET_HBM)*
		PP_TEMPERATURE_UNITS_PER_CENTIGRADES;

	return 0;
}

static int vega20_smu_i2c_bus_access(struct pp_hwmgr *hwmgr, bool acquire)
{
	int res;

	/* I2C bus access can happen very early, when SMU not loaded yet */
	if (!vega20_is_smc_ram_running(hwmgr))
		return 0;

	res = smum_send_msg_to_smc_with_parameter(hwmgr,
						  (acquire ?
						  PPSMC_MSG_RequestI2CBus :
						  PPSMC_MSG_ReleaseI2CBus),
						  0,
						  NULL);

	PP_ASSERT_WITH_CODE(!res, "[SmuI2CAccessBus] Failed to access bus!", return res);
	return res;
}

static int vega20_set_df_cstate(struct pp_hwmgr *hwmgr,
				enum pp_df_cstate state)
{
	int ret;

	/* PPSMC_MSG_DFCstateControl is supported with 40.50 and later fws */
	if (hwmgr->smu_version < 0x283200) {
		pr_err("Df cstate control is supported with 40.50 and later SMC fw!\n");
		return -EINVAL;
	}

	ret = smum_send_msg_to_smc_with_parameter(hwmgr, PPSMC_MSG_DFCstateControl, state,
				NULL);
	if (ret)
		pr_err("SetDfCstate failed!\n");

	return ret;
}

static int vega20_set_xgmi_pstate(struct pp_hwmgr *hwmgr,
				  uint32_t pstate)
{
	int ret;

	ret = smum_send_msg_to_smc_with_parameter(hwmgr,
						  PPSMC_MSG_SetXgmiMode,
						  pstate ? XGMI_MODE_PSTATE_D0 : XGMI_MODE_PSTATE_D3,
						  NULL);
	if (ret)
		pr_err("SetXgmiPstate failed!\n");

	return ret;
}

static void vega20_init_gpu_metrics_v1_0(struct gpu_metrics_v1_0 *gpu_metrics)
{
	memset(gpu_metrics, 0xFF, sizeof(struct gpu_metrics_v1_0));

	gpu_metrics->common_header.structure_size =
				sizeof(struct gpu_metrics_v1_0);
	gpu_metrics->common_header.format_revision = 1;
	gpu_metrics->common_header.content_revision = 0;

	gpu_metrics->system_clock_counter = ktime_get_boottime_ns();
}

static ssize_t vega20_get_gpu_metrics(struct pp_hwmgr *hwmgr,
				      void **table)
{
	struct vega20_hwmgr *data =
			(struct vega20_hwmgr *)(hwmgr->backend);
	struct gpu_metrics_v1_0 *gpu_metrics =
			&data->gpu_metrics_table;
	SmuMetrics_t metrics;
	uint32_t fan_speed_rpm;
	int ret;

	ret = vega20_get_metrics_table(hwmgr, &metrics, true);
	if (ret)
		return ret;

	vega20_init_gpu_metrics_v1_0(gpu_metrics);

	gpu_metrics->temperature_edge = metrics.TemperatureEdge;
	gpu_metrics->temperature_hotspot = metrics.TemperatureHotspot;
	gpu_metrics->temperature_mem = metrics.TemperatureHBM;
	gpu_metrics->temperature_vrgfx = metrics.TemperatureVrGfx;
	gpu_metrics->temperature_vrsoc = metrics.TemperatureVrSoc;
	gpu_metrics->temperature_vrmem = metrics.TemperatureVrMem0;

	gpu_metrics->average_gfx_activity = metrics.AverageGfxActivity;
	gpu_metrics->average_umc_activity = metrics.AverageUclkActivity;

	gpu_metrics->average_socket_power = metrics.AverageSocketPower;

	gpu_metrics->average_gfxclk_frequency = metrics.AverageGfxclkFrequency;
	gpu_metrics->average_socclk_frequency = metrics.AverageSocclkFrequency;
	gpu_metrics->average_uclk_frequency = metrics.AverageUclkFrequency;

	gpu_metrics->current_gfxclk = metrics.CurrClock[PPCLK_GFXCLK];
	gpu_metrics->current_socclk = metrics.CurrClock[PPCLK_SOCCLK];
	gpu_metrics->current_uclk = metrics.CurrClock[PPCLK_UCLK];
	gpu_metrics->current_vclk0 = metrics.CurrClock[PPCLK_VCLK];
	gpu_metrics->current_dclk0 = metrics.CurrClock[PPCLK_DCLK];

	gpu_metrics->throttle_status = metrics.ThrottlerStatus;

	vega20_fan_ctrl_get_fan_speed_rpm(hwmgr, &fan_speed_rpm);
	gpu_metrics->current_fan_speed = (uint16_t)fan_speed_rpm;

	gpu_metrics->pcie_link_width =
			vega20_get_current_pcie_link_width(hwmgr);
	gpu_metrics->pcie_link_speed =
			vega20_get_current_pcie_link_speed(hwmgr);

	*table = (void *)gpu_metrics;

	return sizeof(struct gpu_metrics_v1_0);
}

static const struct pp_hwmgr_func vega20_hwmgr_funcs = {
	/* init/fini related */
	.backend_init = vega20_hwmgr_backend_init,
	.backend_fini = vega20_hwmgr_backend_fini,
	.asic_setup = vega20_setup_asic_task,
	.power_off_asic = vega20_power_off_asic,
	.dynamic_state_management_enable = vega20_enable_dpm_tasks,
	.dynamic_state_management_disable = vega20_disable_dpm_tasks,
	/* power state related */
	.apply_clocks_adjust_rules = vega20_apply_clocks_adjust_rules,
	.pre_display_config_changed = vega20_pre_display_configuration_changed_task,
	.display_config_changed = vega20_display_configuration_changed_task,
	.check_smc_update_required_for_display_configuration =
		vega20_check_smc_update_required_for_display_configuration,
	.notify_smc_display_config_after_ps_adjustment =
		vega20_notify_smc_display_config_after_ps_adjustment,
	/* export to DAL */
	.get_sclk = vega20_dpm_get_sclk,
	.get_mclk = vega20_dpm_get_mclk,
	.get_dal_power_level = vega20_get_dal_power_level,
	.get_clock_by_type_with_latency = vega20_get_clock_by_type_with_latency,
	.get_clock_by_type_with_voltage = vega20_get_clock_by_type_with_voltage,
	.set_watermarks_for_clocks_ranges = vega20_set_watermarks_for_clocks_ranges,
	.display_clock_voltage_request = vega20_display_clock_voltage_request,
	.get_performance_level = vega20_get_performance_level,
	/* UMD pstate, profile related */
	.force_dpm_level = vega20_dpm_force_dpm_level,
	.get_power_profile_mode = vega20_get_power_profile_mode,
	.set_power_profile_mode = vega20_set_power_profile_mode,
	/* od related */
	.set_power_limit = vega20_set_power_limit,
	.get_sclk_od = vega20_get_sclk_od,
	.set_sclk_od = vega20_set_sclk_od,
	.get_mclk_od = vega20_get_mclk_od,
	.set_mclk_od = vega20_set_mclk_od,
	.odn_edit_dpm_table = vega20_odn_edit_dpm_table,
	/* for sysfs to retrive/set gfxclk/memclk */
	.force_clock_level = vega20_force_clock_level,
	.print_clock_levels = vega20_print_clock_levels,
	.read_sensor = vega20_read_sensor,
	.get_ppfeature_status = vega20_get_ppfeature_status,
	.set_ppfeature_status = vega20_set_ppfeature_status,
	/* powergate related */
	.powergate_uvd = vega20_power_gate_uvd,
	.powergate_vce = vega20_power_gate_vce,
	/* thermal related */
	.start_thermal_controller = vega20_start_thermal_controller,
	.stop_thermal_controller = vega20_thermal_stop_thermal_controller,
	.get_thermal_temperature_range = vega20_get_thermal_temperature_range,
	.register_irq_handlers = smu9_register_irq_handlers,
	.disable_smc_firmware_ctf = vega20_thermal_disable_alert,
	/* fan control related */
	.get_fan_speed_pwm = vega20_fan_ctrl_get_fan_speed_pwm,
	.set_fan_speed_pwm = vega20_fan_ctrl_set_fan_speed_pwm,
	.get_fan_speed_info = vega20_fan_ctrl_get_fan_speed_info,
	.get_fan_speed_rpm = vega20_fan_ctrl_get_fan_speed_rpm,
	.set_fan_speed_rpm = vega20_fan_ctrl_set_fan_speed_rpm,
	.get_fan_control_mode = vega20_get_fan_control_mode,
	.set_fan_control_mode = vega20_set_fan_control_mode,
	/* smu memory related */
	.notify_cac_buffer_info = vega20_notify_cac_buffer_info,
	.enable_mgpu_fan_boost = vega20_enable_mgpu_fan_boost,
	/* BACO related */
	.get_asic_baco_capability = vega20_baco_get_capability,
	.get_asic_baco_state = vega20_baco_get_state,
	.set_asic_baco_state = vega20_baco_set_state,
	.set_mp1_state = vega20_set_mp1_state,
	.smu_i2c_bus_access = vega20_smu_i2c_bus_access,
	.set_df_cstate = vega20_set_df_cstate,
	.set_xgmi_pstate = vega20_set_xgmi_pstate,
	.get_gpu_metrics = vega20_get_gpu_metrics,
};

int vega20_hwmgr_init(struct pp_hwmgr *hwmgr)
{
	hwmgr->hwmgr_func = &vega20_hwmgr_funcs;
	hwmgr->pptable_func = &vega20_pptable_funcs;

	return 0;
}<|MERGE_RESOLUTION|>--- conflicted
+++ resolved
@@ -3374,13 +3374,13 @@
 				return ret);
 
 		if (vega20_get_sclks(hwmgr, &clocks)) {
-			size += sysfs_emit_at(buf, size, "0: %uMhz * (DPM disabled)\n",
+			size += sprintf(buf + size, "0: %uMhz * (DPM disabled)\n",
 				now / 100);
 			break;
 		}
 
 		for (i = 0; i < clocks.num_levels; i++)
-			size += sysfs_emit_at(buf, size, "%d: %uMhz %s\n",
+			size += sprintf(buf + size, "%d: %uMhz %s\n",
 				i, clocks.data[i].clocks_in_khz / 1000,
 				(clocks.data[i].clocks_in_khz == now * 10) ? "*" : "");
 		break;
@@ -3392,13 +3392,13 @@
 				return ret);
 
 		if (vega20_get_memclocks(hwmgr, &clocks)) {
-			size += sysfs_emit_at(buf, size, "0: %uMhz * (DPM disabled)\n",
+			size += sprintf(buf + size, "0: %uMhz * (DPM disabled)\n",
 				now / 100);
 			break;
 		}
 
 		for (i = 0; i < clocks.num_levels; i++)
-			size += sysfs_emit_at(buf, size, "%d: %uMhz %s\n",
+			size += sprintf(buf + size, "%d: %uMhz %s\n",
 				i, clocks.data[i].clocks_in_khz / 1000,
 				(clocks.data[i].clocks_in_khz == now * 10) ? "*" : "");
 		break;
@@ -3410,13 +3410,13 @@
 				return ret);
 
 		if (vega20_get_socclocks(hwmgr, &clocks)) {
-			size += sysfs_emit_at(buf, size, "0: %uMhz * (DPM disabled)\n",
+			size += sprintf(buf + size, "0: %uMhz * (DPM disabled)\n",
 				now / 100);
 			break;
 		}
 
 		for (i = 0; i < clocks.num_levels; i++)
-			size += sysfs_emit_at(buf, size, "%d: %uMhz %s\n",
+			size += sprintf(buf + size, "%d: %uMhz %s\n",
 				i, clocks.data[i].clocks_in_khz / 1000,
 				(clocks.data[i].clocks_in_khz == now * 10) ? "*" : "");
 		break;
@@ -3428,7 +3428,7 @@
 				return ret);
 
 		for (i = 0; i < fclk_dpm_table->count; i++)
-			size += sysfs_emit_at(buf, size, "%d: %uMhz %s\n",
+			size += sprintf(buf + size, "%d: %uMhz %s\n",
 				i, fclk_dpm_table->dpm_levels[i].value,
 				fclk_dpm_table->dpm_levels[i].value == (now / 100) ? "*" : "");
 		break;
@@ -3440,13 +3440,13 @@
 				return ret);
 
 		if (vega20_get_dcefclocks(hwmgr, &clocks)) {
-			size += sysfs_emit_at(buf, size, "0: %uMhz * (DPM disabled)\n",
+			size += sprintf(buf + size, "0: %uMhz * (DPM disabled)\n",
 				now / 100);
 			break;
 		}
 
 		for (i = 0; i < clocks.num_levels; i++)
-			size += sysfs_emit_at(buf, size, "%d: %uMhz %s\n",
+			size += sprintf(buf + size, "%d: %uMhz %s\n",
 				i, clocks.data[i].clocks_in_khz / 1000,
 				(clocks.data[i].clocks_in_khz == now * 10) ? "*" : "");
 		break;
@@ -3460,7 +3460,7 @@
 			gen_speed = pptable->PcieGenSpeed[i];
 			lane_width = pptable->PcieLaneCount[i];
 
-			size += sysfs_emit_at(buf, size, "%d: %s %s %dMhz %s\n", i,
+			size += sprintf(buf + size, "%d: %s %s %dMhz %s\n", i,
 					(gen_speed == 0) ? "2.5GT/s," :
 					(gen_speed == 1) ? "5.0GT/s," :
 					(gen_speed == 2) ? "8.0GT/s," :
@@ -3481,28 +3481,18 @@
 	case OD_SCLK:
 		if (od8_settings[OD8_SETTING_GFXCLK_FMIN].feature_id &&
 		    od8_settings[OD8_SETTING_GFXCLK_FMAX].feature_id) {
-<<<<<<< HEAD
-			size = sysfs_emit(buf, "%s:\n", "OD_SCLK");
-			size += sysfs_emit_at(buf, size, "0: %10uMhz\n",
-=======
 			size += sprintf(buf + size, "%s:\n", "OD_SCLK");
 			size += sprintf(buf + size, "0: %10uMhz\n",
->>>>>>> df0cc57e
 				od_table->GfxclkFmin);
-			size += sysfs_emit_at(buf, size, "1: %10uMhz\n",
+			size += sprintf(buf + size, "1: %10uMhz\n",
 				od_table->GfxclkFmax);
 		}
 		break;
 
 	case OD_MCLK:
 		if (od8_settings[OD8_SETTING_UCLK_FMAX].feature_id) {
-<<<<<<< HEAD
-			size = sysfs_emit(buf, "%s:\n", "OD_MCLK");
-			size += sysfs_emit_at(buf, size, "1: %10uMhz\n",
-=======
 			size += sprintf(buf + size, "%s:\n", "OD_MCLK");
 			size += sprintf(buf + size, "1: %10uMhz\n",
->>>>>>> df0cc57e
 				od_table->UclkFmax);
 		}
 
@@ -3515,19 +3505,14 @@
 		    od8_settings[OD8_SETTING_GFXCLK_VOLTAGE1].feature_id &&
 		    od8_settings[OD8_SETTING_GFXCLK_VOLTAGE2].feature_id &&
 		    od8_settings[OD8_SETTING_GFXCLK_VOLTAGE3].feature_id) {
-<<<<<<< HEAD
-			size = sysfs_emit(buf, "%s:\n", "OD_VDDC_CURVE");
-			size += sysfs_emit_at(buf, size, "0: %10uMhz %10dmV\n",
-=======
 			size += sprintf(buf + size, "%s:\n", "OD_VDDC_CURVE");
 			size += sprintf(buf + size, "0: %10uMhz %10dmV\n",
->>>>>>> df0cc57e
 				od_table->GfxclkFreq1,
 				od_table->GfxclkVolt1 / VOLTAGE_SCALE);
-			size += sysfs_emit_at(buf, size, "1: %10uMhz %10dmV\n",
+			size += sprintf(buf + size, "1: %10uMhz %10dmV\n",
 				od_table->GfxclkFreq2,
 				od_table->GfxclkVolt2 / VOLTAGE_SCALE);
-			size += sysfs_emit_at(buf, size, "2: %10uMhz %10dmV\n",
+			size += sprintf(buf + size, "2: %10uMhz %10dmV\n",
 				od_table->GfxclkFreq3,
 				od_table->GfxclkVolt3 / VOLTAGE_SCALE);
 		}
@@ -3535,21 +3520,17 @@
 		break;
 
 	case OD_RANGE:
-<<<<<<< HEAD
-		size = sysfs_emit(buf, "%s:\n", "OD_RANGE");
-=======
 		size += sprintf(buf + size, "%s:\n", "OD_RANGE");
->>>>>>> df0cc57e
 
 		if (od8_settings[OD8_SETTING_GFXCLK_FMIN].feature_id &&
 		    od8_settings[OD8_SETTING_GFXCLK_FMAX].feature_id) {
-			size += sysfs_emit_at(buf, size, "SCLK: %7uMhz %10uMhz\n",
+			size += sprintf(buf + size, "SCLK: %7uMhz %10uMhz\n",
 				od8_settings[OD8_SETTING_GFXCLK_FMIN].min_value,
 				od8_settings[OD8_SETTING_GFXCLK_FMAX].max_value);
 		}
 
 		if (od8_settings[OD8_SETTING_UCLK_FMAX].feature_id) {
-			size += sysfs_emit_at(buf, size, "MCLK: %7uMhz %10uMhz\n",
+			size += sprintf(buf + size, "MCLK: %7uMhz %10uMhz\n",
 				od8_settings[OD8_SETTING_UCLK_FMAX].min_value,
 				od8_settings[OD8_SETTING_UCLK_FMAX].max_value);
 		}
@@ -3560,22 +3541,22 @@
 		    od8_settings[OD8_SETTING_GFXCLK_VOLTAGE1].feature_id &&
 		    od8_settings[OD8_SETTING_GFXCLK_VOLTAGE2].feature_id &&
 		    od8_settings[OD8_SETTING_GFXCLK_VOLTAGE3].feature_id) {
-			size += sysfs_emit_at(buf, size, "VDDC_CURVE_SCLK[0]: %7uMhz %10uMhz\n",
+			size += sprintf(buf + size, "VDDC_CURVE_SCLK[0]: %7uMhz %10uMhz\n",
 				od8_settings[OD8_SETTING_GFXCLK_FREQ1].min_value,
 				od8_settings[OD8_SETTING_GFXCLK_FREQ1].max_value);
-			size += sysfs_emit_at(buf, size, "VDDC_CURVE_VOLT[0]: %7dmV %11dmV\n",
+			size += sprintf(buf + size, "VDDC_CURVE_VOLT[0]: %7dmV %11dmV\n",
 				od8_settings[OD8_SETTING_GFXCLK_VOLTAGE1].min_value,
 				od8_settings[OD8_SETTING_GFXCLK_VOLTAGE1].max_value);
-			size += sysfs_emit_at(buf, size, "VDDC_CURVE_SCLK[1]: %7uMhz %10uMhz\n",
+			size += sprintf(buf + size, "VDDC_CURVE_SCLK[1]: %7uMhz %10uMhz\n",
 				od8_settings[OD8_SETTING_GFXCLK_FREQ2].min_value,
 				od8_settings[OD8_SETTING_GFXCLK_FREQ2].max_value);
-			size += sysfs_emit_at(buf, size, "VDDC_CURVE_VOLT[1]: %7dmV %11dmV\n",
+			size += sprintf(buf + size, "VDDC_CURVE_VOLT[1]: %7dmV %11dmV\n",
 				od8_settings[OD8_SETTING_GFXCLK_VOLTAGE2].min_value,
 				od8_settings[OD8_SETTING_GFXCLK_VOLTAGE2].max_value);
-			size += sysfs_emit_at(buf, size, "VDDC_CURVE_SCLK[2]: %7uMhz %10uMhz\n",
+			size += sprintf(buf + size, "VDDC_CURVE_SCLK[2]: %7uMhz %10uMhz\n",
 				od8_settings[OD8_SETTING_GFXCLK_FREQ3].min_value,
 				od8_settings[OD8_SETTING_GFXCLK_FREQ3].max_value);
-			size += sysfs_emit_at(buf, size, "VDDC_CURVE_VOLT[2]: %7dmV %11dmV\n",
+			size += sprintf(buf + size, "VDDC_CURVE_VOLT[2]: %7dmV %11dmV\n",
 				od8_settings[OD8_SETTING_GFXCLK_VOLTAGE3].min_value,
 				od8_settings[OD8_SETTING_GFXCLK_VOLTAGE3].max_value);
 		}
@@ -4024,11 +4005,8 @@
 	if (!buf)
 		return -EINVAL;
 
-<<<<<<< HEAD
-=======
 	phm_get_sysfs_buf(&buf, &size);
 
->>>>>>> df0cc57e
 	size += sysfs_emit_at(buf, size, "%16s %s %s %s %s %s %s %s %s %s %s\n",
 			title[0], title[1], title[2], title[3], title[4], title[5],
 			title[6], title[7], title[8], title[9], title[10]);
