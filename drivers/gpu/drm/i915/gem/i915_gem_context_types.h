--- conflicted
+++ resolved
@@ -168,7 +168,13 @@
 	 */
 	struct radix_tree_root handles_vma;
 
-<<<<<<< HEAD
+	/** jump_whitelist: Bit array for tracking cmds during cmdparsing
+	 *  Guarded by struct_mutex
+	 */
+	unsigned long *jump_whitelist;
+	/** jump_whitelist_cmds: No of cmd slots available */
+	u32 jump_whitelist_cmds;
+
 	/**
 	 * @name: arbitrary name, used for user debug
 	 *
@@ -177,14 +183,6 @@
 	 * context in messages.
 	 */
 	char name[TASK_COMM_LEN + 8];
-=======
-	/** jump_whitelist: Bit array for tracking cmds during cmdparsing
-	 *  Guarded by struct_mutex
-	 */
-	unsigned long *jump_whitelist;
-	/** jump_whitelist_cmds: No of cmd slots available */
-	u32 jump_whitelist_cmds;
->>>>>>> 17cc5139
 };
 
 #endif /* __I915_GEM_CONTEXT_TYPES_H__ */