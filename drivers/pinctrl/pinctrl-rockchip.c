/*
 * Pinctrl driver for Rockchip SoCs
 *
 * Copyright (c) 2013 MundoReader S.L.
 * Author: Heiko Stuebner <heiko@sntech.de>
 *
 * With some ideas taken from pinctrl-samsung:
 * Copyright (c) 2012 Samsung Electronics Co., Ltd.
 *		http://www.samsung.com
 * Copyright (c) 2012 Linaro Ltd
 *		http://www.linaro.org
 *
 * and pinctrl-at91:
 * Copyright (C) 2011-2012 Jean-Christophe PLAGNIOL-VILLARD <plagnioj@jcrosoft.com>
 *
 * This program is free software; you can redistribute it and/or modify
 * it under the terms of the GNU General Public License version 2 as published
 * by the Free Software Foundation.
 *
 * This program is distributed in the hope that it will be useful,
 * but WITHOUT ANY WARRANTY; without even the implied warranty of
 * MERCHANTABILITY or FITNESS FOR A PARTICULAR PURPOSE.  See the
 * GNU General Public License for more details.
 */

#include <linux/module.h>
#include <linux/platform_device.h>
#include <linux/io.h>
#include <linux/bitops.h>
#include <linux/gpio.h>
#include <linux/of_address.h>
#include <linux/of_irq.h>
#include <linux/pinctrl/machine.h>
#include <linux/pinctrl/pinconf.h>
#include <linux/pinctrl/pinctrl.h>
#include <linux/pinctrl/pinmux.h>
#include <linux/pinctrl/pinconf-generic.h>
#include <linux/irqchip/chained_irq.h>
#include <linux/clk.h>
#include <linux/regmap.h>
#include <linux/mfd/syscon.h>
#include <dt-bindings/pinctrl/rockchip.h>

#include "core.h"
#include "pinconf.h"

/* GPIO control registers */
#define GPIO_SWPORT_DR		0x00
#define GPIO_SWPORT_DDR		0x04
#define GPIO_INTEN		0x30
#define GPIO_INTMASK		0x34
#define GPIO_INTTYPE_LEVEL	0x38
#define GPIO_INT_POLARITY	0x3c
#define GPIO_INT_STATUS		0x40
#define GPIO_INT_RAWSTATUS	0x44
#define GPIO_DEBOUNCE		0x48
#define GPIO_PORTS_EOI		0x4c
#define GPIO_EXT_PORT		0x50
#define GPIO_LS_SYNC		0x60

enum rockchip_pinctrl_type {
	RK2928,
	RK3066B,
	RK3188,
	RK3288,
	RK3368,
};

/**
 * Encode variants of iomux registers into a type variable
 */
#define IOMUX_GPIO_ONLY		BIT(0)
#define IOMUX_WIDTH_4BIT	BIT(1)
#define IOMUX_SOURCE_PMU	BIT(2)
#define IOMUX_UNROUTED		BIT(3)

/**
 * @type: iomux variant using IOMUX_* constants
 * @offset: if initialized to -1 it will be autocalculated, by specifying
 *	    an initial offset value the relevant source offset can be reset
 *	    to a new value for autocalculating the following iomux registers.
 */
struct rockchip_iomux {
	int				type;
	int				offset;
};

/**
 * @reg_base: register base of the gpio bank
 * @reg_pull: optional separate register for additional pull settings
 * @clk: clock of the gpio bank
 * @irq: interrupt of the gpio bank
 * @saved_masks: Saved content of GPIO_INTEN at suspend time.
 * @pin_base: first pin number
 * @nr_pins: number of pins in this bank
 * @name: name of the bank
 * @bank_num: number of the bank, to account for holes
 * @iomux: array describing the 4 iomux sources of the bank
 * @valid: are all necessary informations present
 * @of_node: dt node of this bank
 * @drvdata: common pinctrl basedata
 * @domain: irqdomain of the gpio bank
 * @gpio_chip: gpiolib chip
 * @grange: gpio range
 * @slock: spinlock for the gpio bank
 */
struct rockchip_pin_bank {
	void __iomem			*reg_base;
	struct regmap			*regmap_pull;
	struct clk			*clk;
	int				irq;
	u32				saved_masks;
	u32				pin_base;
	u8				nr_pins;
	char				*name;
	u8				bank_num;
	struct rockchip_iomux		iomux[4];
	bool				valid;
	struct device_node		*of_node;
	struct rockchip_pinctrl		*drvdata;
	struct irq_domain		*domain;
	struct gpio_chip		gpio_chip;
	struct pinctrl_gpio_range	grange;
	spinlock_t			slock;
	u32				toggle_edge_mode;
};

#define PIN_BANK(id, pins, label)			\
	{						\
		.bank_num	= id,			\
		.nr_pins	= pins,			\
		.name		= label,		\
		.iomux		= {			\
			{ .offset = -1 },		\
			{ .offset = -1 },		\
			{ .offset = -1 },		\
			{ .offset = -1 },		\
		},					\
	}

#define PIN_BANK_IOMUX_FLAGS(id, pins, label, iom0, iom1, iom2, iom3)	\
	{								\
		.bank_num	= id,					\
		.nr_pins	= pins,					\
		.name		= label,				\
		.iomux		= {					\
			{ .type = iom0, .offset = -1 },			\
			{ .type = iom1, .offset = -1 },			\
			{ .type = iom2, .offset = -1 },			\
			{ .type = iom3, .offset = -1 },			\
		},							\
	}

/**
 */
struct rockchip_pin_ctrl {
	struct rockchip_pin_bank	*pin_banks;
	u32				nr_banks;
	u32				nr_pins;
	char				*label;
	enum rockchip_pinctrl_type	type;
	int				grf_mux_offset;
	int				pmu_mux_offset;
	void	(*pull_calc_reg)(struct rockchip_pin_bank *bank,
				    int pin_num, struct regmap **regmap,
				    int *reg, u8 *bit);
	void	(*drv_calc_reg)(struct rockchip_pin_bank *bank,
				    int pin_num, struct regmap **regmap,
				    int *reg, u8 *bit);
};

struct rockchip_pin_config {
	unsigned int		func;
	unsigned long		*configs;
	unsigned int		nconfigs;
};

/**
 * struct rockchip_pin_group: represent group of pins of a pinmux function.
 * @name: name of the pin group, used to lookup the group.
 * @pins: the pins included in this group.
 * @npins: number of pins included in this group.
 * @func: the mux function number to be programmed when selected.
 * @configs: the config values to be set for each pin
 * @nconfigs: number of configs for each pin
 */
struct rockchip_pin_group {
	const char			*name;
	unsigned int			npins;
	unsigned int			*pins;
	struct rockchip_pin_config	*data;
};

/**
 * struct rockchip_pmx_func: represent a pin function.
 * @name: name of the pin function, used to lookup the function.
 * @groups: one or more names of pin groups that provide this function.
 * @num_groups: number of groups included in @groups.
 */
struct rockchip_pmx_func {
	const char		*name;
	const char		**groups;
	u8			ngroups;
};

struct rockchip_pinctrl {
	struct regmap			*regmap_base;
	int				reg_size;
	struct regmap			*regmap_pull;
	struct regmap			*regmap_pmu;
	struct device			*dev;
	struct rockchip_pin_ctrl	*ctrl;
	struct pinctrl_desc		pctl;
	struct pinctrl_dev		*pctl_dev;
	struct rockchip_pin_group	*groups;
	unsigned int			ngroups;
	struct rockchip_pmx_func	*functions;
	unsigned int			nfunctions;
};

static struct regmap_config rockchip_regmap_config = {
	.reg_bits = 32,
	.val_bits = 32,
	.reg_stride = 4,
};

static inline struct rockchip_pin_bank *gc_to_pin_bank(struct gpio_chip *gc)
{
	return container_of(gc, struct rockchip_pin_bank, gpio_chip);
}

static const inline struct rockchip_pin_group *pinctrl_name_to_group(
					const struct rockchip_pinctrl *info,
					const char *name)
{
	int i;

	for (i = 0; i < info->ngroups; i++) {
		if (!strcmp(info->groups[i].name, name))
			return &info->groups[i];
	}

	return NULL;
}

/*
 * given a pin number that is local to a pin controller, find out the pin bank
 * and the register base of the pin bank.
 */
static struct rockchip_pin_bank *pin_to_bank(struct rockchip_pinctrl *info,
								unsigned pin)
{
	struct rockchip_pin_bank *b = info->ctrl->pin_banks;

	while (pin >= (b->pin_base + b->nr_pins))
		b++;

	return b;
}

static struct rockchip_pin_bank *bank_num_to_bank(
					struct rockchip_pinctrl *info,
					unsigned num)
{
	struct rockchip_pin_bank *b = info->ctrl->pin_banks;
	int i;

	for (i = 0; i < info->ctrl->nr_banks; i++, b++) {
		if (b->bank_num == num)
			return b;
	}

	return ERR_PTR(-EINVAL);
}

/*
 * Pinctrl_ops handling
 */

static int rockchip_get_groups_count(struct pinctrl_dev *pctldev)
{
	struct rockchip_pinctrl *info = pinctrl_dev_get_drvdata(pctldev);

	return info->ngroups;
}

static const char *rockchip_get_group_name(struct pinctrl_dev *pctldev,
							unsigned selector)
{
	struct rockchip_pinctrl *info = pinctrl_dev_get_drvdata(pctldev);

	return info->groups[selector].name;
}

static int rockchip_get_group_pins(struct pinctrl_dev *pctldev,
				      unsigned selector, const unsigned **pins,
				      unsigned *npins)
{
	struct rockchip_pinctrl *info = pinctrl_dev_get_drvdata(pctldev);

	if (selector >= info->ngroups)
		return -EINVAL;

	*pins = info->groups[selector].pins;
	*npins = info->groups[selector].npins;

	return 0;
}

static int rockchip_dt_node_to_map(struct pinctrl_dev *pctldev,
				 struct device_node *np,
				 struct pinctrl_map **map, unsigned *num_maps)
{
	struct rockchip_pinctrl *info = pinctrl_dev_get_drvdata(pctldev);
	const struct rockchip_pin_group *grp;
	struct pinctrl_map *new_map;
	struct device_node *parent;
	int map_num = 1;
	int i;

	/*
	 * first find the group of this node and check if we need to create
	 * config maps for pins
	 */
	grp = pinctrl_name_to_group(info, np->name);
	if (!grp) {
		dev_err(info->dev, "unable to find group for node %s\n",
			np->name);
		return -EINVAL;
	}

	map_num += grp->npins;
	new_map = devm_kzalloc(pctldev->dev, sizeof(*new_map) * map_num,
								GFP_KERNEL);
	if (!new_map)
		return -ENOMEM;

	*map = new_map;
	*num_maps = map_num;

	/* create mux map */
	parent = of_get_parent(np);
	if (!parent) {
		devm_kfree(pctldev->dev, new_map);
		return -EINVAL;
	}
	new_map[0].type = PIN_MAP_TYPE_MUX_GROUP;
	new_map[0].data.mux.function = parent->name;
	new_map[0].data.mux.group = np->name;
	of_node_put(parent);

	/* create config map */
	new_map++;
	for (i = 0; i < grp->npins; i++) {
		new_map[i].type = PIN_MAP_TYPE_CONFIGS_PIN;
		new_map[i].data.configs.group_or_pin =
				pin_get_name(pctldev, grp->pins[i]);
		new_map[i].data.configs.configs = grp->data[i].configs;
		new_map[i].data.configs.num_configs = grp->data[i].nconfigs;
	}

	dev_dbg(pctldev->dev, "maps: function %s group %s num %d\n",
		(*map)->data.mux.function, (*map)->data.mux.group, map_num);

	return 0;
}

static void rockchip_dt_free_map(struct pinctrl_dev *pctldev,
				    struct pinctrl_map *map, unsigned num_maps)
{
}

static const struct pinctrl_ops rockchip_pctrl_ops = {
	.get_groups_count	= rockchip_get_groups_count,
	.get_group_name		= rockchip_get_group_name,
	.get_group_pins		= rockchip_get_group_pins,
	.dt_node_to_map		= rockchip_dt_node_to_map,
	.dt_free_map		= rockchip_dt_free_map,
};

/*
 * Hardware access
 */

static int rockchip_get_mux(struct rockchip_pin_bank *bank, int pin)
{
	struct rockchip_pinctrl *info = bank->drvdata;
	int iomux_num = (pin / 8);
	struct regmap *regmap;
	unsigned int val;
	int reg, ret, mask;
	u8 bit;

	if (iomux_num > 3)
		return -EINVAL;

	if (bank->iomux[iomux_num].type & IOMUX_UNROUTED) {
		dev_err(info->dev, "pin %d is unrouted\n", pin);
		return -EINVAL;
	}

	if (bank->iomux[iomux_num].type & IOMUX_GPIO_ONLY)
		return RK_FUNC_GPIO;

	regmap = (bank->iomux[iomux_num].type & IOMUX_SOURCE_PMU)
				? info->regmap_pmu : info->regmap_base;

	/* get basic quadrupel of mux registers and the correct reg inside */
	mask = (bank->iomux[iomux_num].type & IOMUX_WIDTH_4BIT) ? 0xf : 0x3;
	reg = bank->iomux[iomux_num].offset;
	if (bank->iomux[iomux_num].type & IOMUX_WIDTH_4BIT) {
		if ((pin % 8) >= 4)
			reg += 0x4;
		bit = (pin % 4) * 4;
	} else {
		bit = (pin % 8) * 2;
	}

	ret = regmap_read(regmap, reg, &val);
	if (ret)
		return ret;

	return ((val >> bit) & mask);
}

/*
 * Set a new mux function for a pin.
 *
 * The register is divided into the upper and lower 16 bit. When changing
 * a value, the previous register value is not read and changed. Instead
 * it seems the changed bits are marked in the upper 16 bit, while the
 * changed value gets set in the same offset in the lower 16 bit.
 * All pin settings seem to be 2 bit wide in both the upper and lower
 * parts.
 * @bank: pin bank to change
 * @pin: pin to change
 * @mux: new mux function to set
 */
static int rockchip_set_mux(struct rockchip_pin_bank *bank, int pin, int mux)
{
	struct rockchip_pinctrl *info = bank->drvdata;
	int iomux_num = (pin / 8);
	struct regmap *regmap;
	int reg, ret, mask;
	unsigned long flags;
	u8 bit;
	u32 data, rmask;

	if (iomux_num > 3)
		return -EINVAL;

	if (bank->iomux[iomux_num].type & IOMUX_UNROUTED) {
		dev_err(info->dev, "pin %d is unrouted\n", pin);
		return -EINVAL;
	}

	if (bank->iomux[iomux_num].type & IOMUX_GPIO_ONLY) {
		if (mux != RK_FUNC_GPIO) {
			dev_err(info->dev,
				"pin %d only supports a gpio mux\n", pin);
			return -ENOTSUPP;
		} else {
			return 0;
		}
	}

	dev_dbg(info->dev, "setting mux of GPIO%d-%d to %d\n",
						bank->bank_num, pin, mux);

	regmap = (bank->iomux[iomux_num].type & IOMUX_SOURCE_PMU)
				? info->regmap_pmu : info->regmap_base;

	/* get basic quadrupel of mux registers and the correct reg inside */
	mask = (bank->iomux[iomux_num].type & IOMUX_WIDTH_4BIT) ? 0xf : 0x3;
	reg = bank->iomux[iomux_num].offset;
	if (bank->iomux[iomux_num].type & IOMUX_WIDTH_4BIT) {
		if ((pin % 8) >= 4)
			reg += 0x4;
		bit = (pin % 4) * 4;
	} else {
		bit = (pin % 8) * 2;
	}

	spin_lock_irqsave(&bank->slock, flags);

	data = (mask << (bit + 16));
	rmask = data | (data >> 16);
	data |= (mux & mask) << bit;
	ret = regmap_update_bits(regmap, reg, rmask, data);

	spin_unlock_irqrestore(&bank->slock, flags);

	return ret;
}

#define RK2928_PULL_OFFSET		0x118
#define RK2928_PULL_PINS_PER_REG	16
#define RK2928_PULL_BANK_STRIDE		8

static void rk2928_calc_pull_reg_and_bit(struct rockchip_pin_bank *bank,
				    int pin_num, struct regmap **regmap,
				    int *reg, u8 *bit)
{
	struct rockchip_pinctrl *info = bank->drvdata;

	*regmap = info->regmap_base;
	*reg = RK2928_PULL_OFFSET;
	*reg += bank->bank_num * RK2928_PULL_BANK_STRIDE;
	*reg += (pin_num / RK2928_PULL_PINS_PER_REG) * 4;

	*bit = pin_num % RK2928_PULL_PINS_PER_REG;
};

#define RK3188_PULL_OFFSET		0x164
#define RK3188_PULL_BITS_PER_PIN	2
#define RK3188_PULL_PINS_PER_REG	8
#define RK3188_PULL_BANK_STRIDE		16
#define RK3188_PULL_PMU_OFFSET		0x64

static void rk3188_calc_pull_reg_and_bit(struct rockchip_pin_bank *bank,
				    int pin_num, struct regmap **regmap,
				    int *reg, u8 *bit)
{
	struct rockchip_pinctrl *info = bank->drvdata;

	/* The first 12 pins of the first bank are located elsewhere */
	if (bank->bank_num == 0 && pin_num < 12) {
		*regmap = info->regmap_pmu ? info->regmap_pmu
					   : bank->regmap_pull;
		*reg = info->regmap_pmu ? RK3188_PULL_PMU_OFFSET : 0;
		*reg += ((pin_num / RK3188_PULL_PINS_PER_REG) * 4);
		*bit = pin_num % RK3188_PULL_PINS_PER_REG;
		*bit *= RK3188_PULL_BITS_PER_PIN;
	} else {
		*regmap = info->regmap_pull ? info->regmap_pull
					    : info->regmap_base;
		*reg = info->regmap_pull ? 0 : RK3188_PULL_OFFSET;

		/* correct the offset, as it is the 2nd pull register */
		*reg -= 4;
		*reg += bank->bank_num * RK3188_PULL_BANK_STRIDE;
		*reg += ((pin_num / RK3188_PULL_PINS_PER_REG) * 4);

		/*
		 * The bits in these registers have an inverse ordering
		 * with the lowest pin being in bits 15:14 and the highest
		 * pin in bits 1:0
		 */
		*bit = 7 - (pin_num % RK3188_PULL_PINS_PER_REG);
		*bit *= RK3188_PULL_BITS_PER_PIN;
	}
}

#define RK3288_PULL_OFFSET		0x140
static void rk3288_calc_pull_reg_and_bit(struct rockchip_pin_bank *bank,
				    int pin_num, struct regmap **regmap,
				    int *reg, u8 *bit)
{
	struct rockchip_pinctrl *info = bank->drvdata;

	/* The first 24 pins of the first bank are located in PMU */
	if (bank->bank_num == 0) {
		*regmap = info->regmap_pmu;
		*reg = RK3188_PULL_PMU_OFFSET;

		*reg += ((pin_num / RK3188_PULL_PINS_PER_REG) * 4);
		*bit = pin_num % RK3188_PULL_PINS_PER_REG;
		*bit *= RK3188_PULL_BITS_PER_PIN;
	} else {
		*regmap = info->regmap_base;
		*reg = RK3288_PULL_OFFSET;

		/* correct the offset, as we're starting with the 2nd bank */
		*reg -= 0x10;
		*reg += bank->bank_num * RK3188_PULL_BANK_STRIDE;
		*reg += ((pin_num / RK3188_PULL_PINS_PER_REG) * 4);

		*bit = (pin_num % RK3188_PULL_PINS_PER_REG);
		*bit *= RK3188_PULL_BITS_PER_PIN;
	}
}

#define RK3288_DRV_PMU_OFFSET		0x70
#define RK3288_DRV_GRF_OFFSET		0x1c0
#define RK3288_DRV_BITS_PER_PIN		2
#define RK3288_DRV_PINS_PER_REG		8
#define RK3288_DRV_BANK_STRIDE		16

static void rk3288_calc_drv_reg_and_bit(struct rockchip_pin_bank *bank,
				    int pin_num, struct regmap **regmap,
				    int *reg, u8 *bit)
{
	struct rockchip_pinctrl *info = bank->drvdata;

	/* The first 24 pins of the first bank are located in PMU */
	if (bank->bank_num == 0) {
		*regmap = info->regmap_pmu;
		*reg = RK3288_DRV_PMU_OFFSET;

		*reg += ((pin_num / RK3288_DRV_PINS_PER_REG) * 4);
		*bit = pin_num % RK3288_DRV_PINS_PER_REG;
		*bit *= RK3288_DRV_BITS_PER_PIN;
	} else {
		*regmap = info->regmap_base;
		*reg = RK3288_DRV_GRF_OFFSET;

		/* correct the offset, as we're starting with the 2nd bank */
		*reg -= 0x10;
		*reg += bank->bank_num * RK3288_DRV_BANK_STRIDE;
		*reg += ((pin_num / RK3288_DRV_PINS_PER_REG) * 4);

		*bit = (pin_num % RK3288_DRV_PINS_PER_REG);
		*bit *= RK3288_DRV_BITS_PER_PIN;
	}
}

#define RK3368_PULL_GRF_OFFSET		0x100
#define RK3368_PULL_PMU_OFFSET		0x10

static void rk3368_calc_pull_reg_and_bit(struct rockchip_pin_bank *bank,
				    int pin_num, struct regmap **regmap,
				    int *reg, u8 *bit)
{
	struct rockchip_pinctrl *info = bank->drvdata;

	/* The first 32 pins of the first bank are located in PMU */
	if (bank->bank_num == 0) {
		*regmap = info->regmap_pmu;
		*reg = RK3368_PULL_PMU_OFFSET;

		*reg += ((pin_num / RK3188_PULL_PINS_PER_REG) * 4);
		*bit = pin_num % RK3188_PULL_PINS_PER_REG;
		*bit *= RK3188_PULL_BITS_PER_PIN;
	} else {
		*regmap = info->regmap_base;
		*reg = RK3368_PULL_GRF_OFFSET;

		/* correct the offset, as we're starting with the 2nd bank */
		*reg -= 0x10;
		*reg += bank->bank_num * RK3188_PULL_BANK_STRIDE;
		*reg += ((pin_num / RK3188_PULL_PINS_PER_REG) * 4);

		*bit = (pin_num % RK3188_PULL_PINS_PER_REG);
		*bit *= RK3188_PULL_BITS_PER_PIN;
	}
}

#define RK3368_DRV_PMU_OFFSET		0x20
#define RK3368_DRV_GRF_OFFSET		0x200

static void rk3368_calc_drv_reg_and_bit(struct rockchip_pin_bank *bank,
				    int pin_num, struct regmap **regmap,
				    int *reg, u8 *bit)
{
	struct rockchip_pinctrl *info = bank->drvdata;

	/* The first 32 pins of the first bank are located in PMU */
	if (bank->bank_num == 0) {
		*regmap = info->regmap_pmu;
		*reg = RK3368_DRV_PMU_OFFSET;

		*reg += ((pin_num / RK3288_DRV_PINS_PER_REG) * 4);
		*bit = pin_num % RK3288_DRV_PINS_PER_REG;
		*bit *= RK3288_DRV_BITS_PER_PIN;
	} else {
		*regmap = info->regmap_base;
		*reg = RK3368_DRV_GRF_OFFSET;

		/* correct the offset, as we're starting with the 2nd bank */
		*reg -= 0x10;
		*reg += bank->bank_num * RK3288_DRV_BANK_STRIDE;
		*reg += ((pin_num / RK3288_DRV_PINS_PER_REG) * 4);

		*bit = (pin_num % RK3288_DRV_PINS_PER_REG);
		*bit *= RK3288_DRV_BITS_PER_PIN;
	}
}

static int rockchip_perpin_drv_list[] = { 2, 4, 8, 12 };

static int rockchip_get_drive_perpin(struct rockchip_pin_bank *bank,
				     int pin_num)
{
	struct rockchip_pinctrl *info = bank->drvdata;
	struct rockchip_pin_ctrl *ctrl = info->ctrl;
	struct regmap *regmap;
	int reg, ret;
	u32 data;
	u8 bit;

	ctrl->drv_calc_reg(bank, pin_num, &regmap, &reg, &bit);

	ret = regmap_read(regmap, reg, &data);
	if (ret)
		return ret;

	data >>= bit;
	data &= (1 << RK3288_DRV_BITS_PER_PIN) - 1;

	return rockchip_perpin_drv_list[data];
}

static int rockchip_set_drive_perpin(struct rockchip_pin_bank *bank,
				     int pin_num, int strength)
{
	struct rockchip_pinctrl *info = bank->drvdata;
	struct rockchip_pin_ctrl *ctrl = info->ctrl;
	struct regmap *regmap;
	unsigned long flags;
	int reg, ret, i;
	u32 data, rmask;
	u8 bit;

	ctrl->drv_calc_reg(bank, pin_num, &regmap, &reg, &bit);

	ret = -EINVAL;
	for (i = 0; i < ARRAY_SIZE(rockchip_perpin_drv_list); i++) {
		if (rockchip_perpin_drv_list[i] == strength) {
			ret = i;
			break;
		}
	}

	if (ret < 0) {
		dev_err(info->dev, "unsupported driver strength %d\n",
			strength);
		return ret;
	}

	spin_lock_irqsave(&bank->slock, flags);

	/* enable the write to the equivalent lower bits */
	data = ((1 << RK3288_DRV_BITS_PER_PIN) - 1) << (bit + 16);
	rmask = data | (data >> 16);
	data |= (ret << bit);

	ret = regmap_update_bits(regmap, reg, rmask, data);
	spin_unlock_irqrestore(&bank->slock, flags);

	return ret;
}

static int rockchip_get_pull(struct rockchip_pin_bank *bank, int pin_num)
{
	struct rockchip_pinctrl *info = bank->drvdata;
	struct rockchip_pin_ctrl *ctrl = info->ctrl;
	struct regmap *regmap;
	int reg, ret;
	u8 bit;
	u32 data;

	/* rk3066b does support any pulls */
	if (ctrl->type == RK3066B)
		return PIN_CONFIG_BIAS_DISABLE;

	ctrl->pull_calc_reg(bank, pin_num, &regmap, &reg, &bit);

	ret = regmap_read(regmap, reg, &data);
	if (ret)
		return ret;

	switch (ctrl->type) {
	case RK2928:
		return !(data & BIT(bit))
				? PIN_CONFIG_BIAS_PULL_PIN_DEFAULT
				: PIN_CONFIG_BIAS_DISABLE;
	case RK3188:
	case RK3288:
	case RK3368:
		data >>= bit;
		data &= (1 << RK3188_PULL_BITS_PER_PIN) - 1;

		switch (data) {
		case 0:
			return PIN_CONFIG_BIAS_DISABLE;
		case 1:
			return PIN_CONFIG_BIAS_PULL_UP;
		case 2:
			return PIN_CONFIG_BIAS_PULL_DOWN;
		case 3:
			return PIN_CONFIG_BIAS_BUS_HOLD;
		}

		dev_err(info->dev, "unknown pull setting\n");
		return -EIO;
	default:
		dev_err(info->dev, "unsupported pinctrl type\n");
		return -EINVAL;
	};
}

static int rockchip_set_pull(struct rockchip_pin_bank *bank,
					int pin_num, int pull)
{
	struct rockchip_pinctrl *info = bank->drvdata;
	struct rockchip_pin_ctrl *ctrl = info->ctrl;
	struct regmap *regmap;
	int reg, ret;
	unsigned long flags;
	u8 bit;
	u32 data, rmask;

	dev_dbg(info->dev, "setting pull of GPIO%d-%d to %d\n",
		 bank->bank_num, pin_num, pull);

	/* rk3066b does support any pulls */
	if (ctrl->type == RK3066B)
		return pull ? -EINVAL : 0;

	ctrl->pull_calc_reg(bank, pin_num, &regmap, &reg, &bit);

	switch (ctrl->type) {
	case RK2928:
		spin_lock_irqsave(&bank->slock, flags);

		data = BIT(bit + 16);
		if (pull == PIN_CONFIG_BIAS_DISABLE)
			data |= BIT(bit);
		ret = regmap_write(regmap, reg, data);

		spin_unlock_irqrestore(&bank->slock, flags);
		break;
	case RK3188:
	case RK3288:
	case RK3368:
		spin_lock_irqsave(&bank->slock, flags);

		/* enable the write to the equivalent lower bits */
		data = ((1 << RK3188_PULL_BITS_PER_PIN) - 1) << (bit + 16);
		rmask = data | (data >> 16);

		switch (pull) {
		case PIN_CONFIG_BIAS_DISABLE:
			break;
		case PIN_CONFIG_BIAS_PULL_UP:
			data |= (1 << bit);
			break;
		case PIN_CONFIG_BIAS_PULL_DOWN:
			data |= (2 << bit);
			break;
		case PIN_CONFIG_BIAS_BUS_HOLD:
			data |= (3 << bit);
			break;
		default:
			spin_unlock_irqrestore(&bank->slock, flags);
			dev_err(info->dev, "unsupported pull setting %d\n",
				pull);
			return -EINVAL;
		}

		ret = regmap_update_bits(regmap, reg, rmask, data);

		spin_unlock_irqrestore(&bank->slock, flags);
		break;
	default:
		dev_err(info->dev, "unsupported pinctrl type\n");
		return -EINVAL;
	}

	return ret;
}

/*
 * Pinmux_ops handling
 */

static int rockchip_pmx_get_funcs_count(struct pinctrl_dev *pctldev)
{
	struct rockchip_pinctrl *info = pinctrl_dev_get_drvdata(pctldev);

	return info->nfunctions;
}

static const char *rockchip_pmx_get_func_name(struct pinctrl_dev *pctldev,
					  unsigned selector)
{
	struct rockchip_pinctrl *info = pinctrl_dev_get_drvdata(pctldev);

	return info->functions[selector].name;
}

static int rockchip_pmx_get_groups(struct pinctrl_dev *pctldev,
				unsigned selector, const char * const **groups,
				unsigned * const num_groups)
{
	struct rockchip_pinctrl *info = pinctrl_dev_get_drvdata(pctldev);

	*groups = info->functions[selector].groups;
	*num_groups = info->functions[selector].ngroups;

	return 0;
}

static int rockchip_pmx_set(struct pinctrl_dev *pctldev, unsigned selector,
			    unsigned group)
{
	struct rockchip_pinctrl *info = pinctrl_dev_get_drvdata(pctldev);
	const unsigned int *pins = info->groups[group].pins;
	const struct rockchip_pin_config *data = info->groups[group].data;
	struct rockchip_pin_bank *bank;
	int cnt, ret = 0;

	dev_dbg(info->dev, "enable function %s group %s\n",
		info->functions[selector].name, info->groups[group].name);

	/*
	 * for each pin in the pin group selected, program the correspoding pin
	 * pin function number in the config register.
	 */
	for (cnt = 0; cnt < info->groups[group].npins; cnt++) {
		bank = pin_to_bank(info, pins[cnt]);
		ret = rockchip_set_mux(bank, pins[cnt] - bank->pin_base,
				       data[cnt].func);
		if (ret)
			break;
	}

	if (ret) {
		/* revert the already done pin settings */
		for (cnt--; cnt >= 0; cnt--)
			rockchip_set_mux(bank, pins[cnt] - bank->pin_base, 0);

		return ret;
	}

	return 0;
}

/*
 * The calls to gpio_direction_output() and gpio_direction_input()
 * leads to this function call (via the pinctrl_gpio_direction_{input|output}()
 * function called from the gpiolib interface).
 */
static int _rockchip_pmx_gpio_set_direction(struct gpio_chip *chip,
					    int pin, bool input)
{
	struct rockchip_pin_bank *bank;
	int ret;
	unsigned long flags;
	u32 data;

	bank = gc_to_pin_bank(chip);

	ret = rockchip_set_mux(bank, pin, RK_FUNC_GPIO);
	if (ret < 0)
		return ret;

	clk_enable(bank->clk);
	spin_lock_irqsave(&bank->slock, flags);

	data = readl_relaxed(bank->reg_base + GPIO_SWPORT_DDR);
	/* set bit to 1 for output, 0 for input */
	if (!input)
		data |= BIT(pin);
	else
		data &= ~BIT(pin);
	writel_relaxed(data, bank->reg_base + GPIO_SWPORT_DDR);

	spin_unlock_irqrestore(&bank->slock, flags);
	clk_disable(bank->clk);

	return 0;
}

static int rockchip_pmx_gpio_set_direction(struct pinctrl_dev *pctldev,
					      struct pinctrl_gpio_range *range,
					      unsigned offset, bool input)
{
	struct rockchip_pinctrl *info = pinctrl_dev_get_drvdata(pctldev);
	struct gpio_chip *chip;
	int pin;

	chip = range->gc;
	pin = offset - chip->base;
	dev_dbg(info->dev, "gpio_direction for pin %u as %s-%d to %s\n",
		 offset, range->name, pin, input ? "input" : "output");

	return _rockchip_pmx_gpio_set_direction(chip, offset - chip->base,
						input);
}

static const struct pinmux_ops rockchip_pmx_ops = {
	.get_functions_count	= rockchip_pmx_get_funcs_count,
	.get_function_name	= rockchip_pmx_get_func_name,
	.get_function_groups	= rockchip_pmx_get_groups,
	.set_mux		= rockchip_pmx_set,
	.gpio_set_direction	= rockchip_pmx_gpio_set_direction,
};

/*
 * Pinconf_ops handling
 */

static bool rockchip_pinconf_pull_valid(struct rockchip_pin_ctrl *ctrl,
					enum pin_config_param pull)
{
	switch (ctrl->type) {
	case RK2928:
		return (pull == PIN_CONFIG_BIAS_PULL_PIN_DEFAULT ||
					pull == PIN_CONFIG_BIAS_DISABLE);
	case RK3066B:
		return pull ? false : true;
	case RK3188:
	case RK3288:
	case RK3368:
		return (pull != PIN_CONFIG_BIAS_PULL_PIN_DEFAULT);
	}

	return false;
}

static void rockchip_gpio_set(struct gpio_chip *gc, unsigned offset, int value);
static int rockchip_gpio_get(struct gpio_chip *gc, unsigned offset);

/* set the pin config settings for a specified pin */
static int rockchip_pinconf_set(struct pinctrl_dev *pctldev, unsigned int pin,
				unsigned long *configs, unsigned num_configs)
{
	struct rockchip_pinctrl *info = pinctrl_dev_get_drvdata(pctldev);
	struct rockchip_pin_bank *bank = pin_to_bank(info, pin);
	enum pin_config_param param;
	u16 arg;
	int i;
	int rc;

	for (i = 0; i < num_configs; i++) {
		param = pinconf_to_config_param(configs[i]);
		arg = pinconf_to_config_argument(configs[i]);

		switch (param) {
		case PIN_CONFIG_BIAS_DISABLE:
			rc =  rockchip_set_pull(bank, pin - bank->pin_base,
				param);
			if (rc)
				return rc;
			break;
		case PIN_CONFIG_BIAS_PULL_UP:
		case PIN_CONFIG_BIAS_PULL_DOWN:
		case PIN_CONFIG_BIAS_PULL_PIN_DEFAULT:
		case PIN_CONFIG_BIAS_BUS_HOLD:
			if (!rockchip_pinconf_pull_valid(info->ctrl, param))
				return -ENOTSUPP;

			if (!arg)
				return -EINVAL;

			rc = rockchip_set_pull(bank, pin - bank->pin_base,
				param);
			if (rc)
				return rc;
			break;
		case PIN_CONFIG_OUTPUT:
			rockchip_gpio_set(&bank->gpio_chip,
					  pin - bank->pin_base, arg);
			rc = _rockchip_pmx_gpio_set_direction(&bank->gpio_chip,
					  pin - bank->pin_base, false);
			if (rc)
				return rc;
			break;
		case PIN_CONFIG_DRIVE_STRENGTH:
			/* rk3288 is the first with per-pin drive-strength */
			if (!info->ctrl->drv_calc_reg)
				return -ENOTSUPP;

			rc = rockchip_set_drive_perpin(bank,
						pin - bank->pin_base, arg);
			if (rc < 0)
				return rc;
			break;
		default:
			return -ENOTSUPP;
			break;
		}
	} /* for each config */

	return 0;
}

/* get the pin config settings for a specified pin */
static int rockchip_pinconf_get(struct pinctrl_dev *pctldev, unsigned int pin,
							unsigned long *config)
{
	struct rockchip_pinctrl *info = pinctrl_dev_get_drvdata(pctldev);
	struct rockchip_pin_bank *bank = pin_to_bank(info, pin);
	enum pin_config_param param = pinconf_to_config_param(*config);
	u16 arg;
	int rc;

	switch (param) {
	case PIN_CONFIG_BIAS_DISABLE:
		if (rockchip_get_pull(bank, pin - bank->pin_base) != param)
			return -EINVAL;

		arg = 0;
		break;
	case PIN_CONFIG_BIAS_PULL_UP:
	case PIN_CONFIG_BIAS_PULL_DOWN:
	case PIN_CONFIG_BIAS_PULL_PIN_DEFAULT:
	case PIN_CONFIG_BIAS_BUS_HOLD:
		if (!rockchip_pinconf_pull_valid(info->ctrl, param))
			return -ENOTSUPP;

		if (rockchip_get_pull(bank, pin - bank->pin_base) != param)
			return -EINVAL;

		arg = 1;
		break;
	case PIN_CONFIG_OUTPUT:
		rc = rockchip_get_mux(bank, pin - bank->pin_base);
		if (rc != RK_FUNC_GPIO)
			return -EINVAL;

		rc = rockchip_gpio_get(&bank->gpio_chip, pin - bank->pin_base);
		if (rc < 0)
			return rc;

		arg = rc ? 1 : 0;
		break;
	case PIN_CONFIG_DRIVE_STRENGTH:
		/* rk3288 is the first with per-pin drive-strength */
		if (!info->ctrl->drv_calc_reg)
			return -ENOTSUPP;

		rc = rockchip_get_drive_perpin(bank, pin - bank->pin_base);
		if (rc < 0)
			return rc;

		arg = rc;
		break;
	default:
		return -ENOTSUPP;
		break;
	}

	*config = pinconf_to_config_packed(param, arg);

	return 0;
}

static const struct pinconf_ops rockchip_pinconf_ops = {
	.pin_config_get			= rockchip_pinconf_get,
	.pin_config_set			= rockchip_pinconf_set,
	.is_generic			= true,
};

static const struct of_device_id rockchip_bank_match[] = {
	{ .compatible = "rockchip,gpio-bank" },
	{ .compatible = "rockchip,rk3188-gpio-bank0" },
	{},
};

static void rockchip_pinctrl_child_count(struct rockchip_pinctrl *info,
						struct device_node *np)
{
	struct device_node *child;

	for_each_child_of_node(np, child) {
		if (of_match_node(rockchip_bank_match, child))
			continue;

		info->nfunctions++;
		info->ngroups += of_get_child_count(child);
	}
}

static int rockchip_pinctrl_parse_groups(struct device_node *np,
					      struct rockchip_pin_group *grp,
					      struct rockchip_pinctrl *info,
					      u32 index)
{
	struct rockchip_pin_bank *bank;
	int size;
	const __be32 *list;
	int num;
	int i, j;
	int ret;

	dev_dbg(info->dev, "group(%d): %s\n", index, np->name);

	/* Initialise group */
	grp->name = np->name;

	/*
	 * the binding format is rockchip,pins = <bank pin mux CONFIG>,
	 * do sanity check and calculate pins number
	 */
	list = of_get_property(np, "rockchip,pins", &size);
	/* we do not check return since it's safe node passed down */
	size /= sizeof(*list);
	if (!size || size % 4) {
		dev_err(info->dev, "wrong pins number or pins and configs should be by 4\n");
		return -EINVAL;
	}

	grp->npins = size / 4;

	grp->pins = devm_kzalloc(info->dev, grp->npins * sizeof(unsigned int),
						GFP_KERNEL);
	grp->data = devm_kzalloc(info->dev, grp->npins *
					  sizeof(struct rockchip_pin_config),
					GFP_KERNEL);
	if (!grp->pins || !grp->data)
		return -ENOMEM;

	for (i = 0, j = 0; i < size; i += 4, j++) {
		const __be32 *phandle;
		struct device_node *np_config;

		num = be32_to_cpu(*list++);
		bank = bank_num_to_bank(info, num);
		if (IS_ERR(bank))
			return PTR_ERR(bank);

		grp->pins[j] = bank->pin_base + be32_to_cpu(*list++);
		grp->data[j].func = be32_to_cpu(*list++);

		phandle = list++;
		if (!phandle)
			return -EINVAL;

		np_config = of_find_node_by_phandle(be32_to_cpup(phandle));
		ret = pinconf_generic_parse_dt_config(np_config, NULL,
				&grp->data[j].configs, &grp->data[j].nconfigs);
		if (ret)
			return ret;
	}

	return 0;
}

static int rockchip_pinctrl_parse_functions(struct device_node *np,
						struct rockchip_pinctrl *info,
						u32 index)
{
	struct device_node *child;
	struct rockchip_pmx_func *func;
	struct rockchip_pin_group *grp;
	int ret;
	static u32 grp_index;
	u32 i = 0;

	dev_dbg(info->dev, "parse function(%d): %s\n", index, np->name);

	func = &info->functions[index];

	/* Initialise function */
	func->name = np->name;
	func->ngroups = of_get_child_count(np);
	if (func->ngroups <= 0)
		return 0;

	func->groups = devm_kzalloc(info->dev,
			func->ngroups * sizeof(char *), GFP_KERNEL);
	if (!func->groups)
		return -ENOMEM;

	for_each_child_of_node(np, child) {
		func->groups[i] = child->name;
		grp = &info->groups[grp_index++];
		ret = rockchip_pinctrl_parse_groups(child, grp, info, i++);
		if (ret)
			return ret;
	}

	return 0;
}

static int rockchip_pinctrl_parse_dt(struct platform_device *pdev,
					      struct rockchip_pinctrl *info)
{
	struct device *dev = &pdev->dev;
	struct device_node *np = dev->of_node;
	struct device_node *child;
	int ret;
	int i;

	rockchip_pinctrl_child_count(info, np);

	dev_dbg(&pdev->dev, "nfunctions = %d\n", info->nfunctions);
	dev_dbg(&pdev->dev, "ngroups = %d\n", info->ngroups);

	info->functions = devm_kzalloc(dev, info->nfunctions *
					      sizeof(struct rockchip_pmx_func),
					      GFP_KERNEL);
	if (!info->functions) {
		dev_err(dev, "failed to allocate memory for function list\n");
		return -EINVAL;
	}

	info->groups = devm_kzalloc(dev, info->ngroups *
					    sizeof(struct rockchip_pin_group),
					    GFP_KERNEL);
	if (!info->groups) {
		dev_err(dev, "failed allocate memory for ping group list\n");
		return -EINVAL;
	}

	i = 0;

	for_each_child_of_node(np, child) {
		if (of_match_node(rockchip_bank_match, child))
			continue;

		ret = rockchip_pinctrl_parse_functions(child, info, i++);
		if (ret) {
			dev_err(&pdev->dev, "failed to parse function\n");
			return ret;
		}
	}

	return 0;
}

static int rockchip_pinctrl_register(struct platform_device *pdev,
					struct rockchip_pinctrl *info)
{
	struct pinctrl_desc *ctrldesc = &info->pctl;
	struct pinctrl_pin_desc *pindesc, *pdesc;
	struct rockchip_pin_bank *pin_bank;
	int pin, bank, ret;
	int k;

	ctrldesc->name = "rockchip-pinctrl";
	ctrldesc->owner = THIS_MODULE;
	ctrldesc->pctlops = &rockchip_pctrl_ops;
	ctrldesc->pmxops = &rockchip_pmx_ops;
	ctrldesc->confops = &rockchip_pinconf_ops;

	pindesc = devm_kzalloc(&pdev->dev, sizeof(*pindesc) *
			info->ctrl->nr_pins, GFP_KERNEL);
	if (!pindesc) {
		dev_err(&pdev->dev, "mem alloc for pin descriptors failed\n");
		return -ENOMEM;
	}
	ctrldesc->pins = pindesc;
	ctrldesc->npins = info->ctrl->nr_pins;

	pdesc = pindesc;
	for (bank = 0 , k = 0; bank < info->ctrl->nr_banks; bank++) {
		pin_bank = &info->ctrl->pin_banks[bank];
		for (pin = 0; pin < pin_bank->nr_pins; pin++, k++) {
			pdesc->number = k;
			pdesc->name = kasprintf(GFP_KERNEL, "%s-%d",
						pin_bank->name, pin);
			pdesc++;
		}
	}

	ret = rockchip_pinctrl_parse_dt(pdev, info);
	if (ret)
		return ret;

	info->pctl_dev = pinctrl_register(ctrldesc, &pdev->dev, info);
	if (IS_ERR(info->pctl_dev)) {
		dev_err(&pdev->dev, "could not register pinctrl driver\n");
		return PTR_ERR(info->pctl_dev);
	}

	for (bank = 0; bank < info->ctrl->nr_banks; ++bank) {
		pin_bank = &info->ctrl->pin_banks[bank];
		pin_bank->grange.name = pin_bank->name;
		pin_bank->grange.id = bank;
		pin_bank->grange.pin_base = pin_bank->pin_base;
		pin_bank->grange.base = pin_bank->gpio_chip.base;
		pin_bank->grange.npins = pin_bank->gpio_chip.ngpio;
		pin_bank->grange.gc = &pin_bank->gpio_chip;
		pinctrl_add_gpio_range(info->pctl_dev, &pin_bank->grange);
	}

	return 0;
}

/*
 * GPIO handling
 */

static int rockchip_gpio_request(struct gpio_chip *chip, unsigned offset)
{
	return pinctrl_request_gpio(chip->base + offset);
}

static void rockchip_gpio_free(struct gpio_chip *chip, unsigned offset)
{
	pinctrl_free_gpio(chip->base + offset);
}

static void rockchip_gpio_set(struct gpio_chip *gc, unsigned offset, int value)
{
	struct rockchip_pin_bank *bank = gc_to_pin_bank(gc);
	void __iomem *reg = bank->reg_base + GPIO_SWPORT_DR;
	unsigned long flags;
	u32 data;

	clk_enable(bank->clk);
	spin_lock_irqsave(&bank->slock, flags);

	data = readl(reg);
	data &= ~BIT(offset);
	if (value)
		data |= BIT(offset);
	writel(data, reg);

	spin_unlock_irqrestore(&bank->slock, flags);
	clk_disable(bank->clk);
}

/*
 * Returns the level of the pin for input direction and setting of the DR
 * register for output gpios.
 */
static int rockchip_gpio_get(struct gpio_chip *gc, unsigned offset)
{
	struct rockchip_pin_bank *bank = gc_to_pin_bank(gc);
	u32 data;

	clk_enable(bank->clk);
	data = readl(bank->reg_base + GPIO_EXT_PORT);
	clk_disable(bank->clk);
	data >>= offset;
	data &= 1;
	return data;
}

/*
 * gpiolib gpio_direction_input callback function. The setting of the pin
 * mux function as 'gpio input' will be handled by the pinctrl susbsystem
 * interface.
 */
static int rockchip_gpio_direction_input(struct gpio_chip *gc, unsigned offset)
{
	return pinctrl_gpio_direction_input(gc->base + offset);
}

/*
 * gpiolib gpio_direction_output callback function. The setting of the pin
 * mux function as 'gpio output' will be handled by the pinctrl susbsystem
 * interface.
 */
static int rockchip_gpio_direction_output(struct gpio_chip *gc,
					  unsigned offset, int value)
{
	rockchip_gpio_set(gc, offset, value);
	return pinctrl_gpio_direction_output(gc->base + offset);
}

/*
 * gpiolib gpio_to_irq callback function. Creates a mapping between a GPIO pin
 * and a virtual IRQ, if not already present.
 */
static int rockchip_gpio_to_irq(struct gpio_chip *gc, unsigned offset)
{
	struct rockchip_pin_bank *bank = gc_to_pin_bank(gc);
	unsigned int virq;

	if (!bank->domain)
		return -ENXIO;

	virq = irq_create_mapping(bank->domain, offset);

	return (virq) ? : -ENXIO;
}

static const struct gpio_chip rockchip_gpiolib_chip = {
	.request = rockchip_gpio_request,
	.free = rockchip_gpio_free,
	.set = rockchip_gpio_set,
	.get = rockchip_gpio_get,
	.direction_input = rockchip_gpio_direction_input,
	.direction_output = rockchip_gpio_direction_output,
	.to_irq = rockchip_gpio_to_irq,
	.owner = THIS_MODULE,
};

/*
 * Interrupt handling
 */

<<<<<<< HEAD
static void rockchip_irq_demux(unsigned int __irq, struct irq_desc *desc)
=======
static void rockchip_irq_demux(struct irq_desc *desc)
>>>>>>> 9f30a04d
{
	struct irq_chip *chip = irq_desc_get_chip(desc);
	struct rockchip_pin_bank *bank = irq_desc_get_handler_data(desc);
	u32 pend;

	dev_dbg(bank->drvdata->dev, "got irq for bank %s\n", bank->name);

	chained_irq_enter(chip, desc);

	pend = readl_relaxed(bank->reg_base + GPIO_INT_STATUS);

	while (pend) {
		unsigned int irq, virq;

		irq = __ffs(pend);
		pend &= ~BIT(irq);
		virq = irq_linear_revmap(bank->domain, irq);

		if (!virq) {
			dev_err(bank->drvdata->dev, "unmapped irq %d\n", irq);
			continue;
		}

		dev_dbg(bank->drvdata->dev, "handling irq %d\n", irq);

		/*
		 * Triggering IRQ on both rising and falling edge
		 * needs manual intervention.
		 */
		if (bank->toggle_edge_mode & BIT(irq)) {
			u32 data, data_old, polarity;
			unsigned long flags;

			data = readl_relaxed(bank->reg_base + GPIO_EXT_PORT);
			do {
				spin_lock_irqsave(&bank->slock, flags);

				polarity = readl_relaxed(bank->reg_base +
							 GPIO_INT_POLARITY);
				if (data & BIT(irq))
					polarity &= ~BIT(irq);
				else
					polarity |= BIT(irq);
				writel(polarity,
				       bank->reg_base + GPIO_INT_POLARITY);

				spin_unlock_irqrestore(&bank->slock, flags);

				data_old = data;
				data = readl_relaxed(bank->reg_base +
						     GPIO_EXT_PORT);
			} while ((data & BIT(irq)) != (data_old & BIT(irq)));
		}

		generic_handle_irq(virq);
	}

	chained_irq_exit(chip, desc);
}

static int rockchip_irq_set_type(struct irq_data *d, unsigned int type)
{
	struct irq_chip_generic *gc = irq_data_get_irq_chip_data(d);
	struct rockchip_pin_bank *bank = gc->private;
	u32 mask = BIT(d->hwirq);
	u32 polarity;
	u32 level;
	u32 data;
	unsigned long flags;
	int ret;

	/* make sure the pin is configured as gpio input */
	ret = rockchip_set_mux(bank, d->hwirq, RK_FUNC_GPIO);
	if (ret < 0)
		return ret;

	clk_enable(bank->clk);
	spin_lock_irqsave(&bank->slock, flags);

	data = readl_relaxed(bank->reg_base + GPIO_SWPORT_DDR);
	data &= ~mask;
	writel_relaxed(data, bank->reg_base + GPIO_SWPORT_DDR);

	spin_unlock_irqrestore(&bank->slock, flags);

	if (type & IRQ_TYPE_EDGE_BOTH)
		irq_set_handler_locked(d, handle_edge_irq);
	else
		irq_set_handler_locked(d, handle_level_irq);

	spin_lock_irqsave(&bank->slock, flags);
	irq_gc_lock(gc);

	level = readl_relaxed(gc->reg_base + GPIO_INTTYPE_LEVEL);
	polarity = readl_relaxed(gc->reg_base + GPIO_INT_POLARITY);

	switch (type) {
	case IRQ_TYPE_EDGE_BOTH:
		bank->toggle_edge_mode |= mask;
		level |= mask;

		/*
		 * Determine gpio state. If 1 next interrupt should be falling
		 * otherwise rising.
		 */
		data = readl(bank->reg_base + GPIO_EXT_PORT);
		if (data & mask)
			polarity &= ~mask;
		else
			polarity |= mask;
		break;
	case IRQ_TYPE_EDGE_RISING:
		bank->toggle_edge_mode &= ~mask;
		level |= mask;
		polarity |= mask;
		break;
	case IRQ_TYPE_EDGE_FALLING:
		bank->toggle_edge_mode &= ~mask;
		level |= mask;
		polarity &= ~mask;
		break;
	case IRQ_TYPE_LEVEL_HIGH:
		bank->toggle_edge_mode &= ~mask;
		level &= ~mask;
		polarity |= mask;
		break;
	case IRQ_TYPE_LEVEL_LOW:
		bank->toggle_edge_mode &= ~mask;
		level &= ~mask;
		polarity &= ~mask;
		break;
	default:
		irq_gc_unlock(gc);
		spin_unlock_irqrestore(&bank->slock, flags);
		clk_disable(bank->clk);
		return -EINVAL;
	}

	writel_relaxed(level, gc->reg_base + GPIO_INTTYPE_LEVEL);
	writel_relaxed(polarity, gc->reg_base + GPIO_INT_POLARITY);

	irq_gc_unlock(gc);
	spin_unlock_irqrestore(&bank->slock, flags);
	clk_disable(bank->clk);

	return 0;
}

static void rockchip_irq_suspend(struct irq_data *d)
{
	struct irq_chip_generic *gc = irq_data_get_irq_chip_data(d);
	struct rockchip_pin_bank *bank = gc->private;

	clk_enable(bank->clk);
	bank->saved_masks = irq_reg_readl(gc, GPIO_INTMASK);
	irq_reg_writel(gc, ~gc->wake_active, GPIO_INTMASK);
	clk_disable(bank->clk);
}

static void rockchip_irq_resume(struct irq_data *d)
{
	struct irq_chip_generic *gc = irq_data_get_irq_chip_data(d);
	struct rockchip_pin_bank *bank = gc->private;

	clk_enable(bank->clk);
	irq_reg_writel(gc, bank->saved_masks, GPIO_INTMASK);
	clk_disable(bank->clk);
}

static void rockchip_irq_gc_mask_clr_bit(struct irq_data *d)
{
	struct irq_chip_generic *gc = irq_data_get_irq_chip_data(d);
	struct rockchip_pin_bank *bank = gc->private;

	clk_enable(bank->clk);
	irq_gc_mask_clr_bit(d);
}

void rockchip_irq_gc_mask_set_bit(struct irq_data *d)
{
	struct irq_chip_generic *gc = irq_data_get_irq_chip_data(d);
	struct rockchip_pin_bank *bank = gc->private;

	irq_gc_mask_set_bit(d);
	clk_disable(bank->clk);
}

static int rockchip_interrupts_register(struct platform_device *pdev,
						struct rockchip_pinctrl *info)
{
	struct rockchip_pin_ctrl *ctrl = info->ctrl;
	struct rockchip_pin_bank *bank = ctrl->pin_banks;
	unsigned int clr = IRQ_NOREQUEST | IRQ_NOPROBE | IRQ_NOAUTOEN;
	struct irq_chip_generic *gc;
	int ret;
	int i, j;

	for (i = 0; i < ctrl->nr_banks; ++i, ++bank) {
		if (!bank->valid) {
			dev_warn(&pdev->dev, "bank %s is not valid\n",
				 bank->name);
			continue;
		}

		ret = clk_enable(bank->clk);
		if (ret) {
			dev_err(&pdev->dev, "failed to enable clock for bank %s\n",
				bank->name);
			continue;
		}

		bank->domain = irq_domain_add_linear(bank->of_node, 32,
						&irq_generic_chip_ops, NULL);
		if (!bank->domain) {
			dev_warn(&pdev->dev, "could not initialize irq domain for bank %s\n",
				 bank->name);
			clk_disable(bank->clk);
			continue;
		}

		ret = irq_alloc_domain_generic_chips(bank->domain, 32, 1,
					 "rockchip_gpio_irq", handle_level_irq,
					 clr, 0, IRQ_GC_INIT_MASK_CACHE);
		if (ret) {
			dev_err(&pdev->dev, "could not alloc generic chips for bank %s\n",
				bank->name);
			irq_domain_remove(bank->domain);
			clk_disable(bank->clk);
			continue;
		}

		/*
		 * Linux assumes that all interrupts start out disabled/masked.
		 * Our driver only uses the concept of masked and always keeps
		 * things enabled, so for us that's all masked and all enabled.
		 */
		writel_relaxed(0xffffffff, bank->reg_base + GPIO_INTMASK);
		writel_relaxed(0xffffffff, bank->reg_base + GPIO_INTEN);

		gc = irq_get_domain_generic_chip(bank->domain, 0);
		gc->reg_base = bank->reg_base;
		gc->private = bank;
		gc->chip_types[0].regs.mask = GPIO_INTMASK;
		gc->chip_types[0].regs.ack = GPIO_PORTS_EOI;
		gc->chip_types[0].chip.irq_ack = irq_gc_ack_set_bit;
		gc->chip_types[0].chip.irq_mask = rockchip_irq_gc_mask_set_bit;
		gc->chip_types[0].chip.irq_unmask =
						  rockchip_irq_gc_mask_clr_bit;
		gc->chip_types[0].chip.irq_set_wake = irq_gc_set_wake;
		gc->chip_types[0].chip.irq_suspend = rockchip_irq_suspend;
		gc->chip_types[0].chip.irq_resume = rockchip_irq_resume;
		gc->chip_types[0].chip.irq_set_type = rockchip_irq_set_type;
		gc->wake_enabled = IRQ_MSK(bank->nr_pins);

		irq_set_chained_handler_and_data(bank->irq,
						 rockchip_irq_demux, bank);

		/* map the gpio irqs here, when the clock is still running */
		for (j = 0 ; j < 32 ; j++)
			irq_create_mapping(bank->domain, j);

		clk_disable(bank->clk);
	}

	return 0;
}

static int rockchip_gpiolib_register(struct platform_device *pdev,
						struct rockchip_pinctrl *info)
{
	struct rockchip_pin_ctrl *ctrl = info->ctrl;
	struct rockchip_pin_bank *bank = ctrl->pin_banks;
	struct gpio_chip *gc;
	int ret;
	int i;

	for (i = 0; i < ctrl->nr_banks; ++i, ++bank) {
		if (!bank->valid) {
			dev_warn(&pdev->dev, "bank %s is not valid\n",
				 bank->name);
			continue;
		}

		bank->gpio_chip = rockchip_gpiolib_chip;

		gc = &bank->gpio_chip;
		gc->base = bank->pin_base;
		gc->ngpio = bank->nr_pins;
		gc->dev = &pdev->dev;
		gc->of_node = bank->of_node;
		gc->label = bank->name;

		ret = gpiochip_add(gc);
		if (ret) {
			dev_err(&pdev->dev, "failed to register gpio_chip %s, error code: %d\n",
							gc->label, ret);
			goto fail;
		}
	}

	rockchip_interrupts_register(pdev, info);

	return 0;

fail:
	for (--i, --bank; i >= 0; --i, --bank) {
		if (!bank->valid)
			continue;
		gpiochip_remove(&bank->gpio_chip);
	}
	return ret;
}

static int rockchip_gpiolib_unregister(struct platform_device *pdev,
						struct rockchip_pinctrl *info)
{
	struct rockchip_pin_ctrl *ctrl = info->ctrl;
	struct rockchip_pin_bank *bank = ctrl->pin_banks;
	int i;

	for (i = 0; i < ctrl->nr_banks; ++i, ++bank) {
		if (!bank->valid)
			continue;
		gpiochip_remove(&bank->gpio_chip);
	}

	return 0;
}

static int rockchip_get_bank_data(struct rockchip_pin_bank *bank,
				  struct rockchip_pinctrl *info)
{
	struct resource res;
	void __iomem *base;

	if (of_address_to_resource(bank->of_node, 0, &res)) {
		dev_err(info->dev, "cannot find IO resource for bank\n");
		return -ENOENT;
	}

	bank->reg_base = devm_ioremap_resource(info->dev, &res);
	if (IS_ERR(bank->reg_base))
		return PTR_ERR(bank->reg_base);

	/*
	 * special case, where parts of the pull setting-registers are
	 * part of the PMU register space
	 */
	if (of_device_is_compatible(bank->of_node,
				    "rockchip,rk3188-gpio-bank0")) {
		struct device_node *node;

		node = of_parse_phandle(bank->of_node->parent,
					"rockchip,pmu", 0);
		if (!node) {
			if (of_address_to_resource(bank->of_node, 1, &res)) {
				dev_err(info->dev, "cannot find IO resource for bank\n");
				return -ENOENT;
			}

			base = devm_ioremap_resource(info->dev, &res);
			if (IS_ERR(base))
				return PTR_ERR(base);
			rockchip_regmap_config.max_register =
						    resource_size(&res) - 4;
			rockchip_regmap_config.name =
					    "rockchip,rk3188-gpio-bank0-pull";
			bank->regmap_pull = devm_regmap_init_mmio(info->dev,
						    base,
						    &rockchip_regmap_config);
		}
	}

	bank->irq = irq_of_parse_and_map(bank->of_node, 0);

	bank->clk = of_clk_get(bank->of_node, 0);
	if (IS_ERR(bank->clk))
		return PTR_ERR(bank->clk);

	return clk_prepare(bank->clk);
}

static const struct of_device_id rockchip_pinctrl_dt_match[];

/* retrieve the soc specific data */
static struct rockchip_pin_ctrl *rockchip_pinctrl_get_soc_data(
						struct rockchip_pinctrl *d,
						struct platform_device *pdev)
{
	const struct of_device_id *match;
	struct device_node *node = pdev->dev.of_node;
	struct device_node *np;
	struct rockchip_pin_ctrl *ctrl;
	struct rockchip_pin_bank *bank;
	int grf_offs, pmu_offs, i, j;

	match = of_match_node(rockchip_pinctrl_dt_match, node);
	ctrl = (struct rockchip_pin_ctrl *)match->data;

	for_each_child_of_node(node, np) {
		if (!of_find_property(np, "gpio-controller", NULL))
			continue;

		bank = ctrl->pin_banks;
		for (i = 0; i < ctrl->nr_banks; ++i, ++bank) {
			if (!strcmp(bank->name, np->name)) {
				bank->of_node = np;

				if (!rockchip_get_bank_data(bank, d))
					bank->valid = true;

				break;
			}
		}
	}

	grf_offs = ctrl->grf_mux_offset;
	pmu_offs = ctrl->pmu_mux_offset;
	bank = ctrl->pin_banks;
	for (i = 0; i < ctrl->nr_banks; ++i, ++bank) {
		int bank_pins = 0;

		spin_lock_init(&bank->slock);
		bank->drvdata = d;
		bank->pin_base = ctrl->nr_pins;
		ctrl->nr_pins += bank->nr_pins;

		/* calculate iomux offsets */
		for (j = 0; j < 4; j++) {
			struct rockchip_iomux *iom = &bank->iomux[j];
			int inc;

			if (bank_pins >= bank->nr_pins)
				break;

			/* preset offset value, set new start value */
			if (iom->offset >= 0) {
				if (iom->type & IOMUX_SOURCE_PMU)
					pmu_offs = iom->offset;
				else
					grf_offs = iom->offset;
			} else { /* set current offset */
				iom->offset = (iom->type & IOMUX_SOURCE_PMU) ?
							pmu_offs : grf_offs;
			}

			dev_dbg(d->dev, "bank %d, iomux %d has offset 0x%x\n",
				 i, j, iom->offset);

			/*
			 * Increase offset according to iomux width.
			 * 4bit iomux'es are spread over two registers.
			 */
			inc = (iom->type & IOMUX_WIDTH_4BIT) ? 8 : 4;
			if (iom->type & IOMUX_SOURCE_PMU)
				pmu_offs += inc;
			else
				grf_offs += inc;

			bank_pins += 8;
		}
	}

	return ctrl;
}

#define RK3288_GRF_GPIO6C_IOMUX		0x64
#define GPIO6C6_SEL_WRITE_ENABLE	BIT(28)

static u32 rk3288_grf_gpio6c_iomux;

static int __maybe_unused rockchip_pinctrl_suspend(struct device *dev)
{
	struct rockchip_pinctrl *info = dev_get_drvdata(dev);
	int ret = pinctrl_force_sleep(info->pctl_dev);

	if (ret)
		return ret;

	/*
	 * RK3288 GPIO6_C6 mux would be modified by Maskrom when resume, so save
	 * the setting here, and restore it at resume.
	 */
	if (info->ctrl->type == RK3288) {
		ret = regmap_read(info->regmap_base, RK3288_GRF_GPIO6C_IOMUX,
				  &rk3288_grf_gpio6c_iomux);
		if (ret) {
			pinctrl_force_default(info->pctl_dev);
			return ret;
		}
	}

	return 0;
}

static int __maybe_unused rockchip_pinctrl_resume(struct device *dev)
{
	struct rockchip_pinctrl *info = dev_get_drvdata(dev);
	int ret = regmap_write(info->regmap_base, RK3288_GRF_GPIO6C_IOMUX,
			       rk3288_grf_gpio6c_iomux |
			       GPIO6C6_SEL_WRITE_ENABLE);

	if (ret)
		return ret;

	return pinctrl_force_default(info->pctl_dev);
}

static SIMPLE_DEV_PM_OPS(rockchip_pinctrl_dev_pm_ops, rockchip_pinctrl_suspend,
			 rockchip_pinctrl_resume);

static int rockchip_pinctrl_probe(struct platform_device *pdev)
{
	struct rockchip_pinctrl *info;
	struct device *dev = &pdev->dev;
	struct rockchip_pin_ctrl *ctrl;
	struct device_node *np = pdev->dev.of_node, *node;
	struct resource *res;
	void __iomem *base;
	int ret;

	if (!dev->of_node) {
		dev_err(dev, "device tree node not found\n");
		return -ENODEV;
	}

	info = devm_kzalloc(dev, sizeof(struct rockchip_pinctrl), GFP_KERNEL);
	if (!info)
		return -ENOMEM;

	info->dev = dev;

	ctrl = rockchip_pinctrl_get_soc_data(info, pdev);
	if (!ctrl) {
		dev_err(dev, "driver data not available\n");
		return -EINVAL;
	}
	info->ctrl = ctrl;

	node = of_parse_phandle(np, "rockchip,grf", 0);
	if (node) {
		info->regmap_base = syscon_node_to_regmap(node);
		if (IS_ERR(info->regmap_base))
			return PTR_ERR(info->regmap_base);
	} else {
		res = platform_get_resource(pdev, IORESOURCE_MEM, 0);
		base = devm_ioremap_resource(&pdev->dev, res);
		if (IS_ERR(base))
			return PTR_ERR(base);

		rockchip_regmap_config.max_register = resource_size(res) - 4;
		rockchip_regmap_config.name = "rockchip,pinctrl";
		info->regmap_base = devm_regmap_init_mmio(&pdev->dev, base,
						    &rockchip_regmap_config);

		/* to check for the old dt-bindings */
		info->reg_size = resource_size(res);

		/* Honor the old binding, with pull registers as 2nd resource */
		if (ctrl->type == RK3188 && info->reg_size < 0x200) {
			res = platform_get_resource(pdev, IORESOURCE_MEM, 1);
			base = devm_ioremap_resource(&pdev->dev, res);
			if (IS_ERR(base))
				return PTR_ERR(base);

			rockchip_regmap_config.max_register =
							resource_size(res) - 4;
			rockchip_regmap_config.name = "rockchip,pinctrl-pull";
			info->regmap_pull = devm_regmap_init_mmio(&pdev->dev,
						    base,
						    &rockchip_regmap_config);
		}
	}

	/* try to find the optional reference to the pmu syscon */
	node = of_parse_phandle(np, "rockchip,pmu", 0);
	if (node) {
		info->regmap_pmu = syscon_node_to_regmap(node);
		if (IS_ERR(info->regmap_pmu))
			return PTR_ERR(info->regmap_pmu);
	}

	ret = rockchip_gpiolib_register(pdev, info);
	if (ret)
		return ret;

	ret = rockchip_pinctrl_register(pdev, info);
	if (ret) {
		rockchip_gpiolib_unregister(pdev, info);
		return ret;
	}

	platform_set_drvdata(pdev, info);

	return 0;
}

static struct rockchip_pin_bank rk2928_pin_banks[] = {
	PIN_BANK(0, 32, "gpio0"),
	PIN_BANK(1, 32, "gpio1"),
	PIN_BANK(2, 32, "gpio2"),
	PIN_BANK(3, 32, "gpio3"),
};

static struct rockchip_pin_ctrl rk2928_pin_ctrl = {
		.pin_banks		= rk2928_pin_banks,
		.nr_banks		= ARRAY_SIZE(rk2928_pin_banks),
		.label			= "RK2928-GPIO",
		.type			= RK2928,
		.grf_mux_offset		= 0xa8,
		.pull_calc_reg		= rk2928_calc_pull_reg_and_bit,
};

static struct rockchip_pin_bank rk3066a_pin_banks[] = {
	PIN_BANK(0, 32, "gpio0"),
	PIN_BANK(1, 32, "gpio1"),
	PIN_BANK(2, 32, "gpio2"),
	PIN_BANK(3, 32, "gpio3"),
	PIN_BANK(4, 32, "gpio4"),
	PIN_BANK(6, 16, "gpio6"),
};

static struct rockchip_pin_ctrl rk3066a_pin_ctrl = {
		.pin_banks		= rk3066a_pin_banks,
		.nr_banks		= ARRAY_SIZE(rk3066a_pin_banks),
		.label			= "RK3066a-GPIO",
		.type			= RK2928,
		.grf_mux_offset		= 0xa8,
		.pull_calc_reg		= rk2928_calc_pull_reg_and_bit,
};

static struct rockchip_pin_bank rk3066b_pin_banks[] = {
	PIN_BANK(0, 32, "gpio0"),
	PIN_BANK(1, 32, "gpio1"),
	PIN_BANK(2, 32, "gpio2"),
	PIN_BANK(3, 32, "gpio3"),
};

static struct rockchip_pin_ctrl rk3066b_pin_ctrl = {
		.pin_banks	= rk3066b_pin_banks,
		.nr_banks	= ARRAY_SIZE(rk3066b_pin_banks),
		.label		= "RK3066b-GPIO",
		.type		= RK3066B,
		.grf_mux_offset	= 0x60,
};

static struct rockchip_pin_bank rk3188_pin_banks[] = {
	PIN_BANK_IOMUX_FLAGS(0, 32, "gpio0", IOMUX_GPIO_ONLY, 0, 0, 0),
	PIN_BANK(1, 32, "gpio1"),
	PIN_BANK(2, 32, "gpio2"),
	PIN_BANK(3, 32, "gpio3"),
};

static struct rockchip_pin_ctrl rk3188_pin_ctrl = {
		.pin_banks		= rk3188_pin_banks,
		.nr_banks		= ARRAY_SIZE(rk3188_pin_banks),
		.label			= "RK3188-GPIO",
		.type			= RK3188,
		.grf_mux_offset		= 0x60,
		.pull_calc_reg		= rk3188_calc_pull_reg_and_bit,
};

static struct rockchip_pin_bank rk3288_pin_banks[] = {
	PIN_BANK_IOMUX_FLAGS(0, 24, "gpio0", IOMUX_SOURCE_PMU,
					     IOMUX_SOURCE_PMU,
					     IOMUX_SOURCE_PMU,
					     IOMUX_UNROUTED
			    ),
	PIN_BANK_IOMUX_FLAGS(1, 32, "gpio1", IOMUX_UNROUTED,
					     IOMUX_UNROUTED,
					     IOMUX_UNROUTED,
					     0
			    ),
	PIN_BANK_IOMUX_FLAGS(2, 32, "gpio2", 0, 0, 0, IOMUX_UNROUTED),
	PIN_BANK_IOMUX_FLAGS(3, 32, "gpio3", 0, 0, 0, IOMUX_WIDTH_4BIT),
	PIN_BANK_IOMUX_FLAGS(4, 32, "gpio4", IOMUX_WIDTH_4BIT,
					     IOMUX_WIDTH_4BIT,
					     0,
					     0
			    ),
	PIN_BANK_IOMUX_FLAGS(5, 32, "gpio5", IOMUX_UNROUTED,
					     0,
					     0,
					     IOMUX_UNROUTED
			    ),
	PIN_BANK_IOMUX_FLAGS(6, 32, "gpio6", 0, 0, 0, IOMUX_UNROUTED),
	PIN_BANK_IOMUX_FLAGS(7, 32, "gpio7", 0,
					     0,
					     IOMUX_WIDTH_4BIT,
					     IOMUX_UNROUTED
			    ),
	PIN_BANK(8, 16, "gpio8"),
};

static struct rockchip_pin_ctrl rk3288_pin_ctrl = {
		.pin_banks		= rk3288_pin_banks,
		.nr_banks		= ARRAY_SIZE(rk3288_pin_banks),
		.label			= "RK3288-GPIO",
		.type			= RK3288,
		.grf_mux_offset		= 0x0,
		.pmu_mux_offset		= 0x84,
		.pull_calc_reg		= rk3288_calc_pull_reg_and_bit,
		.drv_calc_reg		= rk3288_calc_drv_reg_and_bit,
};

static struct rockchip_pin_bank rk3368_pin_banks[] = {
	PIN_BANK_IOMUX_FLAGS(0, 32, "gpio0", IOMUX_SOURCE_PMU,
					     IOMUX_SOURCE_PMU,
					     IOMUX_SOURCE_PMU,
					     IOMUX_SOURCE_PMU
			    ),
	PIN_BANK(1, 32, "gpio1"),
	PIN_BANK(2, 32, "gpio2"),
	PIN_BANK(3, 32, "gpio3"),
};

static struct rockchip_pin_ctrl rk3368_pin_ctrl = {
		.pin_banks		= rk3368_pin_banks,
		.nr_banks		= ARRAY_SIZE(rk3368_pin_banks),
		.label			= "RK3368-GPIO",
		.type			= RK3368,
		.grf_mux_offset		= 0x0,
		.pmu_mux_offset		= 0x0,
		.pull_calc_reg		= rk3368_calc_pull_reg_and_bit,
		.drv_calc_reg		= rk3368_calc_drv_reg_and_bit,
};


static const struct of_device_id rockchip_pinctrl_dt_match[] = {
	{ .compatible = "rockchip,rk2928-pinctrl",
		.data = (void *)&rk2928_pin_ctrl },
	{ .compatible = "rockchip,rk3066a-pinctrl",
		.data = (void *)&rk3066a_pin_ctrl },
	{ .compatible = "rockchip,rk3066b-pinctrl",
		.data = (void *)&rk3066b_pin_ctrl },
	{ .compatible = "rockchip,rk3188-pinctrl",
		.data = (void *)&rk3188_pin_ctrl },
	{ .compatible = "rockchip,rk3288-pinctrl",
		.data = (void *)&rk3288_pin_ctrl },
	{ .compatible = "rockchip,rk3368-pinctrl",
		.data = (void *)&rk3368_pin_ctrl },
	{},
};
MODULE_DEVICE_TABLE(of, rockchip_pinctrl_dt_match);

static struct platform_driver rockchip_pinctrl_driver = {
	.probe		= rockchip_pinctrl_probe,
	.driver = {
		.name	= "rockchip-pinctrl",
		.pm = &rockchip_pinctrl_dev_pm_ops,
		.of_match_table = rockchip_pinctrl_dt_match,
	},
};

static int __init rockchip_pinctrl_drv_register(void)
{
	return platform_driver_register(&rockchip_pinctrl_driver);
}
postcore_initcall(rockchip_pinctrl_drv_register);

MODULE_AUTHOR("Heiko Stuebner <heiko@sntech.de>");
MODULE_DESCRIPTION("Rockchip pinctrl driver");
MODULE_LICENSE("GPL v2");<|MERGE_RESOLUTION|>--- conflicted
+++ resolved
@@ -1475,11 +1475,7 @@
  * Interrupt handling
  */
 
-<<<<<<< HEAD
-static void rockchip_irq_demux(unsigned int __irq, struct irq_desc *desc)
-=======
 static void rockchip_irq_demux(struct irq_desc *desc)
->>>>>>> 9f30a04d
 {
 	struct irq_chip *chip = irq_desc_get_chip(desc);
 	struct rockchip_pin_bank *bank = irq_desc_get_handler_data(desc);
