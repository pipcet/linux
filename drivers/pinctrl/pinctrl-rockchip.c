--- conflicted
+++ resolved
@@ -2053,11 +2053,7 @@
 	.probe		= rockchip_pinctrl_probe,
 	.driver = {
 		.name	= "rockchip-pinctrl",
-<<<<<<< HEAD
-		.owner	= THIS_MODULE,
 		.pm = &rockchip_pinctrl_dev_pm_ops,
-=======
->>>>>>> f1c488a7
 		.of_match_table = rockchip_pinctrl_dt_match,
 	},
 };
