--- conflicted
+++ resolved
@@ -568,12 +568,6 @@
 	bool
 
 config ARCH_HAS_UACCESS_FLUSHCACHE
-<<<<<<< HEAD
-	bool
-
-config ARCH_HAS_MMIO_FLUSH
-=======
->>>>>>> bb176f67
 	bool
 
 config STACKDEPOT
