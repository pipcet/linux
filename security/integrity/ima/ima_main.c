// SPDX-License-Identifier: GPL-2.0-only
/*
 * Integrity Measurement Architecture
 *
 * Copyright (C) 2005,2006,2007,2008 IBM Corporation
 *
 * Authors:
 * Reiner Sailer <sailer@watson.ibm.com>
 * Serge Hallyn <serue@us.ibm.com>
 * Kylene Hall <kylene@us.ibm.com>
 * Mimi Zohar <zohar@us.ibm.com>
 *
 * File: ima_main.c
 *	implements the IMA hooks: ima_bprm_check, ima_file_mmap,
 *	and ima_file_check.
 */

#include <linux/module.h>
#include <linux/file.h>
#include <linux/binfmts.h>
#include <linux/kernel_read_file.h>
#include <linux/mount.h>
#include <linux/mman.h>
#include <linux/slab.h>
#include <linux/xattr.h>
#include <linux/ima.h>
#include <linux/iversion.h>
#include <linux/fs.h>

#include "ima.h"

#ifdef CONFIG_IMA_APPRAISE
int ima_appraise = IMA_APPRAISE_ENFORCE;
#else
int ima_appraise;
#endif

int ima_hash_algo = HASH_ALGO_SHA1;
static int hash_setup_done;

static struct notifier_block ima_lsm_policy_notifier = {
	.notifier_call = ima_lsm_policy_change,
};

static int __init hash_setup(char *str)
{
	struct ima_template_desc *template_desc = ima_template_desc_current();
	int i;

	if (hash_setup_done)
		return 1;

	if (strcmp(template_desc->name, IMA_TEMPLATE_IMA_NAME) == 0) {
		if (strncmp(str, "sha1", 4) == 0) {
			ima_hash_algo = HASH_ALGO_SHA1;
		} else if (strncmp(str, "md5", 3) == 0) {
			ima_hash_algo = HASH_ALGO_MD5;
		} else {
			pr_err("invalid hash algorithm \"%s\" for template \"%s\"",
				str, IMA_TEMPLATE_IMA_NAME);
			return 1;
		}
		goto out;
	}

	i = match_string(hash_algo_name, HASH_ALGO__LAST, str);
	if (i < 0) {
		pr_err("invalid hash algorithm \"%s\"", str);
		return 1;
	}

	ima_hash_algo = i;
out:
	hash_setup_done = 1;
	return 1;
}
__setup("ima_hash=", hash_setup);

/* Prevent mmap'ing a file execute that is already mmap'ed write */
static int mmap_violation_check(enum ima_hooks func, struct file *file,
				char **pathbuf, const char **pathname,
				char *filename)
{
	struct inode *inode;
	int rc = 0;

	if ((func == MMAP_CHECK) && mapping_writably_mapped(file->f_mapping)) {
		rc = -ETXTBSY;
		inode = file_inode(file);

		if (!*pathbuf)	/* ima_rdwr_violation possibly pre-fetched */
			*pathname = ima_d_path(&file->f_path, pathbuf,
					       filename);
		integrity_audit_msg(AUDIT_INTEGRITY_DATA, inode, *pathname,
				    "mmap_file", "mmapped_writers", rc, 0);
	}
	return rc;
}

/*
 * ima_rdwr_violation_check
 *
 * Only invalidate the PCR for measured files:
 *	- Opening a file for write when already open for read,
 *	  results in a time of measure, time of use (ToMToU) error.
 *	- Opening a file for read when already open for write,
 *	  could result in a file measurement error.
 *
 */
static void ima_rdwr_violation_check(struct file *file,
				     struct integrity_iint_cache *iint,
				     int must_measure,
				     char **pathbuf,
				     const char **pathname,
				     char *filename)
{
	struct inode *inode = file_inode(file);
	fmode_t mode = file->f_mode;
	bool send_tomtou = false, send_writers = false;

	if (mode & FMODE_WRITE) {
		if (atomic_read(&inode->i_readcount) && IS_IMA(inode)) {
			if (!iint)
				iint = integrity_iint_find(inode);
			/* IMA_MEASURE is set from reader side */
			if (iint && test_bit(IMA_MUST_MEASURE,
						&iint->atomic_flags))
				send_tomtou = true;
		}
	} else {
		if (must_measure)
			set_bit(IMA_MUST_MEASURE, &iint->atomic_flags);
		if (inode_is_open_for_write(inode) && must_measure)
			send_writers = true;
	}

	if (!send_tomtou && !send_writers)
		return;

	*pathname = ima_d_path(&file->f_path, pathbuf, filename);

	if (send_tomtou)
		ima_add_violation(file, *pathname, iint,
				  "invalid_pcr", "ToMToU");
	if (send_writers)
		ima_add_violation(file, *pathname, iint,
				  "invalid_pcr", "open_writers");
}

static void ima_check_last_writer(struct integrity_iint_cache *iint,
				  struct inode *inode, struct file *file)
{
	fmode_t mode = file->f_mode;
	bool update;

	if (!(mode & FMODE_WRITE))
		return;

	mutex_lock(&iint->mutex);
	if (atomic_read(&inode->i_writecount) == 1) {
		update = test_and_clear_bit(IMA_UPDATE_XATTR,
					    &iint->atomic_flags);
		if (!IS_I_VERSION(inode) ||
		    !inode_eq_iversion(inode, iint->version) ||
		    (iint->flags & IMA_NEW_FILE)) {
			iint->flags &= ~(IMA_DONE_MASK | IMA_NEW_FILE);
			iint->measured_pcrs = 0;
			if (update)
				ima_update_xattr(iint, file);
		}
	}
	mutex_unlock(&iint->mutex);
}

/**
 * ima_file_free - called on __fput()
 * @file: pointer to file structure being freed
 *
 * Flag files that changed, based on i_version
 */
void ima_file_free(struct file *file)
{
	struct inode *inode = file_inode(file);
	struct integrity_iint_cache *iint;

	if (!ima_policy_flag || !S_ISREG(inode->i_mode))
		return;

	iint = integrity_iint_find(inode);
	if (!iint)
		return;

	ima_check_last_writer(iint, inode, file);
}

static int process_measurement(struct file *file, const struct cred *cred,
			       u32 secid, char *buf, loff_t size, int mask,
			       enum ima_hooks func)
{
	struct inode *inode = file_inode(file);
	struct integrity_iint_cache *iint = NULL;
	struct ima_template_desc *template_desc = NULL;
	char *pathbuf = NULL;
	char filename[NAME_MAX];
	const char *pathname = NULL;
	int rc = 0, action, must_appraise = 0;
	int pcr = CONFIG_IMA_MEASURE_PCR_IDX;
	struct evm_ima_xattr_data *xattr_value = NULL;
	struct modsig *modsig = NULL;
	int xattr_len = 0;
	bool violation_check;
	enum hash_algo hash_algo;

	if (!ima_policy_flag || !S_ISREG(inode->i_mode))
		return 0;

	/* Return an IMA_MEASURE, IMA_APPRAISE, IMA_AUDIT action
	 * bitmask based on the appraise/audit/measurement policy.
	 * Included is the appraise submask.
	 */
	action = ima_get_action(file_mnt_user_ns(file), inode, cred, secid,
				mask, func, &pcr, &template_desc, NULL);
	violation_check = ((func == FILE_CHECK || func == MMAP_CHECK) &&
			   (ima_policy_flag & IMA_MEASURE));
	if (!action && !violation_check)
		return 0;

	must_appraise = action & IMA_APPRAISE;

	/*  Is the appraise rule hook specific?  */
	if (action & IMA_FILE_APPRAISE)
		func = FILE_CHECK;

	inode_lock(inode);

	if (action) {
		iint = integrity_inode_get(inode);
		if (!iint)
			rc = -ENOMEM;
	}

	if (!rc && violation_check)
		ima_rdwr_violation_check(file, iint, action & IMA_MEASURE,
					 &pathbuf, &pathname, filename);

	inode_unlock(inode);

	if (rc)
		goto out;
	if (!action)
		goto out;

	mutex_lock(&iint->mutex);

	if (test_and_clear_bit(IMA_CHANGE_ATTR, &iint->atomic_flags))
		/* reset appraisal flags if ima_inode_post_setattr was called */
		iint->flags &= ~(IMA_APPRAISE | IMA_APPRAISED |
				 IMA_APPRAISE_SUBMASK | IMA_APPRAISED_SUBMASK |
				 IMA_ACTION_FLAGS);

	/*
	 * Re-evaulate the file if either the xattr has changed or the
	 * kernel has no way of detecting file change on the filesystem.
	 * (Limited to privileged mounted filesystems.)
	 */
	if (test_and_clear_bit(IMA_CHANGE_XATTR, &iint->atomic_flags) ||
	    ((inode->i_sb->s_iflags & SB_I_IMA_UNVERIFIABLE_SIGNATURE) &&
	     !(inode->i_sb->s_iflags & SB_I_UNTRUSTED_MOUNTER) &&
	     !(action & IMA_FAIL_UNVERIFIABLE_SIGS))) {
		iint->flags &= ~IMA_DONE_MASK;
		iint->measured_pcrs = 0;
	}

	/* Determine if already appraised/measured based on bitmask
	 * (IMA_MEASURE, IMA_MEASURED, IMA_XXXX_APPRAISE, IMA_XXXX_APPRAISED,
	 *  IMA_AUDIT, IMA_AUDITED)
	 */
	iint->flags |= action;
	action &= IMA_DO_MASK;
	action &= ~((iint->flags & (IMA_DONE_MASK ^ IMA_MEASURED)) >> 1);

	/* If target pcr is already measured, unset IMA_MEASURE action */
	if ((action & IMA_MEASURE) && (iint->measured_pcrs & (0x1 << pcr)))
		action ^= IMA_MEASURE;

	/* HASH sets the digital signature and update flags, nothing else */
	if ((action & IMA_HASH) &&
	    !(test_bit(IMA_DIGSIG, &iint->atomic_flags))) {
		xattr_len = ima_read_xattr(file_dentry(file), &xattr_value);
		if ((xattr_value && xattr_len > 2) &&
		    (xattr_value->type == EVM_IMA_XATTR_DIGSIG))
			set_bit(IMA_DIGSIG, &iint->atomic_flags);
		iint->flags |= IMA_HASHED;
		action ^= IMA_HASH;
		set_bit(IMA_UPDATE_XATTR, &iint->atomic_flags);
	}

	/* Nothing to do, just return existing appraised status */
	if (!action) {
		if (must_appraise) {
			rc = mmap_violation_check(func, file, &pathbuf,
						  &pathname, filename);
			if (!rc)
				rc = ima_get_cache_status(iint, func);
		}
		goto out_locked;
	}

	if ((action & IMA_APPRAISE_SUBMASK) ||
	    strcmp(template_desc->name, IMA_TEMPLATE_IMA_NAME) != 0) {
		/* read 'security.ima' */
		xattr_len = ima_read_xattr(file_dentry(file), &xattr_value);

		/*
		 * Read the appended modsig if allowed by the policy, and allow
		 * an additional measurement list entry, if needed, based on the
		 * template format and whether the file was already measured.
		 */
		if (iint->flags & IMA_MODSIG_ALLOWED) {
			rc = ima_read_modsig(func, buf, size, &modsig);

			if (!rc && ima_template_has_modsig(template_desc) &&
			    iint->flags & IMA_MEASURED)
				action |= IMA_MEASURE;
		}
	}

	hash_algo = ima_get_hash_algo(xattr_value, xattr_len);

	rc = ima_collect_measurement(iint, file, buf, size, hash_algo, modsig);
	if (rc != 0 && rc != -EBADF && rc != -EINVAL)
		goto out_locked;

	if (!pathbuf)	/* ima_rdwr_violation possibly pre-fetched */
		pathname = ima_d_path(&file->f_path, &pathbuf, filename);

	if (action & IMA_MEASURE)
		ima_store_measurement(iint, file, pathname,
				      xattr_value, xattr_len, modsig, pcr,
				      template_desc);
	if (rc == 0 && (action & IMA_APPRAISE_SUBMASK)) {
		rc = ima_check_blacklist(iint, modsig, pcr);
		if (rc != -EPERM) {
			inode_lock(inode);
			rc = ima_appraise_measurement(func, iint, file,
						      pathname, xattr_value,
						      xattr_len, modsig);
			inode_unlock(inode);
		}
		if (!rc)
			rc = mmap_violation_check(func, file, &pathbuf,
						  &pathname, filename);
	}
	if (action & IMA_AUDIT)
		ima_audit_measurement(iint, pathname);

	if ((file->f_flags & O_DIRECT) && (iint->flags & IMA_PERMIT_DIRECTIO))
		rc = 0;
out_locked:
	if ((mask & MAY_WRITE) && test_bit(IMA_DIGSIG, &iint->atomic_flags) &&
	     !(iint->flags & IMA_NEW_FILE))
		rc = -EACCES;
	mutex_unlock(&iint->mutex);
	kfree(xattr_value);
	ima_free_modsig(modsig);
out:
	if (pathbuf)
		__putname(pathbuf);
	if (must_appraise) {
		if (rc && (ima_appraise & IMA_APPRAISE_ENFORCE))
			return -EACCES;
		if (file->f_mode & FMODE_WRITE)
			set_bit(IMA_UPDATE_XATTR, &iint->atomic_flags);
	}
	return 0;
}

/**
 * ima_file_mmap - based on policy, collect/store measurement.
 * @file: pointer to the file to be measured (May be NULL)
 * @prot: contains the protection that will be applied by the kernel.
 *
 * Measure files being mmapped executable based on the ima_must_measure()
 * policy decision.
 *
 * On success return 0.  On integrity appraisal error, assuming the file
 * is in policy and IMA-appraisal is in enforcing mode, return -EACCES.
 */
int ima_file_mmap(struct file *file, unsigned long prot)
{
	u32 secid;

	if (file && (prot & PROT_EXEC)) {
		security_task_getsecid_subj(current, &secid);
		return process_measurement(file, current_cred(), secid, NULL,
					   0, MAY_EXEC, MMAP_CHECK);
	}

	return 0;
}

/**
 * ima_file_mprotect - based on policy, limit mprotect change
 * @prot: contains the protection that will be applied by the kernel.
 *
 * Files can be mmap'ed read/write and later changed to execute to circumvent
 * IMA's mmap appraisal policy rules.  Due to locking issues (mmap semaphore
 * would be taken before i_mutex), files can not be measured or appraised at
 * this point.  Eliminate this integrity gap by denying the mprotect
 * PROT_EXECUTE change, if an mmap appraise policy rule exists.
 *
 * On mprotect change success, return 0.  On failure, return -EACESS.
 */
int ima_file_mprotect(struct vm_area_struct *vma, unsigned long prot)
{
	struct ima_template_desc *template = NULL;
	struct file *file = vma->vm_file;
	char filename[NAME_MAX];
	char *pathbuf = NULL;
	const char *pathname = NULL;
	struct inode *inode;
	int result = 0;
	int action;
	u32 secid;
	int pcr;

	/* Is mprotect making an mmap'ed file executable? */
	if (!(ima_policy_flag & IMA_APPRAISE) || !vma->vm_file ||
	    !(prot & PROT_EXEC) || (vma->vm_flags & VM_EXEC))
		return 0;

	security_task_getsecid_subj(current, &secid);
	inode = file_inode(vma->vm_file);
	action = ima_get_action(file_mnt_user_ns(vma->vm_file), inode,
				current_cred(), secid, MAY_EXEC, MMAP_CHECK,
<<<<<<< HEAD
				&pcr, &template, 0);
=======
				&pcr, &template, NULL);
>>>>>>> 11e4b63a

	/* Is the mmap'ed file in policy? */
	if (!(action & (IMA_MEASURE | IMA_APPRAISE_SUBMASK)))
		return 0;

	if (action & IMA_APPRAISE_SUBMASK)
		result = -EPERM;

	file = vma->vm_file;
	pathname = ima_d_path(&file->f_path, &pathbuf, filename);
	integrity_audit_msg(AUDIT_INTEGRITY_DATA, inode, pathname,
			    "collect_data", "failed-mprotect", result, 0);
	if (pathbuf)
		__putname(pathbuf);

	return result;
}

/**
 * ima_bprm_check - based on policy, collect/store measurement.
 * @bprm: contains the linux_binprm structure
 *
 * The OS protects against an executable file, already open for write,
 * from being executed in deny_write_access() and an executable file,
 * already open for execute, from being modified in get_write_access().
 * So we can be certain that what we verify and measure here is actually
 * what is being executed.
 *
 * On success return 0.  On integrity appraisal error, assuming the file
 * is in policy and IMA-appraisal is in enforcing mode, return -EACCES.
 */
int ima_bprm_check(struct linux_binprm *bprm)
{
	int ret;
	u32 secid;

	security_task_getsecid_subj(current, &secid);
	ret = process_measurement(bprm->file, current_cred(), secid, NULL, 0,
				  MAY_EXEC, BPRM_CHECK);
	if (ret)
		return ret;

	security_cred_getsecid(bprm->cred, &secid);
	return process_measurement(bprm->file, bprm->cred, secid, NULL, 0,
				   MAY_EXEC, CREDS_CHECK);
}

/**
 * ima_file_check - based on policy, collect/store measurement.
 * @file: pointer to the file to be measured
 * @mask: contains MAY_READ, MAY_WRITE, MAY_EXEC or MAY_APPEND
 *
 * Measure files based on the ima_must_measure() policy decision.
 *
 * On success return 0.  On integrity appraisal error, assuming the file
 * is in policy and IMA-appraisal is in enforcing mode, return -EACCES.
 */
int ima_file_check(struct file *file, int mask)
{
	u32 secid;

	security_task_getsecid_subj(current, &secid);
	return process_measurement(file, current_cred(), secid, NULL, 0,
				   mask & (MAY_READ | MAY_WRITE | MAY_EXEC |
					   MAY_APPEND), FILE_CHECK);
}
EXPORT_SYMBOL_GPL(ima_file_check);

static int __ima_inode_hash(struct inode *inode, char *buf, size_t buf_size)
{
	struct integrity_iint_cache *iint;
	int hash_algo;

	if (!ima_policy_flag)
		return -EOPNOTSUPP;

	iint = integrity_iint_find(inode);
	if (!iint)
		return -EOPNOTSUPP;

	mutex_lock(&iint->mutex);

	/*
	 * ima_file_hash can be called when ima_collect_measurement has still
	 * not been called, we might not always have a hash.
	 */
	if (!iint->ima_hash) {
		mutex_unlock(&iint->mutex);
		return -EOPNOTSUPP;
	}

	if (buf) {
		size_t copied_size;

		copied_size = min_t(size_t, iint->ima_hash->length, buf_size);
		memcpy(buf, iint->ima_hash->digest, copied_size);
	}
	hash_algo = iint->ima_hash->algo;
	mutex_unlock(&iint->mutex);

	return hash_algo;
}

/**
 * ima_file_hash - return the stored measurement if a file has been hashed and
 * is in the iint cache.
 * @file: pointer to the file
 * @buf: buffer in which to store the hash
 * @buf_size: length of the buffer
 *
 * On success, return the hash algorithm (as defined in the enum hash_algo).
 * If buf is not NULL, this function also outputs the hash into buf.
 * If the hash is larger than buf_size, then only buf_size bytes will be copied.
 * It generally just makes sense to pass a buffer capable of holding the largest
 * possible hash: IMA_MAX_DIGEST_SIZE.
 * The file hash returned is based on the entire file, including the appended
 * signature.
 *
 * If IMA is disabled or if no measurement is available, return -EOPNOTSUPP.
 * If the parameters are incorrect, return -EINVAL.
 */
int ima_file_hash(struct file *file, char *buf, size_t buf_size)
{
	if (!file)
		return -EINVAL;

	return __ima_inode_hash(file_inode(file), buf, buf_size);
}
EXPORT_SYMBOL_GPL(ima_file_hash);

/**
 * ima_inode_hash - return the stored measurement if the inode has been hashed
 * and is in the iint cache.
 * @inode: pointer to the inode
 * @buf: buffer in which to store the hash
 * @buf_size: length of the buffer
 *
 * On success, return the hash algorithm (as defined in the enum hash_algo).
 * If buf is not NULL, this function also outputs the hash into buf.
 * If the hash is larger than buf_size, then only buf_size bytes will be copied.
 * It generally just makes sense to pass a buffer capable of holding the largest
 * possible hash: IMA_MAX_DIGEST_SIZE.
 * The hash returned is based on the entire contents, including the appended
 * signature.
 *
 * If IMA is disabled or if no measurement is available, return -EOPNOTSUPP.
 * If the parameters are incorrect, return -EINVAL.
 */
int ima_inode_hash(struct inode *inode, char *buf, size_t buf_size)
{
	if (!inode)
		return -EINVAL;

	return __ima_inode_hash(inode, buf, buf_size);
}
EXPORT_SYMBOL_GPL(ima_inode_hash);

/**
 * ima_post_create_tmpfile - mark newly created tmpfile as new
 * @mnt_userns:	user namespace of the mount the inode was found from
 * @file : newly created tmpfile
 *
 * No measuring, appraising or auditing of newly created tmpfiles is needed.
 * Skip calling process_measurement(), but indicate which newly, created
 * tmpfiles are in policy.
 */
void ima_post_create_tmpfile(struct user_namespace *mnt_userns,
			     struct inode *inode)
{
	struct integrity_iint_cache *iint;
	int must_appraise;

<<<<<<< HEAD
=======
	if (!ima_policy_flag || !S_ISREG(inode->i_mode))
		return;

>>>>>>> 11e4b63a
	must_appraise = ima_must_appraise(mnt_userns, inode, MAY_ACCESS,
					  FILE_CHECK);
	if (!must_appraise)
		return;

	/* Nothing to do if we can't allocate memory */
	iint = integrity_inode_get(inode);
	if (!iint)
		return;

	/* needed for writing the security xattrs */
	set_bit(IMA_UPDATE_XATTR, &iint->atomic_flags);
	iint->ima_file_status = INTEGRITY_PASS;
}

/**
 * ima_post_path_mknod - mark as a new inode
 * @mnt_userns:	user namespace of the mount the inode was found from
 * @dentry: newly created dentry
 *
 * Mark files created via the mknodat syscall as new, so that the
 * file data can be written later.
 */
void ima_post_path_mknod(struct user_namespace *mnt_userns,
			 struct dentry *dentry)
{
	struct integrity_iint_cache *iint;
	struct inode *inode = dentry->d_inode;
	int must_appraise;

<<<<<<< HEAD
=======
	if (!ima_policy_flag || !S_ISREG(inode->i_mode))
		return;

>>>>>>> 11e4b63a
	must_appraise = ima_must_appraise(mnt_userns, inode, MAY_ACCESS,
					  FILE_CHECK);
	if (!must_appraise)
		return;

	/* Nothing to do if we can't allocate memory */
	iint = integrity_inode_get(inode);
	if (!iint)
		return;

	/* needed for re-opening empty files */
	iint->flags |= IMA_NEW_FILE;
}

/**
 * ima_read_file - pre-measure/appraise hook decision based on policy
 * @file: pointer to the file to be measured/appraised/audit
 * @read_id: caller identifier
 * @contents: whether a subsequent call will be made to ima_post_read_file()
 *
 * Permit reading a file based on policy. The policy rules are written
 * in terms of the policy identifier.  Appraising the integrity of
 * a file requires a file descriptor.
 *
 * For permission return 0, otherwise return -EACCES.
 */
int ima_read_file(struct file *file, enum kernel_read_file_id read_id,
		  bool contents)
{
	enum ima_hooks func;
	u32 secid;

	/*
	 * Do devices using pre-allocated memory run the risk of the
	 * firmware being accessible to the device prior to the completion
	 * of IMA's signature verification any more than when using two
	 * buffers? It may be desirable to include the buffer address
	 * in this API and walk all the dma_map_single() mappings to check.
	 */

	/*
	 * There will be a call made to ima_post_read_file() with
	 * a filled buffer, so we don't need to perform an extra
	 * read early here.
	 */
	if (contents)
		return 0;

	/* Read entire file for all partial reads. */
	func = read_idmap[read_id] ?: FILE_CHECK;
	security_task_getsecid_subj(current, &secid);
	return process_measurement(file, current_cred(), secid, NULL,
				   0, MAY_READ, func);
}

const int read_idmap[READING_MAX_ID] = {
	[READING_FIRMWARE] = FIRMWARE_CHECK,
	[READING_MODULE] = MODULE_CHECK,
	[READING_KEXEC_IMAGE] = KEXEC_KERNEL_CHECK,
	[READING_KEXEC_INITRAMFS] = KEXEC_INITRAMFS_CHECK,
	[READING_POLICY] = POLICY_CHECK
};

/**
 * ima_post_read_file - in memory collect/appraise/audit measurement
 * @file: pointer to the file to be measured/appraised/audit
 * @buf: pointer to in memory file contents
 * @size: size of in memory file contents
 * @read_id: caller identifier
 *
 * Measure/appraise/audit in memory file based on policy.  Policy rules
 * are written in terms of a policy identifier.
 *
 * On success return 0.  On integrity appraisal error, assuming the file
 * is in policy and IMA-appraisal is in enforcing mode, return -EACCES.
 */
int ima_post_read_file(struct file *file, void *buf, loff_t size,
		       enum kernel_read_file_id read_id)
{
	enum ima_hooks func;
	u32 secid;

	/* permit signed certs */
	if (!file && read_id == READING_X509_CERTIFICATE)
		return 0;

	if (!file || !buf || size == 0) { /* should never happen */
		if (ima_appraise & IMA_APPRAISE_ENFORCE)
			return -EACCES;
		return 0;
	}

	func = read_idmap[read_id] ?: FILE_CHECK;
	security_task_getsecid_subj(current, &secid);
	return process_measurement(file, current_cred(), secid, buf, size,
				   MAY_READ, func);
}

/**
 * ima_load_data - appraise decision based on policy
 * @id: kernel load data caller identifier
 * @contents: whether the full contents will be available in a later
 *	      call to ima_post_load_data().
 *
 * Callers of this LSM hook can not measure, appraise, or audit the
 * data provided by userspace.  Enforce policy rules requring a file
 * signature (eg. kexec'ed kernel image).
 *
 * For permission return 0, otherwise return -EACCES.
 */
int ima_load_data(enum kernel_load_data_id id, bool contents)
{
	bool ima_enforce, sig_enforce;

	ima_enforce =
		(ima_appraise & IMA_APPRAISE_ENFORCE) == IMA_APPRAISE_ENFORCE;

	switch (id) {
	case LOADING_KEXEC_IMAGE:
		if (IS_ENABLED(CONFIG_KEXEC_SIG)
		    && arch_ima_get_secureboot()) {
			pr_err("impossible to appraise a kernel image without a file descriptor; try using kexec_file_load syscall.\n");
			return -EACCES;
		}

		if (ima_enforce && (ima_appraise & IMA_APPRAISE_KEXEC)) {
			pr_err("impossible to appraise a kernel image without a file descriptor; try using kexec_file_load syscall.\n");
			return -EACCES;	/* INTEGRITY_UNKNOWN */
		}
		break;
	case LOADING_FIRMWARE:
		if (ima_enforce && (ima_appraise & IMA_APPRAISE_FIRMWARE) && !contents) {
			pr_err("Prevent firmware sysfs fallback loading.\n");
			return -EACCES;	/* INTEGRITY_UNKNOWN */
		}
		break;
	case LOADING_MODULE:
		sig_enforce = is_module_sig_enforced();

		if (ima_enforce && (!sig_enforce
				    && (ima_appraise & IMA_APPRAISE_MODULES))) {
			pr_err("impossible to appraise a module without a file descriptor. sig_enforce kernel parameter might help\n");
			return -EACCES;	/* INTEGRITY_UNKNOWN */
		}
		break;
	default:
		break;
	}
	return 0;
}

/**
 * ima_post_load_data - appraise decision based on policy
 * @buf: pointer to in memory file contents
 * @size: size of in memory file contents
 * @id: kernel load data caller identifier
 * @description: @id-specific description of contents
 *
 * Measure/appraise/audit in memory buffer based on policy.  Policy rules
 * are written in terms of a policy identifier.
 *
 * On success return 0.  On integrity appraisal error, assuming the file
 * is in policy and IMA-appraisal is in enforcing mode, return -EACCES.
 */
int ima_post_load_data(char *buf, loff_t size,
		       enum kernel_load_data_id load_id,
		       char *description)
{
	if (load_id == LOADING_FIRMWARE) {
		if ((ima_appraise & IMA_APPRAISE_FIRMWARE) &&
		    (ima_appraise & IMA_APPRAISE_ENFORCE)) {
			pr_err("Prevent firmware loading_store.\n");
			return -EACCES; /* INTEGRITY_UNKNOWN */
		}
		return 0;
	}

	return 0;
}

/*
 * process_buffer_measurement - Measure the buffer or the buffer data hash
 * @mnt_userns:	user namespace of the mount the inode was found from
 * @inode: inode associated with the object being measured (NULL for KEY_CHECK)
 * @buf: pointer to the buffer that needs to be added to the log.
 * @size: size of buffer(in bytes).
 * @eventname: event name to be used for the buffer entry.
 * @func: IMA hook
 * @pcr: pcr to extend the measurement
 * @func_data: func specific data, may be NULL
 * @buf_hash: measure buffer data hash
 *
 * Based on policy, either the buffer data or buffer data hash is measured
 */
void process_buffer_measurement(struct user_namespace *mnt_userns,
				struct inode *inode, const void *buf, int size,
				const char *eventname, enum ima_hooks func,
				int pcr, const char *func_data,
				bool buf_hash)
{
	int ret = 0;
	const char *audit_cause = "ENOMEM";
	struct ima_template_entry *entry = NULL;
	struct integrity_iint_cache iint = {};
	struct ima_event_data event_data = {.iint = &iint,
					    .filename = eventname,
					    .buf = buf,
					    .buf_len = size};
	struct ima_template_desc *template;
	struct {
		struct ima_digest_data hdr;
		char digest[IMA_MAX_DIGEST_SIZE];
	} hash = {};
	char digest_hash[IMA_MAX_DIGEST_SIZE];
	int digest_hash_len = hash_digest_size[ima_hash_algo];
	int violation = 0;
	int action = 0;
	u32 secid;

	if (!ima_policy_flag)
		return;

	template = ima_template_desc_buf();
	if (!template) {
		ret = -EINVAL;
		audit_cause = "ima_template_desc_buf";
		goto out;
	}

	/*
	 * Both LSM hooks and auxilary based buffer measurements are
	 * based on policy.  To avoid code duplication, differentiate
	 * between the LSM hooks and auxilary buffer measurements,
	 * retrieving the policy rule information only for the LSM hook
	 * buffer measurements.
	 */
	if (func) {
		security_task_getsecid_subj(current, &secid);
		action = ima_get_action(mnt_userns, inode, current_cred(),
					secid, 0, func, &pcr, &template,
					func_data);
		if (!(action & IMA_MEASURE))
			return;
	}

	if (!pcr)
		pcr = CONFIG_IMA_MEASURE_PCR_IDX;

	iint.ima_hash = &hash.hdr;
	iint.ima_hash->algo = ima_hash_algo;
	iint.ima_hash->length = hash_digest_size[ima_hash_algo];

	ret = ima_calc_buffer_hash(buf, size, iint.ima_hash);
	if (ret < 0) {
		audit_cause = "hashing_error";
		goto out;
	}

	if (buf_hash) {
		memcpy(digest_hash, hash.hdr.digest, digest_hash_len);

		ret = ima_calc_buffer_hash(digest_hash, digest_hash_len,
					   iint.ima_hash);
		if (ret < 0) {
			audit_cause = "hashing_error";
			goto out;
		}

		event_data.buf = digest_hash;
		event_data.buf_len = digest_hash_len;
	}

	ret = ima_alloc_init_template(&event_data, &entry, template);
	if (ret < 0) {
		audit_cause = "alloc_entry";
		goto out;
	}

	ret = ima_store_template(entry, violation, NULL, event_data.buf, pcr);
	if (ret < 0) {
		audit_cause = "store_entry";
		ima_free_template_entry(entry);
	}

out:
	if (ret < 0)
		integrity_audit_message(AUDIT_INTEGRITY_PCR, NULL, eventname,
					func_measure_str(func),
					audit_cause, ret, 0, ret);

	return;
}

/**
 * ima_kexec_cmdline - measure kexec cmdline boot args
 * @kernel_fd: file descriptor of the kexec kernel being loaded
 * @buf: pointer to buffer
 * @size: size of buffer
 *
 * Buffers can only be measured, not appraised.
 */
void ima_kexec_cmdline(int kernel_fd, const void *buf, int size)
{
	struct fd f;

	if (!buf || !size)
		return;

	f = fdget(kernel_fd);
	if (!f.file)
		return;

	process_buffer_measurement(file_mnt_user_ns(f.file), file_inode(f.file),
				   buf, size, "kexec-cmdline", KEXEC_CMDLINE, 0,
				   NULL, false);
	fdput(f);
}

/**
 * ima_measure_critical_data - measure kernel integrity critical data
 * @event_label: unique event label for grouping and limiting critical data
 * @event_name: event name for the record in the IMA measurement list
 * @buf: pointer to buffer data
 * @buf_len: length of buffer data (in bytes)
 * @hash: measure buffer data hash
 *
 * Measure data critical to the integrity of the kernel into the IMA log
 * and extend the pcr.  Examples of critical data could be various data
 * structures, policies, and states stored in kernel memory that can
 * impact the integrity of the system.
 */
void ima_measure_critical_data(const char *event_label,
			       const char *event_name,
			       const void *buf, size_t buf_len,
			       bool hash)
{
	if (!event_name || !event_label || !buf || !buf_len)
		return;

	process_buffer_measurement(&init_user_ns, NULL, buf, buf_len, event_name,
				   CRITICAL_DATA, 0, event_label,
				   hash);
}

static int __init init_ima(void)
{
	int error;

	ima_appraise_parse_cmdline();
	ima_init_template_list();
	hash_setup(CONFIG_IMA_DEFAULT_HASH);
	error = ima_init();

	if (error && strcmp(hash_algo_name[ima_hash_algo],
			    CONFIG_IMA_DEFAULT_HASH) != 0) {
		pr_info("Allocating %s failed, going to use default hash algorithm %s\n",
			hash_algo_name[ima_hash_algo], CONFIG_IMA_DEFAULT_HASH);
		hash_setup_done = 0;
		hash_setup(CONFIG_IMA_DEFAULT_HASH);
		error = ima_init();
	}

	if (error)
		return error;

	error = register_blocking_lsm_notifier(&ima_lsm_policy_notifier);
	if (error)
		pr_warn("Couldn't register LSM notifier, error %d\n", error);

	if (!error)
		ima_update_policy_flag();

	return error;
}

late_initcall(init_ima);	/* Start IMA after the TPM is available */<|MERGE_RESOLUTION|>--- conflicted
+++ resolved
@@ -433,11 +433,7 @@
 	inode = file_inode(vma->vm_file);
 	action = ima_get_action(file_mnt_user_ns(vma->vm_file), inode,
 				current_cred(), secid, MAY_EXEC, MMAP_CHECK,
-<<<<<<< HEAD
-				&pcr, &template, 0);
-=======
 				&pcr, &template, NULL);
->>>>>>> 11e4b63a
 
 	/* Is the mmap'ed file in policy? */
 	if (!(action & (IMA_MEASURE | IMA_APPRAISE_SUBMASK)))
@@ -610,12 +606,9 @@
 	struct integrity_iint_cache *iint;
 	int must_appraise;
 
-<<<<<<< HEAD
-=======
 	if (!ima_policy_flag || !S_ISREG(inode->i_mode))
 		return;
 
->>>>>>> 11e4b63a
 	must_appraise = ima_must_appraise(mnt_userns, inode, MAY_ACCESS,
 					  FILE_CHECK);
 	if (!must_appraise)
@@ -646,12 +639,9 @@
 	struct inode *inode = dentry->d_inode;
 	int must_appraise;
 
-<<<<<<< HEAD
-=======
 	if (!ima_policy_flag || !S_ISREG(inode->i_mode))
 		return;
 
->>>>>>> 11e4b63a
 	must_appraise = ima_must_appraise(mnt_userns, inode, MAY_ACCESS,
 					  FILE_CHECK);
 	if (!must_appraise)
